--- conflicted
+++ resolved
@@ -25,23 +25,13 @@
 # 
 # Ensure this version is also identically updated in ../core-api-server/Cargo.toml
 #
-<<<<<<< HEAD
-sbor = { git = "https://github.com/radixdlt/radixdlt-scrypto", tag = "staking-008fb1", features = ["serde", "indexmap"] }
-transaction = { git = "https://github.com/radixdlt/radixdlt-scrypto", tag = "staking-008fb1" }
-radix-engine-interface = { git = "https://github.com/radixdlt/radixdlt-scrypto", tag = "staking-008fb1", features = ["serde"]  }
-radix-engine = { git = "https://github.com/radixdlt/radixdlt-scrypto", tag = "staking-008fb1" }
-radix-engine-constants = { git = "https://github.com/radixdlt/radixdlt-scrypto", tag = "staking-008fb1" }
-radix-engine-stores = { git = "https://github.com/radixdlt/radixdlt-scrypto", tag = "staking-008fb1" }
-utils = { git = "https://github.com/radixdlt/radixdlt-scrypto", tag = "staking-008fb1" }
-=======
-sbor = { git = "https://github.com/radixdlt/radixdlt-scrypto", tag = "develop-dac211", features = ["serde", "indexmap"] }
-transaction = { git = "https://github.com/radixdlt/radixdlt-scrypto", tag = "develop-dac211" }
-radix-engine-interface = { git = "https://github.com/radixdlt/radixdlt-scrypto", tag = "develop-dac211", features = ["serde"]  }
-radix-engine = { git = "https://github.com/radixdlt/radixdlt-scrypto", tag = "develop-dac211" }
-radix-engine-constants = { git = "https://github.com/radixdlt/radixdlt-scrypto", tag = "develop-dac211" }
-radix-engine-stores = { git = "https://github.com/radixdlt/radixdlt-scrypto", tag = "develop-dac211" }
-utils = { git = "https://github.com/radixdlt/radixdlt-scrypto", tag = "develop-dac211" }
->>>>>>> 8a7fda14
+sbor = { git = "https://github.com/radixdlt/radixdlt-scrypto", tag = "staking-5b6e06", features = ["serde", "indexmap"] }
+transaction = { git = "https://github.com/radixdlt/radixdlt-scrypto", tag = "staking-5b6e06" }
+radix-engine-interface = { git = "https://github.com/radixdlt/radixdlt-scrypto", tag = "staking-5b6e06", features = ["serde"]  }
+radix-engine = { git = "https://github.com/radixdlt/radixdlt-scrypto", tag = "staking-5b6e06" }
+radix-engine-constants = { git = "https://github.com/radixdlt/radixdlt-scrypto", tag = "staking-5b6e06" }
+radix-engine-stores = { git = "https://github.com/radixdlt/radixdlt-scrypto", tag = "staking-5b6e06" }
+utils = { git = "https://github.com/radixdlt/radixdlt-scrypto", tag = "staking-5b6e06" }
 
 # Non-Radix Engine Dependencies:
 rocksdb = { version = "0.19.0" }
