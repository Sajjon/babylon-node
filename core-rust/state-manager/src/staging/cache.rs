/* Copyright 2021 Radix Publishing Ltd incorporated in Jersey (Channel Islands).
 *
 * Licensed under the Radix License, Version 1.0 (the "License"); you may not use this
 * file except in compliance with the License. You may obtain a copy of the License at:
 *
 * radixfoundation.org/licenses/LICENSE-v1
 *
 * The Licensor hereby grants permission for the Canonical version of the Work to be
 * published, distributed and used under or by reference to the Licensor’s trademark
 * Radix ® and use of any unregistered trade names, logos or get-up.
 *
 * The Licensor provides the Work (and each Contributor provides its Contributions) on an
 * "AS IS" BASIS, WITHOUT WARRANTIES OR CONDITIONS OF ANY KIND, either express or implied,
 * including, without limitation, any warranties or conditions of TITLE, NON-INFRINGEMENT,
 * MERCHANTABILITY, or FITNESS FOR A PARTICULAR PURPOSE.
 *
 * Whilst the Work is capable of being deployed, used and adopted (instantiated) to create
 * a distributed ledger it is your responsibility to test and validate the code, together
 * with all logic and performance of that code under all foreseeable scenarios.
 *
 * The Licensor does not make or purport to make and hereby excludes liability for all
 * and any representation, warranty or undertaking in any form whatsoever, whether express
 * or implied, to any entity or person, including any representation, warranty or
 * undertaking, as to the functionality security use, value or other characteristics of
 * any distributed ledger nor in respect the functioning or value of any tokens which may
 * be created stored or transferred using the Work. The Licensor does not warrant that the
 * Work or any use of the Work complies with any law or regulation in any territory where
 * it may be implemented or used or that it will be appropriate for any specific purpose.
 *
 * Neither the licensor nor any current or former employees, officers, directors, partners,
 * trustees, representatives, agents, advisors, contractors, or volunteers of the Licensor
 * shall be liable for any direct or indirect, special, incidental, consequential or other
 * losses of any kind, in tort, contract or otherwise (including but not limited to loss
 * of revenue, income or profits, or loss of use or data, or loss of reputation, or loss
 * of any economic or other opportunity of whatsoever nature or howsoever arising), arising
 * out of or in connection with (without limitation of any use, misuse, of any ledger system
 * or use made or its functionality or any performance or operation of any code or protocol
 * caused by bugs or programming or logic errors or otherwise);
 *
 * A. any offer, purchase, holding, use, sale, exchange or transmission of any
 * cryptographic keys, tokens or assets created, exchanged, stored or arising from any
 * interaction with the Work;
 *
 * B. any failure in a transmission or loss of any token or assets keys or other digital
 * artefacts due to errors in transmission;
 *
 * C. bugs, hacks, logic errors or faults in the Work or any communication;
 *
 * D. system software or apparatus including but not limited to losses caused by errors
 * in holding or transmitting tokens by any third-party;
 *
 * E. breaches or failure of security including hacker attacks, loss or disclosure of
 * password, loss of private key, unauthorised use or misuse of such passwords or keys;
 *
 * F. any losses including loss of anticipated savings or other benefits resulting from
 * use of the Work or any changes to the Work (however implemented).
 *
 * You are solely responsible for; testing, validating and evaluation of all operation
 * logic, functionality, security and appropriateness of using the Work for any commercial
 * or non-commercial purpose and for any reproduction or redistribution by You of the
 * Work. You assume all risks associated with Your use of the Work and the exercise of
 * permissions under this License.
 */

use super::stage_tree::{DerivedStageKey, StageKey};
use crate::staging::stage_tree::{Accumulator, Delta, StageTree};
use crate::{
    AccumulatorHash, LedgerHashes, LedgerPayloadHash, LedgerTransactionReceipt, ReceiptHash,
    StateHash, TransactionHash,
};
use im::hashmap::HashMap as ImmutableHashMap;
use lazy_static::lazy_static;
use radix_engine::ledger::{OutputValue, ReadableSubstateStore};
use radix_engine::state_manager::StateDiff;
use radix_engine::transaction::{TransactionReceipt, TransactionResult};
use radix_engine_interface::api::types::{SubstateId, SubstateOffset};
use radix_engine_interface::crypto::hash;
use radix_engine_interface::data::scrypto_encode;
use radix_engine_stores::hash_tree::tree_store::{
    NodeKey, Payload, ReNodeModulePayload, ReadableTreeStore, TreeNode, Version, WriteableTreeStore,
};
use radix_engine_stores::hash_tree::{put_at_next_version, SubstateHashChange};
use sbor::rust::collections::HashMap;
use slotmap::SecondaryMap;

pub trait ReadableLayeredTreeStore:
    ReadableTreeStore<ReNodeModulePayload> + ReadableTreeStore<SubstateOffset>
{
}
impl<T: ReadableTreeStore<ReNodeModulePayload> + ReadableTreeStore<SubstateOffset>>
    ReadableLayeredTreeStore for T
{
}

pub trait RootStore: ReadableSubstateStore + ReadableLayeredTreeStore {}
impl<T: ReadableSubstateStore + ReadableLayeredTreeStore> RootStore for T {}

pub struct ExecutionCache {
    stage_tree: StageTree<ProcessedResult, ImmutableStore>,
    root_accumulator_hash: AccumulatorHash,
    accumulator_hash_to_key: HashMap<AccumulatorHash, DerivedStageKey>,
    key_to_accumulator_hash: SecondaryMap<DerivedStageKey, AccumulatorHash>,
}

pub struct ProcessedResult {
    /// Raw transaction receipt.
    receipt: TransactionReceipt,
    /// The processing results, applicable only for committed transactions (i.e. not rejected).
    committed_results: Option<(LedgerHashes, HashTreeDiff)>,
}

#[derive(Clone)]
pub struct HashTreeDiff {
    pub new_re_node_layer_nodes: Vec<(NodeKey, TreeNode<ReNodeModulePayload>)>,
    pub new_substate_layer_nodes: Vec<(NodeKey, TreeNode<SubstateOffset>)>,
    pub stale_hash_tree_node_keys: Vec<NodeKey>,
}

impl ExecutionCache {
    pub fn new(root_accumulator_hash: AccumulatorHash) -> Self {
        ExecutionCache {
            stage_tree: StageTree::new(),
            root_accumulator_hash,
            accumulator_hash_to_key: HashMap::new(),
            key_to_accumulator_hash: SecondaryMap::new(),
        }
    }

    pub fn execute_transaction<S: RootStore, T: FnOnce(&StagedStore<S>) -> TransactionReceipt>(
        &mut self,
        root_store: &S,
        state_version: Option<Version>,
        parent_hash: &AccumulatorHash,
        transaction_hash: &LedgerPayloadHash,
        new_hash: &AccumulatorHash,
        transaction: T,
    ) -> &ProcessedResult {
        match self.accumulator_hash_to_key.get(new_hash) {
            Some(new_key) => self.stage_tree.get_delta(new_key),
            None => {
                let parent_key = self.get_existing_substore_key(parent_hash);
                let staged_store =
                    StagedStore::new(root_store, self.stage_tree.get_accumulator(&parent_key));
                let receipt = transaction(&staged_store);
                let processed = ProcessedResult::from_processed(
                    transaction_hash,
                    receipt,
                    state_version,
                    &staged_store,
                );
                let new_key = self.stage_tree.new_child_node(parent_key, processed);
                self.key_to_accumulator_hash.insert(new_key, *new_hash);
                self.accumulator_hash_to_key.insert(*new_hash, new_key);
                self.stage_tree.get_delta(&new_key)
            }
        }
    }

    pub fn progress_root(&mut self, new_root_hash: &AccumulatorHash) {
        let new_root_key = self.get_existing_substore_key(new_root_hash);
        let mut removed_keys = Vec::new();
        self.stage_tree
            .reparent(new_root_key, &mut |key| removed_keys.push(*key));
        for removed_key in removed_keys {
            self.remove_node(&removed_key);
        }
        self.root_accumulator_hash = *new_root_hash;
    }

    fn get_existing_substore_key(&self, accumulator_hash: &AccumulatorHash) -> StageKey {
        if *accumulator_hash == self.root_accumulator_hash {
            StageKey::Root
        } else {
            StageKey::Derived(*self.accumulator_hash_to_key.get(accumulator_hash).unwrap())
        }
    }

    fn remove_node(&mut self, key: &DerivedStageKey) {
        // Note: we don't have to remove anything from key_to_accumulator_hash.
        // Since it's a SecondaryMap, it's guaranteed to be removed once the key
        // is removed from the "primary" SlotMap.
        match self.key_to_accumulator_hash.get(*key) {
            None => {}
            Some(accumulator_hash) => {
                self.accumulator_hash_to_key.remove(accumulator_hash);
            }
        };
    }
}

struct CollectingTreeStore<'s, S> {
    readable_delegate: &'s S,
    diff: HashTreeDiff,
}

impl<'s, S: ReadableLayeredTreeStore> CollectingTreeStore<'s, S> {
    pub fn new(readable_delegate: &'s S) -> Self {
        Self {
            readable_delegate,
            diff: HashTreeDiff::new(),
        }
    }
}

impl<'s, S: ReadableTreeStore<P>, P: Payload> ReadableTreeStore<P> for CollectingTreeStore<'s, S> {
    fn get_node(&self, key: &NodeKey) -> Option<TreeNode<P>> {
        self.readable_delegate.get_node(key)
    }
}

impl<'s, S> WriteableTreeStore<ReNodeModulePayload> for CollectingTreeStore<'s, S> {
    fn insert_node(&mut self, key: NodeKey, node: TreeNode<ReNodeModulePayload>) {
        self.diff.new_re_node_layer_nodes.push((key, node));
    }

    fn record_stale_node(&mut self, key: NodeKey) {
        self.diff.stale_hash_tree_node_keys.push(key);
    }
}

impl<'s, S> WriteableTreeStore<SubstateOffset> for CollectingTreeStore<'s, S> {
    fn insert_node(&mut self, key: NodeKey, node: TreeNode<SubstateOffset>) {
        self.diff.new_substate_layer_nodes.push((key, node));
    }

    fn record_stale_node(&mut self, key: NodeKey) {
        self.diff.stale_hash_tree_node_keys.push(key);
    }
}

pub struct StagedStore<'s, S: RootStore> {
    root: &'s S,
    overlay: &'s ImmutableStore,
}

impl<'s, S: RootStore> StagedStore<'s, S> {
    pub fn new(root: &'s S, overlay: &'s ImmutableStore) -> Self {
        Self { root, overlay }
    }
}

impl<'s, S: RootStore> ReadableSubstateStore for StagedStore<'s, S> {
    fn get_substate(&self, substate_id: &SubstateId) -> Option<OutputValue> {
        self.overlay
            .substate_values
            .get(substate_id)
            .cloned()
            .or_else(|| self.root.get_substate(substate_id))
    }
}

impl<'s, S: RootStore> ReadableTreeStore<ReNodeModulePayload> for StagedStore<'s, S> {
    fn get_node(&self, key: &NodeKey) -> Option<TreeNode<ReNodeModulePayload>> {
        self.overlay
            .re_node_layer_nodes
            .get(key)
            .cloned()
            .or_else(|| ReadableTreeStore::get_node(self.root, key))
    }
}

impl<'s, S: RootStore> ReadableTreeStore<SubstateOffset> for StagedStore<'s, S> {
    fn get_node(&self, key: &NodeKey) -> Option<TreeNode<SubstateOffset>> {
        self.overlay
            .substate_layer_nodes
            .get(key)
            .cloned()
            .or_else(|| ReadableTreeStore::get_node(self.root, key))
    }
}

lazy_static! {
    static ref EMPTY_STATE_DIFF: StateDiff = StateDiff::new();
}

impl ProcessedResult {
<<<<<<< HEAD
    fn from_processed<S: ReadableLayeredTreeStore>(
=======
    pub fn from_processed<S: ReadableTreeStore>(
        transaction_hash: &LedgerPayloadHash,
>>>>>>> 04b50c5a
        transaction_receipt: TransactionReceipt,
        state_version: Option<Version>,
        store: &S,
    ) -> ProcessedResult {
<<<<<<< HEAD
        // TODO: currently, only the hashes of changed (or created) substates are tracked, since
        // the hash tree wants to stay consistent with the substate store (which does not support
        // deletes yet). The underlying JMT implementation already supports deletion - and to use
        // it, we simply can include `down_substates` with `None` hashes in the vector below.
        let hash_changes = match &transaction_receipt.result {
            TransactionResult::Commit(commit) => commit
                .state_updates
                .up_substates
                .iter()
                .map(|(id, value)| {
                    SubstateHashChange::new(
                        id.clone(),
                        Some(hash(scrypto_encode(&value.substate).unwrap())),
                    )
                })
                .collect::<Vec<_>>(),
            TransactionResult::Reject(_) | TransactionResult::Abort(_) => Vec::new(),
        };
        let mut collector = CollectingTreeStore::new(store);
        let root_hash = put_at_next_version(&mut collector, state_version, hash_changes);
=======
        let ledger_receipt = LedgerTransactionReceipt::try_from(transaction_receipt.clone()).ok();
        let committed_results = ledger_receipt.map(|ledger_receipt| {
            let state_diff = Self::extract_state_diff(&transaction_receipt);
            let (state_tree_root_hash, state_tree_diff) =
                Self::compute_state_tree_update(store, state_version, state_diff);
            let ledger_hashes = LedgerHashes {
                state_root: StateHash::from(state_tree_root_hash),
                // TODO(wip): the values below are currently placeholders; they should be computed
                // and returned together with "update slices" of their respective merkle trees.
                transaction_root: TransactionHash::from_raw_bytes(transaction_hash.into_bytes()),
                receipt_root: ReceiptHash::from_raw_bytes(ledger_receipt.get_hash().into_bytes()),
            };
            (ledger_hashes, state_tree_diff)
        });
>>>>>>> 04b50c5a
        Self {
            receipt: transaction_receipt,
            committed_results,
        }
    }

    pub fn receipt(&self) -> &TransactionReceipt {
        &self.receipt
    }

    pub fn state_diff(&self) -> &StateDiff {
        Self::extract_state_diff(&self.receipt)
    }

    pub fn ledger_hashes(&self) -> &LedgerHashes {
        &self.committed_results().0
    }

    pub fn hash_tree_diff(&self) -> &HashTreeDiff {
        &self.committed_results().1
    }

    fn committed_results(&self) -> &(LedgerHashes, HashTreeDiff) {
        self.committed_results
            .as_ref()
            .expect("available only for committed transactions")
    }

    fn extract_state_diff(receipt: &TransactionReceipt) -> &StateDiff {
        if let TransactionResult::Commit(commit) = &receipt.result {
            &commit.state_updates
        } else {
            &EMPTY_STATE_DIFF
        }
    }

    fn compute_state_tree_update<S: ReadableTreeStore>(
        store: &S,
        state_version: Option<Version>,
        state_diff: &StateDiff,
    ) -> (Hash, HashTreeDiff) {
        // TODO: currently, only the hashes of changed (or created) substates are tracked, since
        // the hash tree wants to stay consistent with the substate store (which does not support
        // deletes yet). The underlying JMT implementation already supports deletion - and to use
        // it, we simply can include `down_substates` with `None` hashes in the vector below.
        let hash_changes = state_diff
            .up_substates
            .iter()
            .map(|(id, value)| {
                (
                    id.clone(),
                    Some(hash(scrypto_encode(&value.substate).unwrap())),
                )
            })
            .collect::<Vec<(SubstateId, Option<Hash>)>>();
        let mut collector = CollectingTreeStore::new(store);
        let root_hash = put_at_next_version(&mut collector, state_version, &hash_changes);
        (root_hash, collector.diff)
    }
}

impl Delta for ProcessedResult {
    fn weight(&self) -> usize {
<<<<<<< HEAD
        self.state_diff().up_substates.len() + self.hash_tree_diff().new_re_node_layer_nodes.len()
=======
        let state_diff_weight = self.state_diff().up_substates.len();
        let hash_tree_diff_weight = self
            .committed_results
            .as_ref()
            .map(|results| results.1.new_hash_tree_nodes.len());
        state_diff_weight + hash_tree_diff_weight.unwrap_or(0)
>>>>>>> 04b50c5a
    }
}

impl HashTreeDiff {
    pub fn new() -> Self {
        Self {
            new_re_node_layer_nodes: Vec::new(),
            new_substate_layer_nodes: Vec::new(),
            stale_hash_tree_node_keys: Vec::new(),
        }
    }
}

#[derive(Clone)]
pub struct ImmutableStore {
    substate_values: ImmutableHashMap<SubstateId, OutputValue>,
    re_node_layer_nodes: ImmutableHashMap<NodeKey, TreeNode<ReNodeModulePayload>>,
    substate_layer_nodes: ImmutableHashMap<NodeKey, TreeNode<SubstateOffset>>,
}

impl Accumulator<ProcessedResult> for ImmutableStore {
    fn create_empty() -> Self {
        Self {
            substate_values: ImmutableHashMap::new(),
            re_node_layer_nodes: ImmutableHashMap::new(),
            substate_layer_nodes: ImmutableHashMap::new(),
        }
    }

    fn accumulate(&mut self, processed: &ProcessedResult) {
        self.substate_values.extend(
            processed
                .state_diff()
                .up_substates
                .iter()
                .map(|(id, value)| (id.clone(), value.clone())),
        );
<<<<<<< HEAD
        self.re_node_layer_nodes.extend(
            processed
                .hash_tree_diff()
                .new_re_node_layer_nodes
                .iter()
                .cloned(),
        );
        self.substate_layer_nodes.extend(
            processed
                .hash_tree_diff()
                .new_substate_layer_nodes
                .iter()
                .cloned(),
        );
=======
        if let Some((_, hash_tree_diff)) = &processed.committed_results {
            self.hash_tree_nodes
                .extend(hash_tree_diff.new_hash_tree_nodes.iter().cloned());
        }
>>>>>>> 04b50c5a
    }

    fn constant_clone(&self) -> Self {
        self.clone()
    }
}<|MERGE_RESOLUTION|>--- conflicted
+++ resolved
@@ -74,7 +74,7 @@
 use radix_engine::state_manager::StateDiff;
 use radix_engine::transaction::{TransactionReceipt, TransactionResult};
 use radix_engine_interface::api::types::{SubstateId, SubstateOffset};
-use radix_engine_interface::crypto::hash;
+use radix_engine_interface::crypto::{hash, Hash};
 use radix_engine_interface::data::scrypto_encode;
 use radix_engine_stores::hash_tree::tree_store::{
     NodeKey, Payload, ReNodeModulePayload, ReadableTreeStore, TreeNode, Version, WriteableTreeStore,
@@ -274,38 +274,12 @@
 }
 
 impl ProcessedResult {
-<<<<<<< HEAD
     fn from_processed<S: ReadableLayeredTreeStore>(
-=======
-    pub fn from_processed<S: ReadableTreeStore>(
         transaction_hash: &LedgerPayloadHash,
->>>>>>> 04b50c5a
         transaction_receipt: TransactionReceipt,
         state_version: Option<Version>,
         store: &S,
     ) -> ProcessedResult {
-<<<<<<< HEAD
-        // TODO: currently, only the hashes of changed (or created) substates are tracked, since
-        // the hash tree wants to stay consistent with the substate store (which does not support
-        // deletes yet). The underlying JMT implementation already supports deletion - and to use
-        // it, we simply can include `down_substates` with `None` hashes in the vector below.
-        let hash_changes = match &transaction_receipt.result {
-            TransactionResult::Commit(commit) => commit
-                .state_updates
-                .up_substates
-                .iter()
-                .map(|(id, value)| {
-                    SubstateHashChange::new(
-                        id.clone(),
-                        Some(hash(scrypto_encode(&value.substate).unwrap())),
-                    )
-                })
-                .collect::<Vec<_>>(),
-            TransactionResult::Reject(_) | TransactionResult::Abort(_) => Vec::new(),
-        };
-        let mut collector = CollectingTreeStore::new(store);
-        let root_hash = put_at_next_version(&mut collector, state_version, hash_changes);
-=======
         let ledger_receipt = LedgerTransactionReceipt::try_from(transaction_receipt.clone()).ok();
         let committed_results = ledger_receipt.map(|ledger_receipt| {
             let state_diff = Self::extract_state_diff(&transaction_receipt);
@@ -320,7 +294,6 @@
             };
             (ledger_hashes, state_tree_diff)
         });
->>>>>>> 04b50c5a
         Self {
             receipt: transaction_receipt,
             committed_results,
@@ -357,7 +330,7 @@
         }
     }
 
-    fn compute_state_tree_update<S: ReadableTreeStore>(
+    fn compute_state_tree_update<S: ReadableLayeredTreeStore>(
         store: &S,
         state_version: Option<Version>,
         state_diff: &StateDiff,
@@ -370,30 +343,26 @@
             .up_substates
             .iter()
             .map(|(id, value)| {
-                (
+                SubstateHashChange::new(
                     id.clone(),
                     Some(hash(scrypto_encode(&value.substate).unwrap())),
                 )
             })
-            .collect::<Vec<(SubstateId, Option<Hash>)>>();
+            .collect::<Vec<_>>();
         let mut collector = CollectingTreeStore::new(store);
-        let root_hash = put_at_next_version(&mut collector, state_version, &hash_changes);
+        let root_hash = put_at_next_version(&mut collector, state_version, hash_changes);
         (root_hash, collector.diff)
     }
 }
 
 impl Delta for ProcessedResult {
     fn weight(&self) -> usize {
-<<<<<<< HEAD
-        self.state_diff().up_substates.len() + self.hash_tree_diff().new_re_node_layer_nodes.len()
-=======
         let state_diff_weight = self.state_diff().up_substates.len();
         let hash_tree_diff_weight = self
             .committed_results
             .as_ref()
-            .map(|results| results.1.new_hash_tree_nodes.len());
+            .map(|results| results.1.weight());
         state_diff_weight + hash_tree_diff_weight.unwrap_or(0)
->>>>>>> 04b50c5a
     }
 }
 
@@ -404,6 +373,10 @@
             new_substate_layer_nodes: Vec::new(),
             stale_hash_tree_node_keys: Vec::new(),
         }
+    }
+
+    pub fn weight(&self) -> usize {
+        self.new_re_node_layer_nodes.len() + self.new_substate_layer_nodes.len()
     }
 }
 
@@ -431,27 +404,12 @@
                 .iter()
                 .map(|(id, value)| (id.clone(), value.clone())),
         );
-<<<<<<< HEAD
-        self.re_node_layer_nodes.extend(
-            processed
-                .hash_tree_diff()
-                .new_re_node_layer_nodes
-                .iter()
-                .cloned(),
-        );
-        self.substate_layer_nodes.extend(
-            processed
-                .hash_tree_diff()
-                .new_substate_layer_nodes
-                .iter()
-                .cloned(),
-        );
-=======
         if let Some((_, hash_tree_diff)) = &processed.committed_results {
-            self.hash_tree_nodes
-                .extend(hash_tree_diff.new_hash_tree_nodes.iter().cloned());
-        }
->>>>>>> 04b50c5a
+            self.re_node_layer_nodes
+                .extend(hash_tree_diff.new_re_node_layer_nodes.iter().cloned());
+            self.substate_layer_nodes
+                .extend(hash_tree_diff.new_substate_layer_nodes.iter().cloned());
+        }
     }
 
     fn constant_clone(&self) -> Self {
