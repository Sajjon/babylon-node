--- conflicted
+++ resolved
@@ -212,13 +212,8 @@
 impl From<PendingTransaction> for JavaRawTransaction {
     fn from(transaction: PendingTransaction) -> Self {
         JavaRawTransaction {
-<<<<<<< HEAD
             payload: manifest_encode(&transaction.payload).unwrap(),
-            payload_hash: JavaHashCode(transaction.payload_hash.into_bytes().to_vec()),
-=======
-            payload: scrypto_encode(&transaction.payload).unwrap(),
             payload_hash: JavaHashCode::from_bytes(transaction.payload_hash.into_bytes()),
->>>>>>> 04b50c5a
         }
     }
 }
