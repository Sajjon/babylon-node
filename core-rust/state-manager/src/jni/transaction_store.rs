--- conflicted
+++ resolved
@@ -69,14 +69,7 @@
 use jni::objects::{JClass, JObject};
 use jni::sys::jbyteArray;
 use jni::JNIEnv;
-use radix_engine::types::{scrypto_encode, ComponentAddress};
-<<<<<<< HEAD
-use radix_engine_interface::model::{ResourceAddress, SystemAddress};
-use radix_engine_interface::scrypto;
-use sbor::{Decode, Encode, TypeId};
-=======
-use radix_engine_interface::*;
->>>>>>> 104e73c4
+use radix_engine::types::*;
 
 use super::utils::jni_state_manager_sbor_read_call;
 
@@ -87,11 +80,7 @@
     transaction_bytes: Vec<u8>,
     /// Used by some Java tests, consider removing at some point as it doesn't really fit here
     new_component_addresses: Vec<ComponentAddress>,
-<<<<<<< HEAD
-    new_system_addresses: Vec<SystemAddress>,
     new_resource_addresses: Vec<ResourceAddress>,
-=======
->>>>>>> 104e73c4
 }
 
 #[derive(Debug, ScryptoCategorize, ScryptoEncode, ScryptoDecode)]
@@ -139,17 +128,13 @@
             }
         },
         ledger_receipt_bytes,
-<<<<<<< HEAD
-        transaction_bytes: stored_transaction.create_payload().unwrap(),
-        new_component_addresses: ledger_receipt.entity_changes.new_component_addresses,
-        new_system_addresses: ledger_receipt.entity_changes.new_system_addresses,
-        new_resource_addresses: ledger_receipt.entity_changes.new_resource_addresses,
-=======
         transaction_bytes: committed_transaction.create_payload().unwrap(),
         new_component_addresses: committed_transaction_receipt
             .entity_changes
             .new_component_addresses,
->>>>>>> 104e73c4
+        new_resource_addresses: committed_transaction_receipt
+            .entity_changes
+            .new_resource_addresses,
     })
 }
 
