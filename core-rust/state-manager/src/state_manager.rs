--- conflicted
+++ resolved
@@ -62,40 +62,8 @@
  * permissions under this License.
  */
 
-<<<<<<< HEAD
-use std::collections::HashMap;
-use std::time::{Duration, SystemTime, UNIX_EPOCH};
-
-use prometheus::Registry;
-use radix_engine::engine::ScryptoInterpreter;
-use radix_engine::model::ValidatorSubstate;
-use radix_engine::state_manager::StagedSubstateStoreManager;
-use radix_engine::transaction::{
-    execute_and_commit_transaction, execute_preview, execute_transaction, ExecutionConfig,
-    FeeReserveConfig, PreviewError, PreviewResult, TransactionOutcome, TransactionReceipt,
-    TransactionResult,
-};
-use radix_engine::types::{
-    scrypto_encode, ComponentAddress, Decimal, Decode, Encode, GlobalAddress, PublicKey, RENodeId,
-    ResourceAddress, TypeId,
-};
-use radix_engine::wasm::{DefaultWasmEngine, WasmInstrumenter, WasmMeteringConfig};
-use radix_engine_constants::DEFAULT_MAX_CALL_DEPTH;
-use radix_engine_interface::api::types::{SubstateId, SubstateOffset, ValidatorOffset};
-use radix_engine_interface::core::NetworkDefinition;
-use radix_engine_interface::model::SystemAddress;
-use tracing::info;
-use transaction::errors::TransactionValidationError;
-use transaction::model::{
-    NotarizedTransaction, PreviewFlags, PreviewIntent, TransactionHeader, TransactionIntent,
-};
-use transaction::signing::EcdsaSecp256k1PrivateKey;
-use transaction::validation::{TestIntentHashManager, ValidationConfig};
-
+use crate::execution_cache::ExecutionCache;
 use crate::jni::state_computer::JavaValidatorInfo;
-=======
-use crate::execution_cache::ExecutionCache;
->>>>>>> 104e73c4
 use crate::mempool::simple_mempool::SimpleMempool;
 use crate::query::*;
 use crate::store::traits::*;
@@ -117,6 +85,7 @@
 use ::transaction::validation::{TestIntentHashManager, ValidationConfig};
 use prometheus::Registry;
 use radix_engine::engine::ScryptoInterpreter;
+use radix_engine::model::ValidatorSubstate;
 use radix_engine::state_manager::{StagedSubstateStoreKey, StagedSubstateStoreManager};
 use radix_engine::transaction::{
     execute_preview, execute_transaction, ExecutionConfig, FeeReserveConfig, PreviewError,
@@ -128,6 +97,7 @@
 };
 use radix_engine::wasm::{DefaultWasmEngine, WasmInstrumenter, WasmMeteringConfig};
 use radix_engine_constants::DEFAULT_MAX_CALL_DEPTH;
+use radix_engine_interface::api::types::{SubstateId, SubstateOffset, ValidatorOffset};
 use radix_engine_interface::node::NetworkDefinition;
 use std::collections::HashMap;
 use std::convert::TryInto;
@@ -200,6 +170,7 @@
                 max_call_depth: DEFAULT_MAX_CALL_DEPTH,
                 trace: logging_config.engine_trace,
                 max_sys_call_trace_depth: 1,
+                abort_when_loan_repaid: false,
             },
             scrypto_interpreter: ScryptoInterpreter {
                 wasm_engine: DefaultWasmEngine::default(),
@@ -519,6 +490,10 @@
                 Err(RejectionReason::FromExecution(Box::new(result.error)))
             }
             TransactionResult::Commit(..) => Ok(()),
+            TransactionResult::Abort(_) => {
+                // TODO: Should remove this
+                panic!("Should not be aborting");
+            }
         }
     }
 
@@ -584,6 +559,10 @@
             },
             TransactionResult::Reject(reject_result) => {
                 panic!("Genesis rejected. Result: {:?}", reject_result)
+            }
+            TransactionResult::Abort(_) => {
+                // TODO: Should remove this
+                panic!("Should not be aborting");
             }
         }
     }
@@ -656,6 +635,10 @@
                         "Already prepared transactions should be committable. Reject result: {:?}",
                         reject_result
                     )
+                }
+                TransactionResult::Abort(_) => {
+                    // TODO: Should remove this
+                    panic!("Should not be aborting");
                 }
             }
         }
@@ -694,6 +677,10 @@
             TransactionResult::Reject(reject_result) => {
                 panic!("Validator txn failed: {:?}", reject_result)
             }
+            TransactionResult::Abort(_) => {
+                // TODO: Should remove this
+                panic!("Should not be aborting");
+            }
         };
 
         let mut rejected_payloads = Vec::new();
@@ -781,6 +768,10 @@
                             break;
                         }
                     }
+                    TransactionResult::Abort(_) => {
+                        // TODO: Should remove this
+                        panic!("Should not be aborting");
+                    }
                     TransactionResult::Reject(reject_result) => {
                         rejected_payloads.push((proposed_payload, format!("{:?}", &reject_result)));
                         pending_transaction_results.push((
@@ -937,6 +928,10 @@
 
                     (result, engine_receipt.execution.fee_summary).into()
                 }
+                TransactionResult::Abort(_) => {
+                    // TODO: Should remove this
+                    panic!("Should not be aborting");
+                }
                 TransactionResult::Reject(error) => {
                     panic!(
                         "Failed to commit a txn at state version {}: {:?}",
@@ -1031,16 +1026,17 @@
             .map_or(None, |()| Some(resource_accounter.into_map()))
     }
 
-    pub fn get_validator_info(&self, system_address: SystemAddress) -> JavaValidatorInfo {
+    pub fn get_validator_info(&self, validator_address: ComponentAddress) -> JavaValidatorInfo {
         let node_id = self
-            .store
-            .global_deref(GlobalAddress::System(system_address))
+            .staged_store
+            .root
+            .global_deref(GlobalAddress::Component(validator_address))
             .unwrap();
         let substate_id = SubstateId(
             node_id,
             SubstateOffset::Validator(ValidatorOffset::Validator),
         );
-        let output = self.store.get_substate(&substate_id).unwrap();
+        let output = self.staged_store.root.get_substate(&substate_id).unwrap();
         let validator_substate: ValidatorSubstate = output.substate.to_runtime().into();
         JavaValidatorInfo {
             lp_token_address: validator_substate.liquidity_token,
