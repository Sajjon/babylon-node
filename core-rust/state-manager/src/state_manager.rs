/* Copyright 2021 Radix Publishing Ltd incorporated in Jersey (Channel Islands).
 *
 * Licensed under the Radix License, Version 1.0 (the "License"); you may not use this
 * file except in compliance with the License. You may obtain a copy of the License at:
 *
 * radixfoundation.org/licenses/LICENSE-v1
 *
 * The Licensor hereby grants permission for the Canonical version of the Work to be
 * published, distributed and used under or by reference to the Licensor’s trademark
 * Radix ® and use of any unregistered trade names, logos or get-up.
 *
 * The Licensor provides the Work (and each Contributor provides its Contributions) on an
 * "AS IS" BASIS, WITHOUT WARRANTIES OR CONDITIONS OF ANY KIND, either express or implied,
 * including, without limitation, any warranties or conditions of TITLE, NON-INFRINGEMENT,
 * MERCHANTABILITY, or FITNESS FOR A PARTICULAR PURPOSE.
 *
 * Whilst the Work is capable of being deployed, used and adopted (instantiated) to create
 * a distributed ledger it is your responsibility to test and validate the code, together
 * with all logic and performance of that code under all foreseeable scenarios.
 *
 * The Licensor does not make or purport to make and hereby excludes liability for all
 * and any representation, warranty or undertaking in any form whatsoever, whether express
 * or implied, to any entity or person, including any representation, warranty or
 * undertaking, as to the functionality security use, value or other characteristics of
 * any distributed ledger nor in respect the functioning or value of any tokens which may
 * be created stored or transferred using the Work. The Licensor does not warrant that the
 * Work or any use of the Work complies with any law or regulation in any territory where
 * it may be implemented or used or that it will be appropriate for any specific purpose.
 *
 * Neither the licensor nor any current or former employees, officers, directors, partners,
 * trustees, representatives, agents, advisors, contractors, or volunteers of the Licensor
 * shall be liable for any direct or indirect, special, incidental, consequential or other
 * losses of any kind, in tort, contract or otherwise (including but not limited to loss
 * of revenue, income or profits, or loss of use or data, or loss of reputation, or loss
 * of any economic or other opportunity of whatsoever nature or howsoever arising), arising
 * out of or in connection with (without limitation of any use, misuse, of any ledger system
 * or use made or its functionality or any performance or operation of any code or protocol
 * caused by bugs or programming or logic errors or otherwise);
 *
 * A. any offer, purchase, holding, use, sale, exchange or transmission of any
 * cryptographic keys, tokens or assets created, exchanged, stored or arising from any
 * interaction with the Work;
 *
 * B. any failure in a transmission or loss of any token or assets keys or other digital
 * artefacts due to errors in transmission;
 *
 * C. bugs, hacks, logic errors or faults in the Work or any communication;
 *
 * D. system software or apparatus including but not limited to losses caused by errors
 * in holding or transmitting tokens by any third-party;
 *
 * E. breaches or failure of security including hacker attacks, loss or disclosure of
 * password, loss of private key, unauthorised use or misuse of such passwords or keys;
 *
 * F. any losses including loss of anticipated savings or other benefits resulting from
 * use of the Work or any changes to the Work (however implemented).
 *
 * You are solely responsible for; testing, validating and evaluation of all operation
 * logic, functionality, security and appropriateness of using the Work for any commercial
 * or non-commercial purpose and for any reproduction or redistribution by You of the
 * Work. You assume all risks associated with Your use of the Work and the exercise of
 * permissions under this License.
 */

use std::sync::Arc;

use node_common::{
    config::{limits::VertexLimitsConfig, MempoolConfig},
    locks::*,
};
use prometheus::Registry;
use radix_engine::transaction::FeeReserveConfig;
use radix_engine_common::prelude::*;

use crate::{
    mempool_manager::MempoolManager,
    mempool_relay_dispatcher::MempoolRelayDispatcher,
    priority_mempool::PriorityMempool,
    store::{DatabaseBackendConfig, DatabaseFlags, StateManagerDatabase},
    transaction::{
        CachedCommittabilityValidator, CommittabilityValidator, ExecutionConfigurator,
        TransactionPreviewer,
    },
    LoggingConfig, PendingTransactionResultCache, StateComputer,
};

#[derive(Debug, ScryptoSbor)]
pub struct JavaVertexLimitsConfig {
    pub max_transaction_count: u32,
    pub max_total_transactions_size: u32,
    pub max_total_execution_cost_units_consumed: u32,
}

impl From<JavaVertexLimitsConfig> for VertexLimitsConfig {
    fn from(val: JavaVertexLimitsConfig) -> Self {
        VertexLimitsConfig {
            max_transaction_count: val.max_transaction_count,
            max_total_transactions_size: val.max_total_transactions_size as usize,
            max_total_execution_cost_units_consumed: val.max_total_execution_cost_units_consumed,
            ..VertexLimitsConfig::default()
        }
    }
}

#[derive(Debug, ScryptoCategorize, ScryptoEncode, ScryptoDecode)]
pub struct StateManagerConfig {
    pub network_definition: NetworkDefinition,
    pub mempool_config: Option<MempoolConfig>,
    pub vertex_limits_config: Option<JavaVertexLimitsConfig>,
    pub database_backend_config: DatabaseBackendConfig,
    pub database_flags: DatabaseFlags,
    pub logging_config: LoggingConfig,
    pub no_fees: bool,
}

impl StateManagerConfig {
    pub fn new_for_testing() -> Self {
        StateManagerConfig {
            network_definition: NetworkDefinition::simulator(),
            mempool_config: Some(MempoolConfig::new_for_testing()),
            vertex_limits_config: None,
            database_backend_config: DatabaseBackendConfig::InMemory,
            database_flags: DatabaseFlags::default(),
            logging_config: LoggingConfig::default(),
            no_fees: false,
        }
    }
}

#[derive(Clone)]
pub struct StateManager {
    pub state_computer: Arc<StateComputer<StateManagerDatabase>>,
    pub database: Arc<RwLock<StateManagerDatabase>>,
    pub pending_transaction_result_cache: Arc<RwLock<PendingTransactionResultCache>>,
    pub mempool: Arc<RwLock<PriorityMempool>>,
    pub mempool_manager: Arc<MempoolManager>,
    pub committability_validator: Arc<CommittabilityValidator<StateManagerDatabase>>,
    pub transaction_previewer: Arc<TransactionPreviewer<StateManagerDatabase>>,
}

impl StateManager {
    pub fn new(
        config: StateManagerConfig,
        mempool_relay_dispatcher: Option<MempoolRelayDispatcher>,
        lock_factory: &LockFactory,
        metrics_registry: &Registry,
    ) -> Self {
        let mempool_config = match config.mempool_config {
            Some(mempool_config) => mempool_config,
            None =>
            // in general, missing mempool config should mean that mempool isn't needed
            // but for now just using a default
            {
                MempoolConfig::default()
            }
        };
        let network = config.network_definition;
        let logging_config = config.logging_config;

        let database = Arc::new(lock_factory.named("database").new_rwlock(
            StateManagerDatabase::from_config(
                config.database_backend_config,
                config.database_flags,
            ),
        ));

        let mut fee_reserve_config = FeeReserveConfig::default();
        if config.no_fees {
            fee_reserve_config.cost_unit_price = Decimal::ZERO;
            fee_reserve_config.state_expansion_price = Decimal::ZERO;
        }
        let execution_configurator = Arc::new(ExecutionConfigurator::new(
            &logging_config,
            fee_reserve_config,
        ));
        let pending_transaction_result_cache = Arc::new(
            lock_factory
                .named("pending_cache")
                .new_rwlock(PendingTransactionResultCache::new(10000, 10000)),
        );
        let committability_validator = Arc::new(CommittabilityValidator::new(
            &network,
            database.clone(),
            execution_configurator.clone(),
        ));
        let cached_committability_validator = CachedCommittabilityValidator::new(
            database.clone(),
            committability_validator.clone(),
            pending_transaction_result_cache.clone(),
        );

        let mempool = Arc::new(
            lock_factory
                .named("mempool")
                .new_rwlock(PriorityMempool::new(mempool_config, metrics_registry)),
        );
<<<<<<< HEAD
        let mut transaction_tree_slice_merger = epoch_accu_trees.create_merger();
        let mut receipt_tree_slice_merger = epoch_accu_trees.create_merger();
        let mut committed_user_transactions = Vec::new();

        // Step 3.: Actually execute the transactions, collect their results into DB structures
        for (raw, prepared) in commit_request
            .transactions
            .into_iter()
            .zip(prepared_transactions)
        {
            let validated = self
                .ledger_transaction_validator
                .validate_user_or_round_update(prepared)
                .unwrap_or_else(|error| {
                    panic!("cannot validate transaction to be committed: {error:?}");
                });

            let commit = series_executor
                .execute_and_update_state(&validated, "prepared")
                .expect("cannot execute transaction to be committed");

            if let ValidatedLedgerTransactionInner::UserV1(user_transaction) = &validated.inner {
                committed_user_transactions.push(CommittedUserTransactionIdentifiers {
                    state_version: series_executor.latest_state_version(),
                    intent_hash: user_transaction.intent_hash(),
                    notarized_transaction_hash: user_transaction.notarized_transaction_hash(),
                });
            }

            substate_store_update.apply(commit.database_updates);
            let hash_structures_diff = commit.hash_structures_diff;
            state_tree_update.add(
                series_executor.latest_state_version(),
                hash_structures_diff.state_hash_tree_diff,
            );
            transaction_tree_slice_merger.append(hash_structures_diff.transaction_tree_diff.slice);
            receipt_tree_slice_merger.append(hash_structures_diff.receipt_tree_diff.slice);

            transactions_metrics_data.push(TransactionMetricsData::new(
                raw.0.len(),
                commit
                    .local_receipt
                    .local_execution
                    .execution_metrics
                    .clone(),
            ));
            committed_transaction_bundles.push(CommittedTransactionBundle {
                state_version: series_executor.latest_state_version(),
                raw,
                receipt: commit.local_receipt,
                identifiers: CommittedTransactionIdentifiers {
                    payload: validated.create_identifiers(),
                    resultant_ledger_hashes: *series_executor.latest_ledger_hashes(),
                },
            });
        }
=======
>>>>>>> 76839e9e

        let mempool_manager = Arc::new(match mempool_relay_dispatcher {
            None => MempoolManager::new_for_testing(
                mempool.clone(),
                cached_committability_validator,
                metrics_registry,
            ),
            Some(mempool_relay_dispatcher) => MempoolManager::new(
                mempool.clone(),
                mempool_relay_dispatcher,
                cached_committability_validator,
                metrics_registry,
            ),
        });
<<<<<<< HEAD
        drop(write_store);

        self.mempool_manager.remove_committed(
            committed_user_transactions
                .iter()
                .map(|txn| &txn.intent_hash),
        );
        self.pending_transaction_result_cache
            .write()
            .track_committed_transactions(SystemTime::now(), committed_user_transactions);
=======
>>>>>>> 76839e9e

        let transaction_previewer = Arc::new(TransactionPreviewer::new(
            &network,
            database.clone(),
            execution_configurator.clone(),
        ));

        let vertex_limits_config = match config.vertex_limits_config {
            Some(java_vertex_limits_config) => java_vertex_limits_config.into(),
            None => VertexLimitsConfig::default(),
        };

        // Build the state manager.
        let state_computer = Arc::new(StateComputer::new(
            &network,
            vertex_limits_config,
            database.clone(),
            mempool_manager.clone(),
            execution_configurator,
            pending_transaction_result_cache.clone(),
            logging_config,
            metrics_registry,
            &lock_factory.named("state_computer"),
        ));

        Self {
            state_computer,
            database,
            pending_transaction_result_cache,
            mempool,
            mempool_manager,
            committability_validator,
            transaction_previewer,
        }
    }
<<<<<<< HEAD

    fn calculate_transaction_root(
        store: &S,
        epoch_identifiers: &EpochTransactionIdentifiers,
        parent_version: StateVersion,
        transactions: &[PreparedLedgerTransaction],
    ) -> TransactionTreeHash {
        let epoch_accu_trees =
            EpochAwareAccuTreeFactory::new(epoch_identifiers.state_version, parent_version);
        let transaction_tree_diff = epoch_accu_trees.compute_tree_diff(
            epoch_identifiers.transaction_hash,
            store,
            transactions
                .iter()
                .map(|transaction| transaction.ledger_transaction_hash())
                .map(TransactionTreeHash::from)
                .collect(),
        );
        *transaction_tree_diff.slice.root()
    }
}

pub struct CommittedUserTransactionIdentifiers {
    pub state_version: StateVersion,
    pub intent_hash: IntentHash,
    pub notarized_transaction_hash: NotarizedTransactionHash,
}

struct PendingTransactionResult {
    pub intent_hash: IntentHash,
    pub notarized_transaction_hash: NotarizedTransactionHash,
    pub invalid_at_epoch: Epoch,
    pub rejection_reason: Option<RejectionReason>,
=======
>>>>>>> 76839e9e
}<|MERGE_RESOLUTION|>--- conflicted
+++ resolved
@@ -194,65 +194,6 @@
                 .named("mempool")
                 .new_rwlock(PriorityMempool::new(mempool_config, metrics_registry)),
         );
-<<<<<<< HEAD
-        let mut transaction_tree_slice_merger = epoch_accu_trees.create_merger();
-        let mut receipt_tree_slice_merger = epoch_accu_trees.create_merger();
-        let mut committed_user_transactions = Vec::new();
-
-        // Step 3.: Actually execute the transactions, collect their results into DB structures
-        for (raw, prepared) in commit_request
-            .transactions
-            .into_iter()
-            .zip(prepared_transactions)
-        {
-            let validated = self
-                .ledger_transaction_validator
-                .validate_user_or_round_update(prepared)
-                .unwrap_or_else(|error| {
-                    panic!("cannot validate transaction to be committed: {error:?}");
-                });
-
-            let commit = series_executor
-                .execute_and_update_state(&validated, "prepared")
-                .expect("cannot execute transaction to be committed");
-
-            if let ValidatedLedgerTransactionInner::UserV1(user_transaction) = &validated.inner {
-                committed_user_transactions.push(CommittedUserTransactionIdentifiers {
-                    state_version: series_executor.latest_state_version(),
-                    intent_hash: user_transaction.intent_hash(),
-                    notarized_transaction_hash: user_transaction.notarized_transaction_hash(),
-                });
-            }
-
-            substate_store_update.apply(commit.database_updates);
-            let hash_structures_diff = commit.hash_structures_diff;
-            state_tree_update.add(
-                series_executor.latest_state_version(),
-                hash_structures_diff.state_hash_tree_diff,
-            );
-            transaction_tree_slice_merger.append(hash_structures_diff.transaction_tree_diff.slice);
-            receipt_tree_slice_merger.append(hash_structures_diff.receipt_tree_diff.slice);
-
-            transactions_metrics_data.push(TransactionMetricsData::new(
-                raw.0.len(),
-                commit
-                    .local_receipt
-                    .local_execution
-                    .execution_metrics
-                    .clone(),
-            ));
-            committed_transaction_bundles.push(CommittedTransactionBundle {
-                state_version: series_executor.latest_state_version(),
-                raw,
-                receipt: commit.local_receipt,
-                identifiers: CommittedTransactionIdentifiers {
-                    payload: validated.create_identifiers(),
-                    resultant_ledger_hashes: *series_executor.latest_ledger_hashes(),
-                },
-            });
-        }
-=======
->>>>>>> 76839e9e
 
         let mempool_manager = Arc::new(match mempool_relay_dispatcher {
             None => MempoolManager::new_for_testing(
@@ -267,19 +208,6 @@
                 metrics_registry,
             ),
         });
-<<<<<<< HEAD
-        drop(write_store);
-
-        self.mempool_manager.remove_committed(
-            committed_user_transactions
-                .iter()
-                .map(|txn| &txn.intent_hash),
-        );
-        self.pending_transaction_result_cache
-            .write()
-            .track_committed_transactions(SystemTime::now(), committed_user_transactions);
-=======
->>>>>>> 76839e9e
 
         let transaction_previewer = Arc::new(TransactionPreviewer::new(
             &network,
@@ -315,40 +243,4 @@
             transaction_previewer,
         }
     }
-<<<<<<< HEAD
-
-    fn calculate_transaction_root(
-        store: &S,
-        epoch_identifiers: &EpochTransactionIdentifiers,
-        parent_version: StateVersion,
-        transactions: &[PreparedLedgerTransaction],
-    ) -> TransactionTreeHash {
-        let epoch_accu_trees =
-            EpochAwareAccuTreeFactory::new(epoch_identifiers.state_version, parent_version);
-        let transaction_tree_diff = epoch_accu_trees.compute_tree_diff(
-            epoch_identifiers.transaction_hash,
-            store,
-            transactions
-                .iter()
-                .map(|transaction| transaction.ledger_transaction_hash())
-                .map(TransactionTreeHash::from)
-                .collect(),
-        );
-        *transaction_tree_diff.slice.root()
-    }
-}
-
-pub struct CommittedUserTransactionIdentifiers {
-    pub state_version: StateVersion,
-    pub intent_hash: IntentHash,
-    pub notarized_transaction_hash: NotarizedTransactionHash,
-}
-
-struct PendingTransactionResult {
-    pub intent_hash: IntentHash,
-    pub notarized_transaction_hash: NotarizedTransactionHash,
-    pub invalid_at_epoch: Epoch,
-    pub rejection_reason: Option<RejectionReason>,
-=======
->>>>>>> 76839e9e
 }