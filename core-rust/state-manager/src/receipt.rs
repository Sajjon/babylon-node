--- conflicted
+++ resolved
@@ -12,7 +12,7 @@
 };
 use radix_engine::types::{hash, scrypto_encode, Decimal, Hash, Level, ObjectId, SubstateId};
 use radix_engine_common::crypto::blake2b_256_hash;
-use radix_engine_common::data::scrypto::ScryptoEncode;
+
 use radix_engine_interface::api::types::EventTypeIdentifier;
 use radix_engine_interface::data::scrypto::model::ComponentAddress;
 use radix_engine_interface::*;
@@ -20,7 +20,7 @@
 
 use crate::accumulator_tree::storage::{ReadableAccuTreeStore, TreeSlice, WriteableAccuTreeStore};
 use crate::accumulator_tree::tree_builder::{AccuTree, Merklizable};
-use crate::{AccumulatorHash, ConsensusReceipt};
+use crate::{AccumulatorHash, ConsensusReceipt, EventHash, SubstateChangeHash};
 
 #[derive(Debug, Clone, ScryptoCategorize, ScryptoEncode, ScryptoDecode)]
 pub struct CommittedTransactionIdentifiers {
@@ -46,6 +46,11 @@
 impl ApplicationEvent {
     pub fn new(type_id: EventTypeIdentifier, data: Vec<u8>) -> Self {
         Self { type_id, data }
+    }
+
+    /// Computes a hash of this event, to be used in the events' merkle tree.
+    pub fn get_hash(&self) -> EventHash {
+        EventHash::from(blake2b_256_hash(scrypto_encode(self).unwrap()))
     }
 }
 
@@ -160,12 +165,8 @@
     pub outcome: LedgerTransactionOutcome,
     /// The substate changes resulting from the transaction, ordered by their `substate_id`.
     pub substate_changes: Vec<SubstateChange>,
-<<<<<<< HEAD
+    /// The events emitted during the transaction, in the order they occurred.
     pub application_events: Vec<ApplicationEvent>,
-=======
-    /// The events emitted during the transaction, in the order they occurred.
-    pub application_events: Vec<(EventTypeIdentifier, Vec<u8>)>,
->>>>>>> f5d39a4a
 }
 
 /// A computable/non-critical/non-deterministic part of the `LocalTransactionReceipt` (e.g. logs,
@@ -187,27 +188,19 @@
 
 impl LedgerTransactionReceipt {
     pub fn get_consensus_receipt(&self) -> ConsensusReceipt {
-<<<<<<< HEAD
-=======
-        let substate_change_hashes = self
-            .substate_changes
-            .iter()
-            .map(|substate_change| substate_change.get_hash())
-            .collect::<Vec<_>>();
->>>>>>> f5d39a4a
         ConsensusReceipt {
             outcome: self.outcome.clone(),
-            substate_change_root: compute_merkle_root(Self::hashes(&self.substate_changes)),
-            event_root: compute_merkle_root(Self::hashes(&self.application_events)),
-        }
-    }
-
-    fn hashes<T: ScryptoEncode, H: From<Hash>>(elements: &[T]) -> Vec<H> {
-        elements
-            .iter()
-            .map(|element| scrypto_encode(element).unwrap())
-            .map(|bytes| H::from(blake2b_256_hash(bytes)))
-            .collect::<Vec<_>>()
+            substate_change_root: compute_merkle_root(
+                self.substate_changes.iter()
+                    .map(|substate_change| substate_change.get_hash())
+                    .collect()
+            ),
+            event_root: compute_merkle_root(
+                self.application_events.iter()
+                    .map(|application_event| application_event.get_hash())
+                    .collect()
+            ),
+        }
     }
 }
 
