--- conflicted
+++ resolved
@@ -143,13 +143,6 @@
     };
     use parking_lot::RwLock;
     use prometheus::Registry;
-<<<<<<< HEAD
-    use radix_engine::system::bootstrap::{
-        GenesisDataChunk, GenesisStakeAllocation, GenesisValidator,
-    };
-    use radix_engine_common::crypto::{EcdsaSecp256k1PublicKey, Hash};
-=======
->>>>>>> 623fa374
     use radix_engine_common::network::NetworkDefinition;
     use radix_engine_common::{dec, manifest_args};
     use radix_engine_interface::constants::FAUCET;
@@ -204,36 +197,7 @@
                 &metric_registry,
             )));
 
-<<<<<<< HEAD
-        let genesis_validator: GenesisValidator = EcdsaSecp256k1PublicKey([0; 33]).into();
-        let genesis_chunks = vec![
-            GenesisDataChunk::Validators(vec![genesis_validator.clone()]),
-            GenesisDataChunk::Stakes {
-                accounts: vec![ComponentAddress::virtual_account_from_public_key(
-                    &genesis_validator.key,
-                )],
-                allocations: vec![(
-                    genesis_validator.key,
-                    vec![GenesisStakeAllocation {
-                        account_index: 0,
-                        xrd_amount: dec!("100"),
-                    }],
-                )],
-            },
-        ];
-
-        state_manager.read().execute_genesis(
-            genesis_chunks,
-            0,
-            100,
-            10,
-            10,
-            1,
-            Hash([0; Hash::LENGTH]),
-        );
-=======
         state_manager.read().execute_test_genesis();
->>>>>>> 623fa374
 
         let transaction_previewer = Arc::new(TransactionPreviewer::new(
             &network,
