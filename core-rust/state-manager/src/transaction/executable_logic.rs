use radix_engine::system::bootstrap::{create_substate_flash_for_genesis, FlashReceipt};
use radix_engine::transaction::{
    execute_transaction, ExecutionConfig, FeeReserveConfig, TransactionReceipt,
};
use radix_engine::vm::wasm::DefaultWasmEngine;
use radix_engine::vm::ScryptoVm;
use std::collections::HashMap;
use std::time::{Duration, Instant};

use radix_engine_interface::*;
use radix_engine_store_interface::interface::SubstateDatabase;

use tracing::warn;

use crate::LoggingConfig;
use transaction::model::*;

use super::ValidatedLedgerTransaction;

/// A logic of an already-validated transaction, ready to be executed against an arbitrary state of
/// a substate store.
pub trait TransactionLogic<S>: Sized {
    fn execute_on(self, store: &S) -> TransactionReceipt;
}

/// A well-known type of execution.
#[derive(Clone, Copy, Debug, Hash, Eq, PartialEq)]
pub enum ConfigType {
    /// A system genesis transaction.
    Genesis,
    /// A system transaction _other_ than genesis (e.g. round update).
    OtherSystem,
    /// A user transaction during regular execution (e.g. prepare or commit).
    Regular,
    /// A user transaction during "committability check" execution (e.g. in mempool).
    Pending,
    /// A user transaction during preview execution.
    Preview,
}

const PENDING_UP_TO_FEE_LOAN_RUNTIME_WARN_THRESHOLD: Duration = Duration::from_millis(100);
const TRANSACTION_RUNTIME_WARN_THRESHOLD: Duration = Duration::from_millis(500);
const GENESIS_TRANSACTION_RUNTIME_WARN_THRESHOLD: Duration = Duration::from_millis(2000);
const PREVIEW_RUNTIME_WARN_THRESHOLD: Duration = Duration::from_millis(500);

impl ConfigType {
    pub fn get_transaction_runtime_warn_threshold(&self) -> Duration {
        match self {
            ConfigType::Genesis => GENESIS_TRANSACTION_RUNTIME_WARN_THRESHOLD,
            ConfigType::Pending => PENDING_UP_TO_FEE_LOAN_RUNTIME_WARN_THRESHOLD,
            ConfigType::Preview => PREVIEW_RUNTIME_WARN_THRESHOLD,
            _ => TRANSACTION_RUNTIME_WARN_THRESHOLD,
        }
    }
}

/// A preconfigured set of execution settings, allowing to turn `Executable` transactions into
/// `TransactionLogic`.
pub struct ExecutionConfigurator {
    scrypto_interpreter: ScryptoVm<DefaultWasmEngine>,
    fee_reserve_config: FeeReserveConfig,
    pub execution_configs: HashMap<ConfigType, ExecutionConfig>,
}

impl ExecutionConfigurator {
    pub fn new(logging_config: &LoggingConfig, fee_reserve_config: FeeReserveConfig) -> Self {
        let trace = logging_config.engine_trace;
        Self {
<<<<<<< HEAD
            scrypto_interpreter: ScryptoVm {
                wasm_engine: DefaultWasmEngine::default(),
                wasm_instrumenter: WasmInstrumenter::default(),
                wasm_metering_config: WasmMeteringConfig::default(),
            },
            fee_reserve_config,
=======
            scrypto_interpreter: ScryptoVm::<DefaultWasmEngine>::default(),
            fee_reserve_config: FeeReserveConfig::default(),
>>>>>>> f6471e1a
            execution_configs: HashMap::from([
                (
                    ConfigType::Genesis,
                    ExecutionConfig::for_genesis_transaction().with_kernel_trace(trace),
                ),
                (
                    ConfigType::OtherSystem,
                    ExecutionConfig::for_system_transaction().with_kernel_trace(trace),
                ),
                (
                    ConfigType::Regular,
                    ExecutionConfig::for_notarized_transaction().with_kernel_trace(trace),
                ),
                (
                    ConfigType::Pending,
                    ExecutionConfig::for_notarized_transaction()
                        .up_to_loan_repayment(true)
                        .with_kernel_trace(trace),
                ),
                (ConfigType::Preview, ExecutionConfig::for_preview()),
            ]),
        }
    }

    /// Wraps the given `Executable` with a configuration resolved from its `ConfigType`.
    pub fn wrap_ledger_transaction<'a>(
        &'a self,
        transaction: &'a ValidatedLedgerTransaction,
        description: impl ToString,
    ) -> ConfiguredExecutable<'a> {
        if transaction.as_genesis_flash().is_some() {
            return ConfiguredExecutable::Flash {
                flash_receipt: create_substate_flash_for_genesis(),
            };
        }
        self.wrap_transaction(
            transaction.get_executable(),
            transaction.config_type(),
            description.to_string(),
        )
    }

    pub fn wrap_pending_transaction<'a>(
        &'a self,
        transaction: &'a ValidatedNotarizedTransactionV1,
    ) -> ConfiguredExecutable<'a> {
        self.wrap_transaction(
            transaction.get_executable(),
            ConfigType::Pending,
            format!(
                "pending intent hash {:?}, up to fee loan",
                transaction.prepared.intent_hash()
            ),
        )
    }

    pub fn wrap_preview_transaction<'a>(
        &'a self,
        validated_preview_intent: &'a ValidatedPreviewIntent,
    ) -> ConfiguredExecutable<'a> {
        self.wrap_transaction(
            validated_preview_intent.get_executable(),
            ConfigType::Preview,
            "preview".to_string(),
        )
    }

    fn wrap_transaction<'a>(
        &'a self,
        executable: Executable<'a>,
        config_type: ConfigType,
        description: String,
    ) -> ConfiguredExecutable<'a> {
        ConfiguredExecutable::Transaction {
            executable,
            scrypto_interpreter: &self.scrypto_interpreter,
            fee_reserve_config: &self.fee_reserve_config,
            execution_config: self.execution_configs.get(&config_type).unwrap(),
            threshold: config_type.get_transaction_runtime_warn_threshold(),
            description,
        }
    }
}

/// An `Executable` transaction bound to a specific execution configuration.
pub enum ConfiguredExecutable<'a> {
    Flash {
        flash_receipt: FlashReceipt,
    },
    Transaction {
        executable: Executable<'a>,
        scrypto_interpreter: &'a ScryptoVm<DefaultWasmEngine>,
        fee_reserve_config: &'a FeeReserveConfig,
        execution_config: &'a ExecutionConfig,
        threshold: Duration,
        description: String,
    },
}

impl<'a, S: SubstateDatabase> TransactionLogic<S> for ConfiguredExecutable<'a> {
    fn execute_on(self, store: &S) -> TransactionReceipt {
        match self {
            ConfiguredExecutable::Flash { flash_receipt } => flash_receipt.into(),
            ConfiguredExecutable::Transaction {
                executable,
                scrypto_interpreter,
                fee_reserve_config,
                execution_config,
                threshold,
                description,
            } => {
                let start = Instant::now();
                let result = execute_transaction(
                    store,
                    scrypto_interpreter,
                    fee_reserve_config,
                    execution_config,
                    &executable,
                );
                let elapsed = start.elapsed();
                if elapsed > threshold {
                    warn!(
                        "Execution of {} took {}ms, above warning threshold of {}ms",
                        description,
                        elapsed.as_millis(),
                        threshold.as_millis(),
                    );
                }
                result
            }
        }
    }
}<|MERGE_RESOLUTION|>--- conflicted
+++ resolved
@@ -66,17 +66,8 @@
     pub fn new(logging_config: &LoggingConfig, fee_reserve_config: FeeReserveConfig) -> Self {
         let trace = logging_config.engine_trace;
         Self {
-<<<<<<< HEAD
-            scrypto_interpreter: ScryptoVm {
-                wasm_engine: DefaultWasmEngine::default(),
-                wasm_instrumenter: WasmInstrumenter::default(),
-                wasm_metering_config: WasmMeteringConfig::default(),
-            },
+            scrypto_interpreter: ScryptoVm::<DefaultWasmEngine>::default(),
             fee_reserve_config,
-=======
-            scrypto_interpreter: ScryptoVm::<DefaultWasmEngine>::default(),
-            fee_reserve_config: FeeReserveConfig::default(),
->>>>>>> f6471e1a
             execution_configs: HashMap::from([
                 (
                     ConfigType::Genesis,
