--- conflicted
+++ resolved
@@ -233,19 +233,6 @@
             .delete(self.cf_handle, self.key_codec.encode(key));
     }
 
-<<<<<<< HEAD
-    /// Deletes the entries from the given key range.
-    /// Follows the classic convention of "from inclusive, to exclusive".
-    pub fn delete_range(&self, from_key: &CF::Key, to_key: &CF::Key) {
-        self.write_buffer.delete_range(
-            self.cf_handle,
-            self.key_codec.encode(from_key),
-            self.key_codec.encode(to_key),
-        );
-    }
-
-=======
->>>>>>> 660f8023
     /// Returns an iterator based on the [`IteratorMode`] (which already contains encoded key).
     ///
     /// This is an internal shared implementation detail for different iteration flavors.
@@ -274,17 +261,8 @@
     }
 }
 
-impl<
-        'db,
-        'wb,
-        K,
-        V,
-        KC: DbCodec<K> + PrefixableDbCodec + 'db,
-        VC: DbCodec<V> + 'db,
-        CF: TypedCf<K, V, KC, VC>,
-    > TypedCfApi<'db, 'wb, K, V, KC, VC, CF>
-{
-    /// Deletes the entries from the given key range.
+impl<'db, 'wb, KC: PrefixableDbCodec, CF: TypedCf<KeyCodec = KC>> TypedCfApi<'db, 'wb, CF> {
+    /// Deletes the entries from the given prefix.
     pub fn delete_all_under_prefix(&self, prefix: &KC::Prefix) {
         let (from, to) = self.key_codec.encode_prefix_to_range(prefix);
         // Frustratingly, RocksDB doesn't allow an open range, so we have to work around that
@@ -293,20 +271,12 @@
     }
 }
 
-#[allow(dead_code)] // This will no longer be dead code once merged into develop
-impl<
-        'db,
-        'wb,
-        K,
-        V,
-        KC: DbCodec<K> + OrderPreservingDbCodec + 'db,
-        VC: DbCodec<V> + 'db,
-        CF: TypedCf<K, V, KC, VC>,
-    > TypedCfApi<'db, 'wb, K, V, KC, VC, CF>
+impl<'db, 'wb, K, KC: OrderPreservingDbCodec + DbCodec<K>, CF: TypedCf<Key = K, KeyCodec = KC>>
+    TypedCfApi<'db, 'wb, CF>
 {
     /// Deletes the entries from the given key range.
     /// Follows the classic convention of "from inclusive, to exclusive".
-    pub fn delete_range(&self, from_key: &K, to_key: &K) {
+    pub fn delete_range(&self, from_key: &CF::Key, to_key: &CF::Key) {
         self.write_buffer.delete_range(
             self.cf_handle,
             self.key_codec.encode(from_key),
