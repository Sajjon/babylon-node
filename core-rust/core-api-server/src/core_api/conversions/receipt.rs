use super::addressing::*;
use crate::core_api::*;
use radix_engine::blueprints::epoch_manager::Validator;
use radix_engine::system::kernel_modules::costing::{FeeSummary, RoyaltyRecipient};
use radix_engine::system::node_substates::PersistedSubstate;
use radix_engine::types::indexmap::IndexMap;
use radix_engine::types::{
    Address, ComponentAddress, ObjectId, RENodeId, SubstateOffset, VaultOffset,
};
use radix_engine::{
    ledger::OutputValue,
    types::{hash, scrypto_encode, Decimal, SubstateId},
};

use radix_engine_interface::api::types::{Emitter, EventTypeIdentifier};
use radix_engine_interface::blueprints::resource::ResourceType;

use std::collections::{BTreeMap, HashMap};

use state_manager::{
    ApplicationEvent, ChangeAction, DeletedSubstateVersion, DetailedTransactionOutcome,
    LocalTransactionReceipt,
};

pub fn to_api_receipt(
    context: &MappingContext,
    receipt: LocalTransactionReceipt,
) -> Result<models::TransactionReceipt, MappingError> {
    let (status, output, error_message) = match receipt.local_execution.outcome {
        DetailedTransactionOutcome::Success(output) => {
            (models::TransactionStatus::Succeeded, Some(output), None)
        }
        DetailedTransactionOutcome::Failure(error) => (
            models::TransactionStatus::Failed,
            None,
            Some(format!("{error:?}")),
        ),
    };

    let state_update_summary = receipt.local_execution.state_update_summary;
    let mut new_global_entities = Vec::new();

    for package_address in state_update_summary.new_packages {
        new_global_entities.push(to_global_entity_reference(
            context,
            &package_address.into(),
        )?);
    }

    for component_address in state_update_summary.new_components {
        new_global_entities.push(to_global_entity_reference(
            context,
            &component_address.into(),
        )?);
    }

    for resource_address in state_update_summary.new_resources {
        new_global_entities.push(to_global_entity_reference(
            context,
            &resource_address.into(),
        )?);
    }

    // This was added as a temporary workaround to the Vault substate abstraction for the RCNet release
    fn filter_out_incorrect_vault_substates_for_gateway(
        created_substates: Vec<(SubstateId, OutputValue)>,
    ) -> Vec<(SubstateId, OutputValue)> {
        // First pass -> create mapping of Vault => ResourceType
        let vault_resource_type_map: HashMap<ObjectId, ResourceType> = created_substates
            .iter()
            .filter_map(|(substate_id, output_value)| match substate_id {
                SubstateId(
                    RENodeId::Object(vault_id),
                    _,
                    SubstateOffset::Vault(VaultOffset::Info),
                ) => match &output_value.substate {
                    PersistedSubstate::VaultInfo(substate) => {
                        Some((*vault_id, substate.resource_type))
                    }
                    _ => None,
                },
                _ => None,
            })
            .collect();
        // Second pass -> filter out incorrect substates
        created_substates
            .into_iter()
            .filter_map(|(substate_id, output_value)| {
                let resource_type = match substate_id.0 {
                    RENodeId::Object(object_id) => vault_resource_type_map.get(&object_id),
                    _ => None,
                };
                let keep_substate = match (&output_value.substate, resource_type) {
                    (
                        PersistedSubstate::VaultLiquidFungible(_),
                        Some(ResourceType::Fungible { .. }),
                    ) => true,
                    (PersistedSubstate::VaultLiquidFungible(_), _) => false,
                    (
                        PersistedSubstate::VaultLiquidNonFungible(_),
                        Some(ResourceType::NonFungible { .. }),
                    ) => true,
                    (PersistedSubstate::VaultLiquidNonFungible(_), _) => false,
                    (PersistedSubstate::VaultLockedFungible(_), _) => false,
                    (PersistedSubstate::VaultLockedNonFungible(_), _) => false,
                    _ => true,
                };
                if keep_substate {
                    Some((substate_id, output_value))
                } else {
                    None
                }
            })
            .collect()
    }

    let mut unfiltered_creations = Vec::new();
    let mut updated_substates = Vec::new();
    let mut deleted_substates = Vec::new();
    for substate_change in receipt.on_ledger.substate_changes {
        let id = substate_change.substate_id;
        match substate_change.action {
            ChangeAction::Create(value) => {
                unfiltered_creations.push((id, value));
            }
            ChangeAction::Update(value) => {
                updated_substates.push(to_api_new_substate_version(context, id, value)?);
            }
            ChangeAction::Delete(version) => {
                deleted_substates.push(to_api_deleted_substate(id, version)?);
            }
        }
    }

    let created_substates = filter_out_incorrect_vault_substates_for_gateway(unfiltered_creations)
        .into_iter()
        .map(|(id, value)| to_api_new_substate_version(context, id, value))
        .collect::<Result<Vec<_>, _>>()?;

    let api_state_updates = models::StateUpdates {
        created_substates,
        updated_substates,
        deleted_substates,
        new_global_entities,
    };

<<<<<<< HEAD
    let api_events = receipt
        .application_events
        .into_iter()
        .map(|event| to_api_event(context, event.0, event.1))
        .collect::<Result<Vec<_>, _>>()?;

    let api_fee_summary = to_api_fee_summary(context, &receipt.fee_summary, &receipt.fee_payments)?;
=======
    let api_fee_summary = to_api_fee_summary(
        context,
        &receipt.local_execution.fee_summary,
        &receipt.local_execution.fee_payments,
    )?;

    let api_events = receipt
        .on_ledger
        .application_events
        .into_iter()
        .map(|event| to_api_event(context, event))
        .collect::<Result<Vec<_>, _>>()?;
>>>>>>> b7019415

    let api_output = output
        .map(|output| {
            output
                .into_iter()
                .map(|line_output| to_api_sbor_data_from_bytes(context, &line_output))
                .collect::<Result<Vec<_>, _>>()
        })
        .transpose()?;

    let next_epoch = receipt
<<<<<<< HEAD
=======
        .local_execution
>>>>>>> b7019415
        .next_epoch
        .map(|next_epoch| to_api_next_epoch(context, next_epoch))
        .transpose()?
        .map(Box::new);

    Ok(models::TransactionReceipt {
        status,
        fee_summary: Some(Box::new(api_fee_summary)),
        state_updates: Box::new(api_state_updates),
        events: Some(api_events),
        output: api_output,
        next_epoch,
        error_message,
    })
}

#[tracing::instrument(skip_all)]
pub fn to_api_new_substate_version(
    context: &MappingContext,
    substate_id: SubstateId,
    output_value: OutputValue,
) -> Result<models::NewSubstateVersion, MappingError> {
    let substate_bytes =
        scrypto_encode(&output_value.substate).map_err(|err| MappingError::SborEncodeError {
            encode_error: err,
            message: "Substate bytes could not be encoded".to_string(),
        })?;
    let hash = to_hex(hash(&substate_bytes));

    let api_substate_data = Some(to_api_substate(
        context,
        &substate_id,
        &output_value.substate,
    )?);

    Ok(models::NewSubstateVersion {
        substate_id: Box::new(to_api_substate_id(substate_id)?),
        version: to_api_substate_version(output_value.version)?,
        substate_hex: to_hex(substate_bytes),
        substate_data_hash: hash,
        substate_data: api_substate_data,
    })
}

#[tracing::instrument(skip_all)]
pub fn to_api_deleted_substate(
    substate_id: SubstateId,
    deleted_substate: DeletedSubstateVersion,
) -> Result<models::DeletedSubstateVersionRef, MappingError> {
    Ok(models::DeletedSubstateVersionRef {
        substate_id: Box::new(to_api_substate_id(substate_id)?),
        substate_data_hash: to_hex(deleted_substate.substate_hash),
        version: to_api_substate_version(deleted_substate.version)?,
    })
}

#[tracing::instrument(skip_all)]
pub fn to_api_next_epoch(
    context: &MappingContext,
    next_epoch: (BTreeMap<ComponentAddress, Validator>, u64),
) -> Result<models::NextEpoch, MappingError> {
    let mut sorted_validators: Vec<(ComponentAddress, Validator)> =
        next_epoch.0.into_iter().map(|e| (e.0, e.1)).collect();
    sorted_validators.sort_by(|a, b| b.1.stake.cmp(&a.1.stake));

    let mut validators = Vec::new();
    for (address, validator) in sorted_validators {
        let api_validator = to_api_active_validator(context, &address, &validator);
        validators.push(api_validator);
    }

    let next_epoch = models::NextEpoch {
        epoch: to_api_epoch(context, next_epoch.1)?,
        validators,
    };

    Ok(next_epoch)
}

#[tracing::instrument(skip_all)]
pub fn to_api_event(
    context: &MappingContext,
<<<<<<< HEAD
    type_id: EventTypeIdentifier,
    data: Vec<u8>,
) -> Result<models::Event, MappingError> {
    let EventTypeIdentifier(emitter, local_type_index) = type_id;
=======
    event: ApplicationEvent,
) -> Result<models::Event, MappingError> {
    let ApplicationEvent {
        type_id: EventTypeIdentifier(emitter, local_type_index),
        data,
    } = event;
>>>>>>> b7019415
    Ok(models::Event {
        _type: Box::new(models::EventTypeIdentifier {
            emitter: Some(match emitter {
                Emitter::Function(node_id, node_module_id, blueprint_name) => {
                    models::EventEmitterIdentifier::FunctionEventEmitterIdentifier {
                        entity: Box::new(to_api_entity_reference(node_id)?),
<<<<<<< HEAD
                        module_type: to_api_module_type(&node_module_id),
=======
                        module_type: node_module_id_to_module_type(&node_module_id),
>>>>>>> b7019415
                        blueprint_name,
                    }
                }
                Emitter::Method(node_id, node_module_id) => {
                    models::EventEmitterIdentifier::MethodEventEmitterIdentifier {
                        entity: Box::new(to_api_entity_reference(node_id)?),
<<<<<<< HEAD
                        module_type: to_api_module_type(&node_module_id),
=======
                        module_type: node_module_id_to_module_type(&node_module_id),
>>>>>>> b7019415
                    }
                }
            }),
            local_type_index: Box::new(to_api_local_type_index(context, &local_type_index)?),
        }),
        data: Box::new(to_api_sbor_data_from_bytes(context, &data)?),
    })
}

#[tracing::instrument(skip_all)]
pub fn to_api_fee_summary(
    context: &MappingContext,
    fee_summary: &FeeSummary,
    fee_payments: &IndexMap<ObjectId, Decimal>,
) -> Result<models::FeeSummary, MappingError> {
    Ok(models::FeeSummary {
        cost_unit_price: to_api_decimal(&fee_summary.cost_unit_price),
        tip_percentage: to_api_u16_as_i32(fee_summary.tip_percentage),
        cost_unit_limit: to_api_u32_as_i64(fee_summary.cost_unit_limit),
        cost_units_consumed: to_api_u32_as_i64(fee_summary.execution_cost_sum),
        xrd_total_execution_cost: to_api_decimal(&fee_summary.total_execution_cost_xrd),
        xrd_total_royalty_cost: to_api_decimal(&fee_summary.total_royalty_cost_xrd),
        xrd_total_tipped: to_api_decimal(&Decimal::ZERO),
        cost_unit_execution_breakdown: fee_summary
            .execution_cost_breakdown
            .iter()
            .map(|(key, cost_unit_amount)| (key.to_string(), to_api_u32_as_i64(*cost_unit_amount)))
            .collect(),
        xrd_vault_payments: fee_payments
            .iter()
            .map(|(vault_id, xrd_amount)| {
                Ok(models::VaultPayment {
                    vault_entity: Box::new(to_api_entity_reference(RENodeId::Object(*vault_id))?),
                    xrd_amount: to_api_decimal(xrd_amount),
                })
            })
            .collect::<Result<_, _>>()?,
        xrd_royalty_receivers: fee_summary
            .royalty_cost_breakdown
            .iter()
            .map(|(receiver, (_, xrd_amount))| {
                let global_address = match receiver {
                    RoyaltyRecipient::Package(address) => Address::Package(*address),
                    RoyaltyRecipient::Component(address) => Address::Component(*address),
                };
                Ok(models::RoyaltyPayment {
                    royalty_receiver: Box::new(to_global_entity_reference(
                        context,
                        &global_address,
                    )?),
                    xrd_amount: to_api_decimal(xrd_amount),
                })
            })
            .collect::<Result<_, _>>()?,
    })
}<|MERGE_RESOLUTION|>--- conflicted
+++ resolved
@@ -144,15 +144,6 @@
         new_global_entities,
     };
 
-<<<<<<< HEAD
-    let api_events = receipt
-        .application_events
-        .into_iter()
-        .map(|event| to_api_event(context, event.0, event.1))
-        .collect::<Result<Vec<_>, _>>()?;
-
-    let api_fee_summary = to_api_fee_summary(context, &receipt.fee_summary, &receipt.fee_payments)?;
-=======
     let api_fee_summary = to_api_fee_summary(
         context,
         &receipt.local_execution.fee_summary,
@@ -165,7 +156,6 @@
         .into_iter()
         .map(|event| to_api_event(context, event))
         .collect::<Result<Vec<_>, _>>()?;
->>>>>>> b7019415
 
     let api_output = output
         .map(|output| {
@@ -177,10 +167,7 @@
         .transpose()?;
 
     let next_epoch = receipt
-<<<<<<< HEAD
-=======
         .local_execution
->>>>>>> b7019415
         .next_epoch
         .map(|next_epoch| to_api_next_epoch(context, next_epoch))
         .transpose()?
@@ -263,41 +250,26 @@
 #[tracing::instrument(skip_all)]
 pub fn to_api_event(
     context: &MappingContext,
-<<<<<<< HEAD
-    type_id: EventTypeIdentifier,
-    data: Vec<u8>,
-) -> Result<models::Event, MappingError> {
-    let EventTypeIdentifier(emitter, local_type_index) = type_id;
-=======
     event: ApplicationEvent,
 ) -> Result<models::Event, MappingError> {
     let ApplicationEvent {
         type_id: EventTypeIdentifier(emitter, local_type_index),
         data,
     } = event;
->>>>>>> b7019415
     Ok(models::Event {
         _type: Box::new(models::EventTypeIdentifier {
             emitter: Some(match emitter {
                 Emitter::Function(node_id, node_module_id, blueprint_name) => {
                     models::EventEmitterIdentifier::FunctionEventEmitterIdentifier {
                         entity: Box::new(to_api_entity_reference(node_id)?),
-<<<<<<< HEAD
                         module_type: to_api_module_type(&node_module_id),
-=======
-                        module_type: node_module_id_to_module_type(&node_module_id),
->>>>>>> b7019415
                         blueprint_name,
                     }
                 }
                 Emitter::Method(node_id, node_module_id) => {
                     models::EventEmitterIdentifier::MethodEventEmitterIdentifier {
                         entity: Box::new(to_api_entity_reference(node_id)?),
-<<<<<<< HEAD
                         module_type: to_api_module_type(&node_module_id),
-=======
-                        module_type: node_module_id_to_module_type(&node_module_id),
->>>>>>> b7019415
                     }
                 }
             }),
