--- conflicted
+++ resolved
@@ -50,16 +50,10 @@
         decode_error: err.to_string(),
         bytes: scrypto_sbor_bytes.to_vec(),
     })?;
-<<<<<<< HEAD
     Ok(models::SborData::new(
         to_hex(scrypto_sbor_bytes),
         Some(json),
     ))
-=======
-    Ok(models::SborData {
-        data_hex: to_hex(scrypto_sbor_bytes),
-        data_json: Some(json),
-    })
 }
 
 impl ErrorDetails for TransactionSubmitErrorDetails {
@@ -103,5 +97,4 @@
             &transaction_bytes,
         )?;
     Ok(notarized_transaction)
->>>>>>> debe4723
 }