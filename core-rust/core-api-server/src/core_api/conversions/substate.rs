--- conflicted
+++ resolved
@@ -17,11 +17,7 @@
     Bech32Encoder, Decimal, GlobalOffset, KeyValueStoreOffset, NonFungibleId, NonFungibleIdType,
     NonFungibleStoreOffset, ProofRule, RENodeId, ResourceAddress, ResourceType, RoyaltyConfig,
     SoftCount, SoftDecimal, SoftResource, SoftResourceOrNonFungible, SoftResourceOrNonFungibleList,
-<<<<<<< HEAD
-    SubstateId, SubstateOffset, RADIX_TOKEN,
-=======
     SubstateId, SubstateOffset,
->>>>>>> 908e0a49
 };
 use radix_engine_interface::crypto::EcdsaSecp256k1PublicKey;
 
@@ -292,17 +288,11 @@
                 name: method_name.to_string(),
             }
         }
-<<<<<<< HEAD
         AccessRuleKey::Native(native_fn) => {
             models::LocalMethodReference::LocalNativeMethodReference {
                 name: format!("{:?}", native_fn),
             }
         }
-=======
-        AccessRuleKey::Native(method) => models::LocalMethodReference::LocalNativeMethodReference {
-            name: format!("{:?}", method),
-        },
->>>>>>> 908e0a49
     }
 }
 
