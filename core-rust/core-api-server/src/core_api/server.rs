--- conflicted
+++ resolved
@@ -78,21 +78,15 @@
 use super::{constants::LARGE_REQUEST_MAX_BYTES, handlers::*, not_found_error, ResponseError};
 
 use handle_status_network_configuration as handle_provide_info_at_root_path;
-<<<<<<< HEAD
 use state_manager::simple_mempool::SimpleMempool;
-=======
 use state_manager::store::StateManagerDatabase;
->>>>>>> fd92e908
 
 #[derive(Clone)]
 pub(crate) struct CoreApiState {
     pub network: NetworkDefinition,
     pub state_manager: Arc<RwLock<ActualStateManager>>,
-<<<<<<< HEAD
+    pub database: Arc<RwLock<StateManagerDatabase>>,
     pub mempool: Arc<RwLock<SimpleMempool>>,
-=======
-    pub database: Arc<RwLock<StateManagerDatabase>>,
->>>>>>> fd92e908
 }
 
 pub async fn create_server<F>(
@@ -100,22 +94,16 @@
     shutdown_signal: F,
     network: NetworkDefinition,
     state_manager: Arc<RwLock<ActualStateManager>>,
-<<<<<<< HEAD
+    database: Arc<RwLock<StateManagerDatabase>>,
     mempool: Arc<RwLock<SimpleMempool>>,
-=======
-    database: Arc<RwLock<StateManagerDatabase>>,
->>>>>>> fd92e908
 ) where
     F: Future<Output = ()>,
 {
     let core_api_state = CoreApiState {
         network,
         state_manager,
-<<<<<<< HEAD
+        database,
         mempool,
-=======
-        database,
->>>>>>> fd92e908
     };
 
     let router = Router::new()
