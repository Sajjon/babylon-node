use std::collections::{HashMap, HashSet};

use crate::core_api::*;

use state_manager::{
    HasUserPayloadHash, LedgerTransactionOutcome, RejectionReason, UserPayloadHash,
};

use state_manager::mempool::pending_transaction_result_cache::PendingTransactionRecord;
use state_manager::query::StateManagerSubstateQueries;
use state_manager::store::traits::*;

#[tracing::instrument(err(Debug), skip(state))]
pub(crate) async fn handle_lts_transaction_status(
    state: State<CoreApiState>,
    Json(request): Json<models::LtsTransactionStatusRequest>,
) -> Result<Json<models::LtsTransactionStatusResponse>, ResponseError<()>> {
    assert_matching_network(&request.network, &state.network)?;

    let mapping_context = MappingContext::new_for_uncommitted_data(&state.network);

    let intent_hash = extract_intent_hash(request.intent_hash)
        .map_err(|err| err.into_response_error("intent_hash"))?;

    let pending_transaction_result_cache = state.pending_transaction_result_cache.read();
    let mut known_pending_payloads =
        pending_transaction_result_cache.peek_all_known_payloads_for_intent(&intent_hash);
    drop(pending_transaction_result_cache);

    let database = state.database.read();
    let txn_state_version_opt = database.get_txn_state_version_by_identifier(&intent_hash);
    let current_epoch = database.get_epoch();

    let invalid_from_epoch = known_pending_payloads
        .iter()
        .next()
        .map(|p| p.1.intent_invalid_from_epoch);

    let intent_is_permanently_rejected = invalid_from_epoch.map_or(false, |invalid_from_epoch| {
        current_epoch >= invalid_from_epoch
    }) || known_pending_payloads.iter().any(|p| {
        p.1.earliest_permanent_rejection
            .as_ref()
            .map_or(false, |r| r.marks_permanent_rejection_for_intent())
    });

    if let Some(txn_state_version) = txn_state_version_opt {
        let txn = database
            .get_committed_transaction(txn_state_version)
            .expect("Txn is missing");

        let local_detailed_outcome = database
            .get_committed_transaction_receipt(txn_state_version)
            .expect("Txn receipt is missing")
            .local_execution
            .outcome;
        drop(database);

        let payload_hash = txn
            .user()
            .expect("Only user transactions should be able to be looked up by intent hash")
            .user_payload_hash();

        // Remove the committed payload from the rejection list if it's present
        known_pending_payloads.remove(&payload_hash);

<<<<<<< HEAD
        let intent_status = match &receipt.on_ledger.outcome {
            LedgerTransactionOutcome::Success => {
                models::LtsTransactionIntentStatus::CommittedSuccess
            }
            LedgerTransactionOutcome::Failure => {
                models::LtsTransactionIntentStatus::CommittedFailure
            }
        };

        let (payload_status, outcome, error_message) = match &receipt.on_ledger.outcome {
            LedgerTransactionOutcome::Success => (
                models::LtsTransactionPayloadStatus::CommittedSuccess,
                "SUCCESS",
                None,
            ),
            LedgerTransactionOutcome::Failure => (
                models::LtsTransactionPayloadStatus::CommittedFailure,
                "FAILURE",
                None,
            ),
        };

        let committed_payload = models::LtsTransactionPayloadDetails {
=======
        let (intent_status, payload_status, outcome, error_message) = match local_detailed_outcome {
            DetailedTransactionOutcome::Success(_) => (
                LtsIntentStatus::CommittedSuccess,
                LtsPayloadStatus::CommittedSuccess,
                "SUCCESS",
                None,
            ),
            DetailedTransactionOutcome::Failure(reason) => (
                LtsIntentStatus::CommittedFailure,
                LtsPayloadStatus::CommittedFailure,
                "FAILURE",
                Some(format!("{reason:?}")),
            ),
        };

        let committed_payload = models::LtsTransactionPayloadStatus {
>>>>>>> c4029a55
            payload_hash: to_api_payload_hash(&payload_hash),
            status: payload_status,
            error_message,
        };

        let mut known_payloads = vec![committed_payload];
        known_payloads.append(&mut map_rejected_payloads_due_to_known_commit(
            known_pending_payloads,
        ));

        return Ok(models::LtsTransactionStatusResponse {
            intent_status,
            status_description: format!("The transaction has been committed to the ledger, with an outcome of {outcome}. For more information, use the /transaction/receipt endpoint."),
            committed_state_version: Some(to_api_state_version(txn_state_version)?),
            invalid_from_epoch: None,
            known_payloads,
        }).map(Json);
    }

    let mempool = state.mempool.read();
    let mempool_payloads_hashes = mempool.get_payload_hashes_for_intent(&intent_hash);
    drop(mempool);

    if !mempool_payloads_hashes.is_empty() {
        let mempool_payloads = mempool_payloads_hashes
            .iter()
            .map(|payload_hash| models::LtsTransactionPayloadDetails {
                payload_hash: to_api_payload_hash(payload_hash),
                status: models::LtsTransactionPayloadStatus::InMempool,
                error_message: None,
            })
            .collect::<Vec<_>>();

        let mempool_payloads_hashes: HashSet<_> = mempool_payloads_hashes.into_iter().collect();

        let known_payloads_not_in_mempool = known_pending_payloads
            .into_iter()
            .filter(|p| !mempool_payloads_hashes.contains(&p.0))
            .collect();

        let mut known_payloads = mempool_payloads;
        known_payloads.append(&mut map_pending_payloads_not_in_mempool(
            known_payloads_not_in_mempool,
        ));

        return Ok(models::LtsTransactionStatusResponse {
            intent_status: models::LtsTransactionIntentStatus::InMempool,
            status_description: "At least one payload for the intent is in this node's mempool. This node believes it's possible the intent might be able to be committed. Whilst the transaction continues to live in the mempool, you can use the /mempool/transaction endpoint to read its payload.".to_owned(),
            committed_state_version: None,
            invalid_from_epoch: invalid_from_epoch.map(|epoch| to_api_epoch(&mapping_context, epoch)).transpose()?,
            known_payloads,
        }).map(Json);
    }

    let known_payloads = map_pending_payloads_not_in_mempool(known_pending_payloads);

    let response = if intent_is_permanently_rejected {
        models::LtsTransactionStatusResponse {
            intent_status: models::LtsTransactionIntentStatus::PermanentRejection,
            status_description: "Based on the results from executing a payload for this intent, the node believes the intent is permanently rejected - this means that any transaction payload containing the intent should never be able to be committed.".to_owned(),
            committed_state_version: None,
            invalid_from_epoch: None,
            known_payloads,
        }
    } else {
        let (status, description) = if known_payloads.is_empty() {
            (
                models::LtsTransactionIntentStatus::NotSeen,
                "No payloads for this intent have been seen recently by this node.",
            )
        } else {
            let any_payloads_not_rejected = known_payloads
                .iter()
                .any(|p| p.status == models::LtsTransactionPayloadStatus::NotInMempool);
            if any_payloads_not_rejected {
                (models::LtsTransactionIntentStatus::FateUncertain, "At least one payload for this intent was not rejected at its last execution, it's unknown whether it will be committed or not.")
            } else {
                (models::LtsTransactionIntentStatus::FateUncertainButLikelyRejection, "All known payloads were rejected at their last execution. But none of these rejections implied that the intent itself is permanently rejected. It may still be possible for the intent to be committed.")
            }
        };
        models::LtsTransactionStatusResponse {
            intent_status: status,
            status_description: description.to_owned(),
            committed_state_version: None,
            invalid_from_epoch: invalid_from_epoch
                .map(|epoch| to_api_epoch(&mapping_context, epoch))
                .transpose()?,
            known_payloads,
        }
    };

    Ok(response).map(Json)
}

fn map_rejected_payloads_due_to_known_commit(
    known_rejected_payloads: HashMap<UserPayloadHash, PendingTransactionRecord>,
) -> Vec<models::LtsTransactionPayloadDetails> {
    known_rejected_payloads
        .into_iter()
        .map(|(payload_hash, transaction_record)| {
            let rejection_reason_to_use = transaction_record
                .most_applicable_status()
                .unwrap_or(&RejectionReason::IntentHashCommitted);
            models::LtsTransactionPayloadDetails {
                payload_hash: to_api_payload_hash(&payload_hash),
                status: models::LtsTransactionPayloadStatus::PermanentlyRejected,
                error_message: Some(rejection_reason_to_use.to_string()),
            }
        })
        .collect::<Vec<_>>()
}

fn map_pending_payloads_not_in_mempool(
    known_payloads_not_in_mempool: HashMap<UserPayloadHash, PendingTransactionRecord>,
) -> Vec<models::LtsTransactionPayloadDetails> {
    known_payloads_not_in_mempool
        .into_iter()
        .map(|(payload_hash, transaction_record)| {
            match transaction_record.most_applicable_status() {
                Some(reason) => models::LtsTransactionPayloadDetails {
                    payload_hash: to_api_payload_hash(&payload_hash),
                    status: if reason.is_permanent_for_payload() {
                        models::LtsTransactionPayloadStatus::PermanentlyRejected
                    } else {
                        models::LtsTransactionPayloadStatus::TransientlyRejected
                    },
                    error_message: Some(reason.to_string()),
                },
                None => models::LtsTransactionPayloadDetails {
                    payload_hash: to_api_payload_hash(&payload_hash),
                    status: models::LtsTransactionPayloadStatus::NotInMempool,
                    error_message: None,
                },
            }
        })
        .collect::<Vec<_>>()
}<|MERGE_RESOLUTION|>--- conflicted
+++ resolved
@@ -3,7 +3,7 @@
 use crate::core_api::*;
 
 use state_manager::{
-    HasUserPayloadHash, LedgerTransactionOutcome, RejectionReason, UserPayloadHash,
+    DetailedTransactionOutcome, HasUserPayloadHash, RejectionReason, UserPayloadHash,
 };
 
 use state_manager::mempool::pending_transaction_result_cache::PendingTransactionRecord;
@@ -64,48 +64,22 @@
         // Remove the committed payload from the rejection list if it's present
         known_pending_payloads.remove(&payload_hash);
 
-<<<<<<< HEAD
-        let intent_status = match &receipt.on_ledger.outcome {
-            LedgerTransactionOutcome::Success => {
-                models::LtsTransactionIntentStatus::CommittedSuccess
-            }
-            LedgerTransactionOutcome::Failure => {
-                models::LtsTransactionIntentStatus::CommittedFailure
-            }
-        };
-
-        let (payload_status, outcome, error_message) = match &receipt.on_ledger.outcome {
-            LedgerTransactionOutcome::Success => (
+        let (intent_status, payload_status, outcome, error_message) = match local_detailed_outcome {
+            DetailedTransactionOutcome::Success(_) => (
+                models::LtsTransactionIntentStatus::CommittedSuccess,
                 models::LtsTransactionPayloadStatus::CommittedSuccess,
                 "SUCCESS",
                 None,
             ),
-            LedgerTransactionOutcome::Failure => (
+            DetailedTransactionOutcome::Failure(reason) => (
+                models::LtsTransactionIntentStatus::CommittedFailure,
                 models::LtsTransactionPayloadStatus::CommittedFailure,
-                "FAILURE",
-                None,
-            ),
-        };
-
-        let committed_payload = models::LtsTransactionPayloadDetails {
-=======
-        let (intent_status, payload_status, outcome, error_message) = match local_detailed_outcome {
-            DetailedTransactionOutcome::Success(_) => (
-                LtsIntentStatus::CommittedSuccess,
-                LtsPayloadStatus::CommittedSuccess,
-                "SUCCESS",
-                None,
-            ),
-            DetailedTransactionOutcome::Failure(reason) => (
-                LtsIntentStatus::CommittedFailure,
-                LtsPayloadStatus::CommittedFailure,
                 "FAILURE",
                 Some(format!("{reason:?}")),
             ),
         };
 
-        let committed_payload = models::LtsTransactionPayloadStatus {
->>>>>>> c4029a55
+        let committed_payload = models::LtsTransactionPayloadDetails {
             payload_hash: to_api_payload_hash(&payload_hash),
             status: payload_status,
             error_message,
