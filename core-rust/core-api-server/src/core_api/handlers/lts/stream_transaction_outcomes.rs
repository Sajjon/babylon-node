--- conflicted
+++ resolved
@@ -38,11 +38,7 @@
 
     let committed_transaction_outcomes = txns
         .into_iter()
-<<<<<<< HEAD
-        .map(|(_ledger_transaction, receipt, identifiers)| {
-=======
         .map(|(ledger_transaction, receipt, identifiers)| {
->>>>>>> d96311c2
             Ok(to_api_lts_committed_transaction_outcome(
                 &mapping_context,
                 ledger_transaction,
