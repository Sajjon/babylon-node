--- conflicted
+++ resolved
@@ -69,14 +69,6 @@
             } else {
                 let identifiers = database
                     .get_committed_transaction_identifiers(previous_state_version)
-<<<<<<< HEAD
-                    .unwrap_or_else(|| {
-                        panic!(
-                            "Txn identifiers are missing for state version: {}",
-                            previous_state_version
-                        )
-                    });
-=======
                     .ok_or_else(|| detailed_error(
                         StatusCode::BAD_REQUEST,
                         "The requested state version is out of bounds",
@@ -84,7 +76,6 @@
                             max_ledger_state_version
                         }
                     ))?;
->>>>>>> 9bb98e77
                 Some(Box::new(to_api_committed_state_identifiers(
                     previous_state_version,
                     &identifiers.resultant_ledger_hashes,
