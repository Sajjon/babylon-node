use crate::core_api::*;

use radix_engine::types::hash;
use radix_engine::types::Bech32Encoder;

use radix_engine_interface::data::scrypto_encode;
use radix_engine_interface::node::NetworkDefinition;
use state_manager::jni::state_manager::ActualStateManager;
use state_manager::store::traits::*;
use state_manager::transaction::{LedgerTransaction, ValidatorTransaction};
use state_manager::{
    CommittedTransactionIdentifiers, IntentHash, LedgerTransactionReceipt, SignaturesHash,
    UserPayloadHash,
};

use std::collections::HashMap;
use transaction::manifest;
use transaction::model::{
    NotarizedTransaction, SignedTransactionIntent, SystemTransaction, TransactionIntent,
    TransactionManifest,
};

#[tracing::instrument(skip(state))]
pub(crate) async fn handle_stream_transactions(
    state: Extension<CoreApiState>,
    request: Json<models::StreamTransactionsRequest>,
) -> Result<Json<models::StreamTransactionsResponse>, ResponseError<()>> {
    core_api_read_handler(state, request, handle_stream_transactions_internal)
}

const MAX_TXN_COUNT_PER_REQUEST: u16 = 10000;

#[tracing::instrument(err(Debug), skip(state_manager))]
fn handle_stream_transactions_internal(
    state_manager: &ActualStateManager,
    request: models::StreamTransactionsRequest,
) -> Result<models::StreamTransactionsResponse, ResponseError<()>> {
    assert_matching_network(&request.network, &state_manager.network)?;

    let from_state_version: u64 = extract_api_state_version(request.from_state_version)
        .map_err(|err| err.into_response_error("from_state_version"))?;

    let limit: u64 = request
        .limit
        .try_into()
        .map_err(|_| client_error("limit cannot be negative"))?;

    if limit == 0 {
        return Err(client_error("limit must be positive"));
    }

    if limit > MAX_TXN_COUNT_PER_REQUEST.into() {
        return Err(client_error(format!(
            "limit must <= {}",
            MAX_TXN_COUNT_PER_REQUEST
        )));
    }

    let max_state_version = state_manager.store.max_state_version();

    let txns = state_manager.store.get_committed_transaction_bundles(
        from_state_version,
        limit.try_into().expect("limit out of usize bounds"),
    );

    let network = state_manager.network.clone();

    let api_txns = txns
        .into_iter()
<<<<<<< HEAD
        .map(|(ledger_transaction, receipt, identifiers)| {
            Ok(to_api_committed_transaction(
                &network,
                ledger_transaction,
                receipt,
                identifiers,
            )?)
        })
        .collect::<Result<Vec<models::CommittedTransaction>, RequestHandlingError>>()?;
=======
        .map(
            |((ledger_transaction, receipt, identifiers), state_version)| {
                if identifiers.state_version != state_version {
                    Err(server_error(format!(
                        "Loaded state version {} doesn't match its stored state version {}",
                        state_version, identifiers.state_version
                    )))?
                }
                let api_tx = to_api_committed_transaction(
                    &network,
                    ledger_transaction,
                    receipt,
                    identifiers,
                )?;

                Ok(api_tx)
            },
        )
        .collect::<Result<Vec<models::CommittedTransaction>, ResponseError<()>>>()?;
>>>>>>> cf1fc565

    let start_state_version = if api_txns.is_empty() {
        0
    } else {
        from_state_version
    };

    let count: i32 = {
        let transaction_count = api_txns.len();
        if transaction_count > MAX_TXN_COUNT_PER_REQUEST.into() {
            return Err(server_error("Too many transactions were loaded somehow"));
        }
        transaction_count
            .try_into()
            .map_err(|_| server_error("Unexpected error mapping small usize to i32"))?
    };

    Ok(models::StreamTransactionsResponse {
        from_state_version: to_api_state_version(start_state_version)?,
        count,
        max_ledger_state_version: to_api_state_version(max_state_version)?,
        transactions: api_txns,
    })
}

#[tracing::instrument(skip_all)]
pub fn to_api_committed_transaction(
    network: &NetworkDefinition,
    ledger_transaction: LedgerTransaction,
    receipt: LedgerTransactionReceipt,
    identifiers: CommittedTransactionIdentifiers,
) -> Result<models::CommittedTransaction, MappingError> {
    let bech32_encoder = Bech32Encoder::new(network);
    let receipt = to_api_receipt(&bech32_encoder, receipt)?;

    Ok(models::CommittedTransaction {
        state_version: to_api_state_version(identifiers.state_version)?,
        accumulator_hash: to_api_accumulator_hash(&identifiers.accumulator_hash),
        ledger_transaction: Some(to_api_ledger_transaction(&ledger_transaction, network)?),
        receipt: Box::new(receipt),
    })
}

#[tracing::instrument(skip_all)]
pub fn to_api_ledger_transaction(
    ledger_transaction: &LedgerTransaction,
    network: &NetworkDefinition,
) -> Result<models::LedgerTransaction, MappingError> {
    Ok(match ledger_transaction {
        LedgerTransaction::User(tx) => models::LedgerTransaction::UserLedgerTransaction {
            payload_hex: to_hex(ledger_transaction.create_payload().map_err(|err| {
                MappingError::SborEncodeError {
                    encode_error: err,
                    message: "Error encoding user payload sbor".to_string(),
                }
            })?),
            notarized_transaction: Box::new(to_api_notarized_transaction(tx, network)?),
        },
        LedgerTransaction::Validator(tx) => models::LedgerTransaction::ValidatorLedgerTransaction {
            payload_hex: to_hex(ledger_transaction.create_payload().map_err(|err| {
                MappingError::SborEncodeError {
                    encode_error: err,
                    message: "Error encoding validator payload sbor".to_string(),
                }
            })?),
            validator_transaction: Box::new(to_api_validator_transaction(tx, network)?),
        },
        LedgerTransaction::System(tx) => models::LedgerTransaction::SystemLedgerTransaction {
            payload_hex: to_hex(ledger_transaction.create_payload().map_err(|err| {
                MappingError::SborEncodeError {
                    encode_error: err,
                    message: "Error encoding system payload sbor".to_string(),
                }
            })?),
            system_transaction: Box::new(to_api_system_transaction(tx, network)?),
        },
    })
}

#[tracing::instrument(skip_all)]
pub fn to_api_notarized_transaction(
    tx: &NotarizedTransaction,
    network: &NetworkDefinition,
) -> Result<models::NotarizedTransaction, MappingError> {
    // NOTE: We don't use the .hash() method on the struct impls themselves,
    //       because they use the wrong hash function
    let payload = tx.to_bytes().map_err(|err| MappingError::SborEncodeError {
        encode_error: err,
        message: "Error encoding user payload sbor".to_string(),
    })?;
    let payload_hash = UserPayloadHash::for_transaction(tx);

    Ok(models::NotarizedTransaction {
        hash: to_api_payload_hash(&payload_hash),
        payload_hex: to_hex(payload),
        signed_intent: Box::new(to_api_signed_intent(&tx.signed_intent, network)?),
        notary_signature: Some(to_api_signature(&tx.notary_signature)),
    })
}

#[tracing::instrument(skip_all)]
pub fn to_api_signed_intent(
    signed_intent: &SignedTransactionIntent,
    network: &NetworkDefinition,
) -> Result<models::SignedTransactionIntent, MappingError> {
    // NOTE: We don't use the .hash() method on the struct impls themselves,
    //       because they use the wrong hash function
    let signed_intent_hash = SignaturesHash::for_signed_intent(signed_intent);

    Ok(models::SignedTransactionIntent {
        hash: to_api_signed_intent_hash(&signed_intent_hash),
        intent: Box::new(to_api_intent(&signed_intent.intent, network)?),
        intent_signatures: signed_intent
            .intent_signatures
            .iter()
            .map(to_api_signature_with_public_key)
            .collect(),
    })
}

#[tracing::instrument(skip_all)]
pub fn to_api_intent(
    intent: &TransactionIntent,
    network: &NetworkDefinition,
) -> Result<models::TransactionIntent, MappingError> {
    // NOTE: We don't use the .hash() method on the struct impls themselves,
    //       because they use the wrong hash function
    let intent_hash = IntentHash::for_intent(intent);
    let header = &intent.header;

    Ok(models::TransactionIntent {
        hash: to_api_intent_hash(&intent_hash),
        header: Box::new(models::TransactionHeader {
            version: header.version.into(),
            network_id: header.network_id.into(),
            start_epoch_inclusive: to_api_epoch(header.start_epoch_inclusive)?,
            end_epoch_exclusive: to_api_epoch(header.end_epoch_exclusive)?,
            nonce: to_api_u64_as_string(header.nonce),
            notary_public_key: Some(to_api_public_key(&header.notary_public_key)),
            notary_as_signatory: header.notary_as_signatory,
            cost_unit_limit: to_api_u32_as_i64(header.cost_unit_limit),
            tip_percentage: to_api_u16_as_i32(header.tip_percentage),
        }),
        manifest: Box::new(to_api_manifest(&intent.manifest, network)?),
    })
}

#[tracing::instrument(skip_all)]
pub fn to_api_manifest(
    manifest: &TransactionManifest,
    network: &NetworkDefinition,
) -> Result<models::TransactionManifest, MappingError> {
    Ok(models::TransactionManifest {
        instructions: manifest::decompile(&manifest.instructions, network).map_err(|err| {
            MappingError::InvalidManifest {
                message: format!(
                    "Failed to decompile a transaction manifest: {err:?}, instructions: {:?}",
                    &manifest.instructions
                ),
            }
        })?,
        blobs_hex: manifest
            .blobs
            .iter()
            .map(|blob| (to_hex(hash(blob)), to_hex(blob)))
            .collect::<HashMap<String, String>>(),
    })
}

pub fn to_api_validator_transaction(
    validator_transaction: &ValidatorTransaction,
    _network: &NetworkDefinition,
) -> Result<models::ValidatorTransaction, MappingError> {
    Ok(match validator_transaction {
        ValidatorTransaction::RoundUpdate {
            proposer_timestamp_ms,
            consensus_epoch,
            round_in_epoch,
        } => models::ValidatorTransaction::TimeUpdateValidatorTransaction {
            proposer_timestamp: Box::new(to_api_instant_from_safe_timestamp(
                *proposer_timestamp_ms,
            )?),
            consensus_epoch: to_api_epoch(*consensus_epoch)?,
            round_in_epoch: to_api_round(*round_in_epoch)?,
        },
    })
}

pub fn to_api_system_transaction(
    system_transaction: &SystemTransaction,
    _network: &NetworkDefinition,
) -> Result<models::SystemTransaction, MappingError> {
    // NOTE: We don't use the .hash() method on the struct impls themselves,
    //       because they use the wrong hash function
    let payload =
        scrypto_encode(system_transaction).map_err(|err| MappingError::SborEncodeError {
            encode_error: err,
            message: "Error encoding user system sbor".to_string(),
        })?;
    Ok(models::SystemTransaction {
        payload_hex: to_hex(payload),
    })
}<|MERGE_RESOLUTION|>--- conflicted
+++ resolved
@@ -67,7 +67,6 @@
 
     let api_txns = txns
         .into_iter()
-<<<<<<< HEAD
         .map(|(ledger_transaction, receipt, identifiers)| {
             Ok(to_api_committed_transaction(
                 &network,
@@ -76,28 +75,7 @@
                 identifiers,
             )?)
         })
-        .collect::<Result<Vec<models::CommittedTransaction>, RequestHandlingError>>()?;
-=======
-        .map(
-            |((ledger_transaction, receipt, identifiers), state_version)| {
-                if identifiers.state_version != state_version {
-                    Err(server_error(format!(
-                        "Loaded state version {} doesn't match its stored state version {}",
-                        state_version, identifiers.state_version
-                    )))?
-                }
-                let api_tx = to_api_committed_transaction(
-                    &network,
-                    ledger_transaction,
-                    receipt,
-                    identifiers,
-                )?;
-
-                Ok(api_tx)
-            },
-        )
         .collect::<Result<Vec<models::CommittedTransaction>, ResponseError<()>>>()?;
->>>>>>> cf1fc565
 
     let start_state_version = if api_txns.is_empty() {
         0
