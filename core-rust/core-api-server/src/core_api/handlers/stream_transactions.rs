--- conflicted
+++ resolved
@@ -2,14 +2,12 @@
 
 use radix_engine::types::hash;
 
-<<<<<<< HEAD
-use state_manager::store::traits::*;
-use state_manager::{transaction::*, LedgerHeader, LedgerProof};
-=======
 use state_manager::store::{traits::*, StateManagerDatabase};
 use state_manager::transaction::*;
->>>>>>> 80172d6c
-use state_manager::{CommittedTransactionIdentifiers, LocalTransactionReceipt, StateVersion};
+use state_manager::{
+    CommittedTransactionIdentifiers, LedgerHeader, LedgerProof, LocalTransactionReceipt,
+    StateVersion,
+};
 
 use transaction::manifest;
 use transaction::prelude::*;
@@ -88,19 +86,11 @@
 
     // Reserve enough for the "header" fields
     let mut current_total_size = response.get_json_size();
-<<<<<<< HEAD
     let bundles_iter = database.get_committed_transaction_bundle_iter(from_state_version);
     let proofs_iter = database.get_proof_iter(from_state_version);
     let transactions_and_proofs_iter =
         TransactionAndProofIterator::new(bundles_iter.peekable(), proofs_iter.peekable());
     for (bundle, maybe_proof) in transactions_and_proofs_iter.take(limit) {
-=======
-    let bundles = database
-        .get_committed_transaction_bundle_iter(from_state_version)
-        .take(limit);
-
-    for bundle in bundles {
->>>>>>> 80172d6c
         let CommittedTransactionBundle {
             state_version,
             raw,
