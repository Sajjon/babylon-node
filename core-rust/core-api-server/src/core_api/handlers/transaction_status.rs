--- conflicted
+++ resolved
@@ -37,20 +37,6 @@
         .pending_transaction_result_cache
         .peek_all_known_payloads_for_intent(&intent_hash);
 
-<<<<<<< HEAD
-    if let Some(txn_state_version) = txn_state_version_opt {
-        let txn = state_manager
-            .store
-            .get_committed_transaction(txn_state_version)
-            .expect("Txn is missing");
-
-        let receipt = state_manager
-            .store
-            .get_committed_transaction_receipt(txn_state_version)
-            .expect("Txn receipt is missing");
-
-        let payload_hash = txn
-=======
     let current_epoch = state_manager.get_epoch();
 
     let invalid_from_epoch = known_pending_payloads
@@ -72,9 +58,18 @@
         to_api_epoch(maybe_nefarious_epoch).ok()
     });
 
-    if let Some((stored_transaction, receipt, _)) = committed_option {
-        let payload_hash = stored_transaction
->>>>>>> cf1fc565
+    if let Some(txn_state_version) = txn_state_version_opt {
+        let txn = state_manager
+            .store
+            .get_committed_transaction(txn_state_version)
+            .expect("Txn is missing");
+
+        let receipt = state_manager
+            .store
+            .get_committed_transaction_receipt(txn_state_version)
+            .expect("Txn receipt is missing");
+
+        let payload_hash = txn
             .user()
             .expect("Only user transactions should be able to be looked up by intent hash")
             .user_payload_hash();
