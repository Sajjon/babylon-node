use std::collections::{HashMap, HashSet};

use crate::core_api::*;
use state_manager::jni::state_manager::ActualStateManager;
use state_manager::{
    DetailedTransactionOutcome, HasUserPayloadHash, RejectionReason, UserPayloadHash,
};

use state_manager::mempool::pending_transaction_result_cache::PendingTransactionRecord;
use state_manager::store::traits::*;

#[tracing::instrument(err(Debug), skip(state))]
pub(crate) async fn handle_transaction_status(
    state: State<CoreApiState>,
    request: Json<models::TransactionStatusRequest>,
) -> Result<Json<models::TransactionStatusResponse>, ResponseError<()>> {
    core_api_read_handler(state, request, handle_transaction_status_internal)
}

use models::transaction_payload_status::Status as PayloadStatus;

fn handle_transaction_status_internal(
    state_manager: &ActualStateManager,
    request: models::TransactionStatusRequest,
) -> Result<models::TransactionStatusResponse, ResponseError<()>> {
    assert_matching_network(&request.network, &state_manager.network)?;

    let mapping_context = MappingContext::new_for_uncommitted_data(&state_manager.network);

    let intent_hash = extract_intent_hash(request.intent_hash)
        .map_err(|err| err.into_response_error("intent_hash"))?;

    let txn_state_version_opt = state_manager
        .store()
        .get_txn_state_version_by_identifier(&intent_hash);

    let mut known_pending_payloads = state_manager
        .pending_transaction_result_cache
        .peek_all_known_payloads_for_intent(&intent_hash);

    let current_epoch = state_manager.get_epoch();

    let invalid_from_epoch = known_pending_payloads
        .iter()
        .next()
        .map(|p| p.1.intent_invalid_from_epoch);

    let intent_is_permanently_rejected = invalid_from_epoch.map_or(false, |invalid_from_epoch| {
        current_epoch >= invalid_from_epoch
    }) || known_pending_payloads.iter().any(|p| {
        p.1.earliest_permanent_rejection
            .as_ref()
            .map_or(false, |r| r.marks_permanent_rejection_for_intent())
    });

    if let Some(txn_state_version) = txn_state_version_opt {
        let txn = state_manager
            .store()
            .get_committed_transaction(txn_state_version)
            .expect("Txn is missing");

        let local_detailed_outcome = state_manager
            .store()
            .get_committed_transaction_receipt(txn_state_version)
            .expect("Txn receipt is missing")
            .local_execution
            .outcome;

        let payload_hash = txn
            .user()
            .expect("Only user transactions should be able to be looked up by intent hash")
            .user_payload_hash();

        // Remove the committed payload from the rejection list if it's present
        known_pending_payloads.remove(&payload_hash);

<<<<<<< HEAD
        let intent_status = match &receipt.outcome {
            LedgerTransactionOutcome::Success(_) => {
                models::TransactionIntentStatus::CommittedSuccess
            }
            LedgerTransactionOutcome::Failure(_) => {
                models::TransactionIntentStatus::CommittedFailure
            }
        };

        let (payload_status, outcome, error_message) = match &receipt.outcome {
            LedgerTransactionOutcome::Success(_) => {
                (PayloadStatus::CommittedSuccess, "SUCCESS", None)
            }
            LedgerTransactionOutcome::Failure(reason) => (
=======
        let (intent_status, payload_status, outcome, error_message) = match local_detailed_outcome {
            DetailedTransactionOutcome::Success(_) => (
                IntentStatus::CommittedSuccess,
                PayloadStatus::CommittedSuccess,
                "SUCCESS",
                None,
            ),
            DetailedTransactionOutcome::Failure(reason) => (
                IntentStatus::CommittedFailure,
>>>>>>> b7019415
                PayloadStatus::CommittedFailure,
                "FAILURE",
                Some(format!("{reason:?}")),
            ),
        };

        let committed_payload = models::TransactionPayloadStatus {
            payload_hash: to_api_payload_hash(&payload_hash),
            status: payload_status,
            error_message,
        };

        let mut known_payloads = vec![committed_payload];
        known_payloads.append(&mut map_rejected_payloads_due_to_known_commit(
            known_pending_payloads,
        ));

        return Ok(models::TransactionStatusResponse {
            intent_status,
            status_description: format!("The transaction has been committed to the ledger, with an outcome of {outcome}. For more information, use the /transaction/receipt endpoint."),
            invalid_from_epoch: None,
            known_payloads,
        });
    }

    let mempool_payloads_hashes = state_manager
        .mempool
        .read()
        .get_payload_hashes_for_intent(&intent_hash);

    if !mempool_payloads_hashes.is_empty() {
        let mempool_payloads = mempool_payloads_hashes
            .iter()
            .map(|payload_hash| models::TransactionPayloadStatus {
                payload_hash: to_api_payload_hash(payload_hash),
                status: PayloadStatus::InMempool,
                error_message: None,
            })
            .collect::<Vec<_>>();

        let mempool_payloads_hashes: HashSet<_> = mempool_payloads_hashes.into_iter().collect();

        let known_payloads_not_in_mempool = known_pending_payloads
            .into_iter()
            .filter(|p| !mempool_payloads_hashes.contains(&p.0))
            .collect();

        let mut known_payloads = mempool_payloads;
        known_payloads.append(&mut map_pending_payloads_not_in_mempool(
            known_payloads_not_in_mempool,
        ));

        return Ok(models::TransactionStatusResponse {
            intent_status: models::TransactionIntentStatus::InMempool,
            status_description: "At least one payload for the intent is in this node's mempool. This node believes it's possible the intent might be able to be committed. Whilst the transaction continues to live in the mempool, you can use the /mempool/transaction endpoint to read its payload.".to_owned(),
            invalid_from_epoch: invalid_from_epoch.map(|epoch| to_api_epoch(&mapping_context, epoch)).transpose()?,
            known_payloads,
        });
    }

    let known_payloads = map_pending_payloads_not_in_mempool(known_pending_payloads);

    let response = if intent_is_permanently_rejected {
        models::TransactionStatusResponse {
            intent_status: models::TransactionIntentStatus::PermanentRejection,
            status_description: "Based on the results from executing a payload for this intent, the node believes the intent is permanently rejected - this means that any transaction payload containing the intent should never be able to be committed.".to_owned(),
            invalid_from_epoch: None,
            known_payloads,
        }
    } else {
        let (status, description) = if known_payloads.is_empty() {
            (
<<<<<<< HEAD
                models::TransactionIntentStatus::NotSeen,
=======
                IntentStatus::NotSeen,
>>>>>>> b7019415
                "No payloads for this intent have been seen recently by this node.",
            )
        } else {
            let any_payloads_not_rejected = known_payloads
                .iter()
                .any(|p| p.status == PayloadStatus::NotInMempool);
            if any_payloads_not_rejected {
<<<<<<< HEAD
                (models::TransactionIntentStatus::FateUncertain, "At least one payload for this intent was not rejected at its last execution, it's unknown whether it will be committed or not.")
            } else {
                (models::TransactionIntentStatus::FateUncertainButLikelyRejection, "All known payloads were rejected at their last execution. But none of these rejections implied that the intent itself is permanently rejected. It may still be possible for the intent to be committed.")
=======
                (IntentStatus::FateUncertain, "At least one payload for this intent was not rejected at its last execution, it's unknown whether it will be committed or not.")
            } else {
                (IntentStatus::FateUncertainButLikelyRejection, "All known payloads were rejected at their last execution. But none of these rejections implied that the intent itself is permanently rejected. It may still be possible for the intent to be committed.")
>>>>>>> b7019415
            }
        };
        models::TransactionStatusResponse {
            intent_status: status,
            status_description: description.to_owned(),
            invalid_from_epoch: invalid_from_epoch
                .map(|epoch| to_api_epoch(&mapping_context, epoch))
                .transpose()?,
            known_payloads,
        }
    };

    Ok(response)
}

fn map_rejected_payloads_due_to_known_commit(
    known_rejected_payloads: HashMap<UserPayloadHash, PendingTransactionRecord>,
) -> Vec<models::TransactionPayloadStatus> {
    known_rejected_payloads
        .into_iter()
        .map(|(payload_hash, transaction_record)| {
            let rejection_reason_to_use = transaction_record
                .most_applicable_status()
                .unwrap_or(&RejectionReason::IntentHashCommitted);
            models::TransactionPayloadStatus {
                payload_hash: to_api_payload_hash(&payload_hash),
                status: PayloadStatus::PermanentlyRejected,
                error_message: Some(rejection_reason_to_use.to_string()),
            }
        })
        .collect::<Vec<_>>()
}

fn map_pending_payloads_not_in_mempool(
    known_payloads_not_in_mempool: HashMap<UserPayloadHash, PendingTransactionRecord>,
) -> Vec<models::TransactionPayloadStatus> {
    known_payloads_not_in_mempool
        .into_iter()
        .map(|(payload_hash, transaction_record)| {
            match transaction_record.most_applicable_status() {
                Some(reason) => models::TransactionPayloadStatus {
                    payload_hash: to_api_payload_hash(&payload_hash),
                    status: if reason.is_permanent_for_payload() {
                        PayloadStatus::PermanentlyRejected
                    } else {
                        PayloadStatus::TransientlyRejected
                    },
                    error_message: Some(reason.to_string()),
                },
                None => models::TransactionPayloadStatus {
                    payload_hash: to_api_payload_hash(&payload_hash),
                    status: PayloadStatus::NotInMempool,
                    error_message: None,
                },
            }
        })
        .collect::<Vec<_>>()
}<|MERGE_RESOLUTION|>--- conflicted
+++ resolved
@@ -18,6 +18,7 @@
 }
 
 use models::transaction_payload_status::Status as PayloadStatus;
+use models::TransactionIntentStatus as IntentStatus;
 
 fn handle_transaction_status_internal(
     state_manager: &ActualStateManager,
@@ -74,22 +75,6 @@
         // Remove the committed payload from the rejection list if it's present
         known_pending_payloads.remove(&payload_hash);
 
-<<<<<<< HEAD
-        let intent_status = match &receipt.outcome {
-            LedgerTransactionOutcome::Success(_) => {
-                models::TransactionIntentStatus::CommittedSuccess
-            }
-            LedgerTransactionOutcome::Failure(_) => {
-                models::TransactionIntentStatus::CommittedFailure
-            }
-        };
-
-        let (payload_status, outcome, error_message) = match &receipt.outcome {
-            LedgerTransactionOutcome::Success(_) => {
-                (PayloadStatus::CommittedSuccess, "SUCCESS", None)
-            }
-            LedgerTransactionOutcome::Failure(reason) => (
-=======
         let (intent_status, payload_status, outcome, error_message) = match local_detailed_outcome {
             DetailedTransactionOutcome::Success(_) => (
                 IntentStatus::CommittedSuccess,
@@ -99,7 +84,6 @@
             ),
             DetailedTransactionOutcome::Failure(reason) => (
                 IntentStatus::CommittedFailure,
->>>>>>> b7019415
                 PayloadStatus::CommittedFailure,
                 "FAILURE",
                 Some(format!("{reason:?}")),
@@ -153,7 +137,7 @@
         ));
 
         return Ok(models::TransactionStatusResponse {
-            intent_status: models::TransactionIntentStatus::InMempool,
+            intent_status: IntentStatus::InMempool,
             status_description: "At least one payload for the intent is in this node's mempool. This node believes it's possible the intent might be able to be committed. Whilst the transaction continues to live in the mempool, you can use the /mempool/transaction endpoint to read its payload.".to_owned(),
             invalid_from_epoch: invalid_from_epoch.map(|epoch| to_api_epoch(&mapping_context, epoch)).transpose()?,
             known_payloads,
@@ -164,7 +148,7 @@
 
     let response = if intent_is_permanently_rejected {
         models::TransactionStatusResponse {
-            intent_status: models::TransactionIntentStatus::PermanentRejection,
+            intent_status: IntentStatus::PermanentRejection,
             status_description: "Based on the results from executing a payload for this intent, the node believes the intent is permanently rejected - this means that any transaction payload containing the intent should never be able to be committed.".to_owned(),
             invalid_from_epoch: None,
             known_payloads,
@@ -172,11 +156,7 @@
     } else {
         let (status, description) = if known_payloads.is_empty() {
             (
-<<<<<<< HEAD
-                models::TransactionIntentStatus::NotSeen,
-=======
                 IntentStatus::NotSeen,
->>>>>>> b7019415
                 "No payloads for this intent have been seen recently by this node.",
             )
         } else {
@@ -184,15 +164,9 @@
                 .iter()
                 .any(|p| p.status == PayloadStatus::NotInMempool);
             if any_payloads_not_rejected {
-<<<<<<< HEAD
-                (models::TransactionIntentStatus::FateUncertain, "At least one payload for this intent was not rejected at its last execution, it's unknown whether it will be committed or not.")
-            } else {
-                (models::TransactionIntentStatus::FateUncertainButLikelyRejection, "All known payloads were rejected at their last execution. But none of these rejections implied that the intent itself is permanently rejected. It may still be possible for the intent to be committed.")
-=======
                 (IntentStatus::FateUncertain, "At least one payload for this intent was not rejected at its last execution, it's unknown whether it will be committed or not.")
             } else {
                 (IntentStatus::FateUncertainButLikelyRejection, "All known payloads were rejected at their last execution. But none of these rejections implied that the intent itself is permanently rejected. It may still be possible for the intent to be committed.")
->>>>>>> b7019415
             }
         };
         models::TransactionStatusResponse {
