openapi: 3.1.0
# NOTES TO EDITORS:
#
# Guidance for integer types (see https://swagger.io/docs/specification/data-models/data-types/#numbers)
#
# => If a u8, use type: integer, format: int32, minimum: 0, maximum: 255
# => If an i8, use type: integer, format: int32, minimum: -128, maximum: 127 (also, why are you using an i8!?)
# => If a u32:
#    => If there's a domain-imposed requirement that fits it within an i32 (2,147,483,647 = 2^31 - 1), with bound B use
#       type: integer, format: int32, minimum: 0, maximum: B
#       And be sure to validate against B in the code which maps into the type. See EG epoch max length in numerics.rs
#    => If not, to be compatible with OAS, we need to put it into an int64:
#       type: integer, format: int64, minimum: 0, maximum: 4294967295 = 2^32 - 1
# => If an i32, use type: integer, format: int32
# => If a u64:
#    => The maximum safe integer in Javascript is (+-)2^53 – 1 = 9,007,199,254,740,991 ~ 9 * 10^15
#       To be pragmatic, any numbers outside this range we will choose to represent as strings.
#    => So if it's possible for us to assert that: value <= bound B <= 2^53 - 1, then use:
#       type: integer, format: int64, minimum: 0, maximum: B
#       And be sure to validate against B in the code which maps into the type. See EG epoch max length in numerics.rs
#    => If not, use a string instead
# => If an i64:
#    => The maximum safe integer in Javascript is (+-)2^53 – 1 = 9,007,199,254,740,991 ~ 9 * 10^15
#       To be pragmatic, any numbers outside this range we will choose to represent as strings.
#    => So if it's possible for us to assert that: -(2^53 - 1) <= B1 <= value <= B2 <= 2^53 - 1, then use:
#       type: integer, format: int64, minimum: B1, maximum: B2
#       And be sure to validate against B in the code which maps into the type. See EG epoch max length in numerics.rs
#    => If not, use a string instead
# => If something over i64/u64, use type: string
#
# Regardless of the type, specify in the description what the underlying type and bounds are, by starting with something like:
# - An integer between 0 and 10^10, giving
# - A decimal-string-encoded integer between 0 and 2^64 - 1, which
# - A decimal-string-encoded integer between 0 and 10^123, that
#
# Descriptions guidance:
# => For descriptions of encoded types, we follow this pattern: 'The xyz-encoded, abc-encoded xx of the yy'
#    EG 'The hex-encoded, SBOR-encoded data' or 'The hex-encoded double-SHA256 hash of the banana payload'
# => Don't end in a full-stop, unless it is more than 1 sentence, then all sentences should end in a full stop
# => It's not technically valid to have both $ref and description, but it works in ReDocly, so feel free to do it
#
# Naming guidance:
# => Hex-encoded hashes should end _hash
# => Hex-encoded bytes/payload should end _hex and not include _bytes
info:
  version: '0.2.0'
  title: 'Babylon Core API'
  license:
    name: The Radix License, Version 1.0
    url: https://www.radixfoundation.org/licenses/license-v1
  x-logo:
    url: https://docs.radixdlt.com/main/_images/radix-logo-banner.png
    href: https://docs.radixdlt.com
  description: |
    This API is exposed by the Babylon Radix node to give clients access to the Radix Engine, Mempool and State in the node.
    It is intended for use by node-runners on a private network, and is not intended to be exposed publicly.
    Heavy load may impact the node's function.

    If you require queries against historical ledger state, you may also wish to consider using the [Gateway API](https://betanet-gateway.redoc.ly/).
servers:
  - url: 'localhost:3333/core'
# See https://redocly.com/docs/api-reference-docs/specification-extensions/x-tag-groups/ for details
x-tagGroups:
  - name: Overview
    tags:
      - SubAPIs
      - Concepts
  - name: Endpoints
    tags:
      - Status
      - Transaction
      - Mempool
      - State
      - Stream
tags:
  - name: SubAPIs
    x-displayName: Sub-APIs
    x-traitTag: true # Don't display endpoints under this tag
    description: |
      The API is split into 5 sub apis:
      - **Status** (`/status/*`) - For status and configuration details for the node / engine.
      - **Transaction** (`/transaction/*`) - For transaction construction, preview, submission, and monitoring the status of an individual transaction.
      - **Mempool** (`/mempool/*`) - For information on the contents of the node's mempool.
      - **Current State** (`/state/*`) - For reading the state of entities. At present, we only support reading details from the top of the currently committed ledger.
      - **Stream** (`/stream/*`) - For reading the committed transactions.
  - name: Concepts
    x-displayName: Concepts
    x-traitTag: true # Don't display endpoints under this tag
    description: |
      Interacting with this API effectively may require knowledge about the Radix Babylon Transaction Model and the State Model.

      We share some very high-level details below, but please see the [official documentation](http://docs.radixdlt.com) for more details on this.

      ## Transactions

      User transactions are formed of a core "intent", which is then signed by 0+ signatories, before being notarized. The output is called a notarized payload.
      It is this notarized transaction payload which is submitted to the network.
      
      For most users, this construction process will generally happen in their Radix Wallet. If you wish to construct transactions programmatically or offline,
      you will need to integrate the Radix Engine Toolkit into your application for construction and finalization.

      Once submitted, a transaction payload can end up being either rejected or committed. Transactions get rejected if they fail to pass certain criteria at the given time.
      A transaction payload can be marked as a:
      - **Permanent Rejection** if it is never possible for it to be committed (eg it's statically invalid, or only valid up until epoch 100 and it's now epoch 101)
      - **Temporary Rejection** if it still may be possible that the transaction payload could be committed

      A given intent typically is only part of one submitted notarized payload, but it's possible for a notary to notarize and submit multiple payloads for the same intent.
      The Radix Engine ensures that any intent can only be committed once.

      A committed transaction is either committed with an outcome of "Success" or "Failure":
      - **Committed Failure** will result in fees being paid up until the failure point, but all other changes will be discarded.
      - **Committed Success** will result in all changes being committed.

      Only committed transactions appear on ledger. The status of rejected transactions can be read at submission time or from the transaction status endpoint - by virtue of
      a rejection cache on the node. This cache is limited in size, so rejected statuses may no longer be tracked after a period of time.

      For a more robust handling of transaction rejections, consider running your own Gateway.

      ## State Model

      The Radix Engine State Model can be thought of as a forest of state sub-trees.
      A state sub-tree consists of "entities". These entities have an ID, and 0 or more "substates" at keys underneath them. 
      These substates are typed, and can own other entities, forming a tree of ownership.

      Each state sub-tree has a root entity, and a single Bech32M Global Address, with a human-readable-prefix (and prefix byte) matching the root entity type.

      As an example, entities include concepts like Components, Packages, Vaults, Resource Managers and Key-Value Stores.
      Substates under a component include the Component Struct, Component Data, and Access Rules substates.
  - name: Status
    x-displayName: Status Endpoints
    description: |
      For status and configuration details for the node / engine.
  - name: Transaction
    x-displayName: Transaction Endpoints
    description: |
      For transaction construction, preview, submission, and monitoring the status of an individual transaction.
  - name: Mempool
    x-displayName: Mempool Endpoints
    description: |
      For information on the contents of the node's mempool.
  - name: State
    x-displayName: State Endpoints
    description: |
      For reading the state of entities. At present, we only support reading details from the top of the currently committed ledger.
  - name: Stream
    x-displayName: Stream Endpoints
    description: To query the transaction stream of the ledger.
paths:
##################
# Status Sub-API #
##################
  "/status/network-configuration":
    post:
      summary: Get Network Configuration
      description: Returns the network configuration of the network the node is connected to.
      tags:
        - Status
      responses:
        '200':
          description: Network Configuration
          content:
            application/json:
              schema:
                $ref: "#/components/schemas/NetworkConfigurationResponse"
        '500':
          description: Server error
          content:
            application/json:
              schema:
                $ref: "#/components/schemas/BasicErrorResponse"
  "/status/network-status":
    post:
      summary: Get Network Status
      description: Returns the current state and status of the node's copy of the ledger.
      tags:
        - Status
      requestBody:
        required: true
        content:
          application/json:
            schema:
              $ref: "#/components/schemas/NetworkStatusRequest"
      responses:
        '200':
          description: Network Status
          content:
            application/json:
              schema:
                $ref: "#/components/schemas/NetworkStatusResponse"
        '500':
          description: Server error
          content:
            application/json:
              schema:
                $ref: "#/components/schemas/BasicErrorResponse"
###################
# Mempool Sub-API #
###################
  "/mempool/list":
    post:
      summary: Get Mempool List
      description: Returns the hashes of all the transactions currently in the mempool
      tags:
        - Mempool
      requestBody:
        required: true
        content:
          application/json:
            schema:
              $ref: "#/components/schemas/MempoolListRequest"
      responses:
        '200':
          description: Mempool List Response
          content:
            application/json:
              schema:
                $ref: "#/components/schemas/MempoolListResponse"
        '500':
          description: Server error
          content:
            application/json:
              schema:
                $ref: "#/components/schemas/BasicErrorResponse"
  "/mempool/transaction":
    post:
      summary: Get Mempool Transaction
      description: Returns the payload of a transaction currently in the mempool
      tags:
        - Mempool
      requestBody:
        required: true
        content:
          application/json:
            schema:
              $ref: "#/components/schemas/MempoolTransactionRequest"
      responses:
        '200':
          description: Mempool Transaction Response
          content:
            application/json:
              schema:
                $ref: "#/components/schemas/MempoolTransactionResponse"
        '404':
          description: Not found error
          content:
            application/json:
              schema:
                $ref: "#/components/schemas/BasicErrorResponse"
        '500':
          description: Server error
          content:
            application/json:
              schema:
                $ref: "#/components/schemas/BasicErrorResponse"
#######################
# Transaction Sub-API #
#######################
  "/transaction/parse":
    post:
      summary: Parse Transaction Payload
      description: Extracts the contents and hashes of various types of transaction payloads, or sub-payloads.
      tags:
        - Transaction
      requestBody:
        required: true
        content:
          application/json:
            schema:
              $ref: "#/components/schemas/TransactionParseRequest"
      responses:
        '200':
          description: Transaction Parse Response
          content:
            application/json:
              schema:
                $ref: "#/components/schemas/TransactionParseResponse"
        '400':
          description: Client error
          content:
            application/json:
              schema:
                $ref: "#/components/schemas/BasicErrorResponse"
        '500':
          description: Server error
          content:
            application/json:
              schema:
                $ref: "#/components/schemas/BasicErrorResponse"
  "/transaction/submit":
    post:
      summary: Transaction Submit
      description: |
        Submits a notarized transaction to the network. Returns whether the transaction submission was already included in the node's mempool.
      tags:
        - Transaction
      requestBody:
        required: true
        content:
          application/json:
            schema:
              $ref: "#/components/schemas/TransactionSubmitRequest"
      responses:
        '200':
          description: Transaction Submit Response
          content:
            application/json:
              schema:
                $ref: "#/components/schemas/TransactionSubmitResponse"
        '400':
          description: Client error
          content:
            application/json:
              schema:
                $ref: "#/components/schemas/TransactionSubmitErrorResponse"
        '500':
          description: Server error
          content:
            application/json:
              schema:
                $ref: "#/components/schemas/TransactionSubmitErrorResponse"
  "/transaction/status":
    post:
      summary: Get Transaction Status
      description: |
        Shares the node's knowledge of any payloads associated with the given intent hash.
        Generally there will be a single payload for a given intent, but it's theoretically possible there may be multiple.
        This knowledge is summarised into a status for the intent. This summarised status in the response is likely sufficient
        for most clients.
      tags:
        - Transaction
      requestBody:
        required: true
        content:
          application/json:
            schema:
              $ref: "#/components/schemas/TransactionStatusRequest"
      responses:
        '200':
          description: Transaction status response
          content:
            application/json:
              schema:
                $ref: "#/components/schemas/TransactionStatusResponse"
        '400':
          description: Client error
          content:
            application/json:
              schema:
                $ref: "#/components/schemas/BasicErrorResponse"
        '500':
          description: Server error
          content:
            application/json:
              schema:
                $ref: "#/components/schemas/BasicErrorResponse"
  "/transaction/receipt":
    post:
      summary: Get Transaction Receipt
      description: |
        Gets the transaction receipt for a committed transaction.
      tags:
        - Transaction
      requestBody:
        required: true
        content:
          application/json:
            schema:
              $ref: "#/components/schemas/TransactionReceiptRequest"
      responses:
        '200':
          description: Committed transaction found response
          content:
            application/json:
              schema:
                $ref: "#/components/schemas/TransactionReceiptResponse"
        '400':
          description: Client error
          content:
            application/json:
              schema:
                $ref: "#/components/schemas/BasicErrorResponse"
        '404':
          description: Committed transaction not found response
          content:
            application/json:
              schema:
                $ref: "#/components/schemas/BasicErrorResponse"
        '500':
          description: Server error
          content:
            application/json:
              schema:
                $ref: "#/components/schemas/BasicErrorResponse"
  "/transaction/call-preview":
    post:
      summary: Scrypto Call Preview
      description: |
        Preview a scrypto function or method call against the latest network state.
        Returns the result of the scrypto function or method call.
      tags:
        - Transaction
      requestBody:
        required: true
        content:
          application/json:
            schema:
              $ref: "#/components/schemas/TransactionCallPreviewRequest"
            examples:
              method:
                summary: A method call example
                value: {"target":{"type":"method","component_address":"component_loc1qftacppvmr9ezmekxqpq58en0nk954x0a7jv2zz0hc7qfxlgx4","method_name":"lock_fee"},"arguments":["a120000000000010632d5ec66b050000000000000000000000000000000000000000000000"]}
              function:
                summary: A function call example
                value: {"target":{"type":"function","package_address":"package_loc1q9ufgsc8yh5fkv8kzny3vnp68gkmuytc004k0j8dkwvs0xq76q","blueprint_name":"GumballMachine","function_name":"instantiate_gumball_machine"},"arguments":["a120000000000010632d5ec66b050000000000000000000000000000000000000000000000"]}
      responses:
        '200':
          description: Result of the scrypto function call
          content:
            application/json:
              schema:
                $ref: "#/components/schemas/TransactionCallPreviewResponse"
        '400':
          description: Client error
          content:
            application/json:
              schema:
                $ref: "#/components/schemas/BasicErrorResponse"
        '500':
          description: Server error
          content:
            application/json:
              schema:
                $ref: "#/components/schemas/BasicErrorResponse"
  "/transaction/preview":
    post:
      summary: Transaction Preview
      description: |
        Preview a transaction against the latest network state, and returns the preview receipt.
      tags:
        - Transaction
      requestBody:
        required: true
        content:
          application/json:
            schema:
              $ref: "#/components/schemas/TransactionPreviewRequest"
      responses:
        '200':
          description: Transaction preview response
          content:
            application/json:
              schema:
                $ref: "#/components/schemas/TransactionPreviewResponse"
        '400':
          description: Client error
          content:
            application/json:
              schema:
                $ref: "#/components/schemas/BasicErrorResponse"
        '500':
          description: Server error
          content:
            application/json:
              schema:
                $ref: "#/components/schemas/BasicErrorResponse"
##################
# Stream Sub-API #
##################
  "/stream/transactions":
    post:
      summary: Get Committed Transactions
      description: |
        Returns the list of committed transactions.
      tags:
        - Stream
      requestBody:
        required: true
        content:
          application/json:
            schema:
              $ref: "#/components/schemas/StreamTransactionsRequest"
      responses:
        '200':
          description: Committed transactions response
          content:
            application/json:
              schema:
                $ref: "#/components/schemas/StreamTransactionsResponse"
        '400':
          description: Client error
          content:
            application/json:
              schema:
                $ref: "#/components/schemas/BasicErrorResponse"
        '500':
          description: Server error
          content:
            application/json:
              schema:
                $ref: "#/components/schemas/BasicErrorResponse"
#################
# State Sub-API #
#################
  "/state/epoch":
    post:
      summary: Get Epoch Details
      description: |
        Reads the epoch manager's substate/s from the top of the current ledger.
      tags:
        - State
      requestBody:
        required: true
        content:
          application/json:
            schema:
              $ref: "#/components/schemas/StateEpochRequest"
      responses:
        '200':
          description: Current state response
          content:
            application/json:
              schema:
                $ref: "#/components/schemas/StateEpochResponse"
        '400':
          description: Client error
          content:
            application/json:
              schema:
                $ref: "#/components/schemas/BasicErrorResponse"
        '500':
          description: Server error
          content:
            application/json:
              schema:
                $ref: "#/components/schemas/BasicErrorResponse"
  "/state/clock":
    post:
      summary: Get Clock Details
      description: |
        Reads the clock's substate/s from the top of the current ledger.
      tags:
        - State
      requestBody:
        required: true
        content:
          application/json:
            schema:
              $ref: "#/components/schemas/StateClockRequest"
      responses:
        '200':
          description: Current state response
          content:
            application/json:
              schema:
                $ref: "#/components/schemas/StateClockResponse"
        '400':
          description: Client error
          content:
            application/json:
              schema:
                $ref: "#/components/schemas/BasicErrorResponse"
        '500':
          description: Server error
          content:
            application/json:
              schema:
                $ref: "#/components/schemas/BasicErrorResponse"
  "/state/component":
    post:
      summary: Get Component Details
      description: |
        Reads the component's substate/s from the top of the current ledger.
        Also recursively extracts vault balance totals from the component's entity subtree.
      tags:
        - State
      requestBody:
        required: true
        content:
          application/json:
            schema:
              $ref: "#/components/schemas/StateComponentRequest"
      responses:
        '200':
          description: Current state response
          content:
            application/json:
              schema:
                $ref: "#/components/schemas/StateComponentResponse"
        '400':
          description: Client error
          content:
            application/json:
              schema:
                $ref: "#/components/schemas/BasicErrorResponse"
        '404':
          description: Not found error
          content:
            application/json:
              schema:
                $ref: "#/components/schemas/BasicErrorResponse"
        '500':
          description: Server error
          content:
            application/json:
              schema:
                $ref: "#/components/schemas/BasicErrorResponse"
  "/state/resource":
    post:
      summary: Get Resource Details
      description: |
        Reads the resource manager's substate/s from the top of the current ledger.
      tags:
        - State
      requestBody:
        required: true
        content:
          application/json:
            schema:
              $ref: "#/components/schemas/StateResourceRequest"
      responses:
        '200':
          description: Current state response
          content:
            application/json:
              schema:
                $ref: "#/components/schemas/StateResourceResponse"
        '400':
          description: Client error
          content:
            application/json:
              schema:
                $ref: "#/components/schemas/BasicErrorResponse"
        '404':
          description: Not found error
          content:
            application/json:
              schema:
                $ref: "#/components/schemas/BasicErrorResponse"
        '500':
          description: Server error
          content:
            application/json:
              schema:
                $ref: "#/components/schemas/BasicErrorResponse"
  "/state/non-fungible":
    post:
      summary: Get Non-Fungible Details
      description: |
        Reads the data associated with a single Non-Fungible Unit under a Non-Fungible Resource.
      tags:
        - State
      requestBody:
        required: true
        content:
          application/json:
            schema:
              $ref: "#/components/schemas/StateNonFungibleRequest"
      responses:
        '200':
          description: Current state response
          content:
            application/json:
              schema:
                $ref: "#/components/schemas/StateNonFungibleResponse"
        '400':
          description: Client error
          content:
            application/json:
              schema:
                $ref: "#/components/schemas/BasicErrorResponse"
        '404':
          description: Not found error
          content:
            application/json:
              schema:
                $ref: "#/components/schemas/BasicErrorResponse"
        '500':
          description: Server error
          content:
            application/json:
              schema:
                $ref: "#/components/schemas/BasicErrorResponse"
  "/state/package":
    post:
      summary: Get Package Details
      description: |
        Reads the package's substate/s from the top of the current ledger.
      tags:
        - State
      requestBody:
        required: true
        content:
          application/json:
            schema:
              $ref: "#/components/schemas/StatePackageRequest"
      responses:
        '200':
          description: Current state response
          content:
            application/json:
              schema:
                $ref: "#/components/schemas/StatePackageResponse"
        '400':
          description: Client error
          content:
            application/json:
              schema:
                $ref: "#/components/schemas/BasicErrorResponse"
        '404':
          description: Not found error
          content:
            application/json:
              schema:
                $ref: "#/components/schemas/BasicErrorResponse"
        '500':
          description: Server error
          content:
            application/json:
              schema:
                $ref: "#/components/schemas/BasicErrorResponse"
#############################################################################################
components:
  schemas:
##########################################
# GENERAL / SHARED MODELS - Transactions #
##########################################
    TransactionStatus:
      type: string
      enum:
        - Succeeded
        - Failed
        - Rejected
      description: The status of the transaction
    TransactionReceipt:
      type: object
      description: The transaction execution receipt
      required:
        - status
        - fee_summary
        - state_updates
      properties:
        status:
          $ref: "#/components/schemas/TransactionStatus"
        fee_summary:
          $ref: "#/components/schemas/FeeSummary"
        state_updates:
          $ref: "#/components/schemas/StateUpdates"
        next_epoch:
          $ref: "#/components/schemas/NextEpoch"
        output:
          type: array
          description: The manifest line-by-line engine return data (only present if status is Succeeded)
          items:
            $ref: "#/components/schemas/SborData"
        error_message:
          type: string
          description: Error message (only present if status is Failed or Rejected)
    NotarizedTransaction:
      type: object
      required:
        - hash
        - payload_hex
        - signed_intent
        - notary_signature
      properties:
        hash:
          $ref: "#/components/schemas/PayloadHash"
        payload_hex:
          type: string
          description: The hex-encoded full notarized transaction payload
        signed_intent:
          $ref: "#/components/schemas/SignedTransactionIntent"
        notary_signature:
          $ref: "#/components/schemas/Signature"
    SignedTransactionIntent:
      type: object
      required:
        - hash
        - intent
        - intent_signatures
      properties:
        hash:
          $ref: "#/components/schemas/SignaturesHash"
        intent:
          $ref: "#/components/schemas/TransactionIntent"
        intent_signatures:
          type: array
          items:
            $ref: "#/components/schemas/SignatureWithPublicKey"
    TransactionIntent:
      type: object
      required:
        - hash
        - header
        - manifest
        - blobs_hex
      properties:
        hash:
          $ref: "#/components/schemas/IntentHash"
        header:
          $ref: "#/components/schemas/TransactionHeader"
        manifest:
          $ref: "#/components/schemas/TransactionManifest"
    TransactionHeader:
      type: object
      required:
        - version
        - network_id
        - start_epoch_inclusive
        - end_epoch_exclusive
        - nonce
        - notary_public_key
        - notary_as_signatory
        - cost_unit_limit
        - tip_percentage
      properties:
        version:
          type: integer
          format: int32
          minimum: 0
          maximum: 255
        network_id:
          $ref: "#/components/schemas/NetworkIdentifierByte"
        start_epoch_inclusive:
          type: integer
          format: int64
          minimum: 0
          maximum: 10000000000
          description: An integer between `0` and `10^10`, marking the epoch from which the transaction can be submitted
        end_epoch_exclusive:
          type: integer
          format: int64
          minimum: 0
          maximum: 10000000000
          description: An integer between `0` and `10^10`, marking the epoch from which the transaction will no longer be valid, and be rejected
        nonce:
          type: string
          description: A decimal-string-encoded integer between `0` and `2^64 - 1`, chosen to be unique to allow replay of transaction intents
        notary_public_key:
          $ref: "#/components/schemas/PublicKey"
        notary_as_signatory:
          type: boolean
          description: Specifies whether the notary's signature should be included in transaction signers list
        cost_unit_limit:
          type: integer
          format: int64
          minimum: 0
          maximum: 4294967295
          description: An integer between `0` and `2^32 - 1`, giving the maximum number of cost units available for transaction execution.
        tip_percentage:
          type: integer
          format: int32
          minimum: 0
          maximum: 255
          description: An integer between `0` and `255`, giving the validator tip as a percentage amount. A value of `1` corresponds to 1% of the fee.
    TransactionManifest:
      type: object
      required:
        - instructions
        - blobs_hex
      properties:
        instructions:
          type: string
          description: The decompiled transaction manifest instructions
        blobs_hex:
          type: object
          description: A map of the hex-encoded blob hash, to hex-encoded blob content
          additionalProperties:
            type: string
            description: The hex-encoded blob content
    NetworkIdentifier:
      description: The logical name of the network
      type: string
      example: "{{network}}"
    NetworkIdentifierByte:
      description: The logical id of the network
      type: integer
      format: int32
      minimum: 0
      maximum: 255
    CommittedStateIdentifier:
      type: object
      # This should expand to include the state hash
      required:
        - state_version
        - accumulator_hash
      properties:
        state_version:
          type: integer
          format: int64
          minimum: 0
          maximum: 100000000000000
          description: An integer between `0` and `10^13`, representing the state version. The state version increments with each transaction, starting at `0` pre-genesis.
        accumulator_hash:
          type: string
          minLength: 64
          maxLength: 64
          description: |
            The hex-encoded transaction accumulator hash. This hash captures the order of all transactions on ledger.
            This hash is `ACC_{N+1} = SHA256(SHA256(CONCAT(ACC_N, LEDGER_HASH_{N})))`, starting with `ACC_0 = 000..000` the pre-genesis accumulator.
    TransactionIdentifiers:
      type: object
      required:
        - intent_hash
        - signatures_hash
        - payload_hash
      properties:
        intent_hash:
          $ref: "#/components/schemas/IntentHash"
        signatures_hash:
          $ref: "#/components/schemas/SignaturesHash"
        payload_hash:
          $ref: "#/components/schemas/PayloadHash"
    IntentHash:
      type: string
      minLength: 64
      maxLength: 64
      description: The hex-encoded transaction intent hash. This is known as the Intent Hash, Transaction ID or Transaction Identifier for user transactions. This hash is `SHA256(SHA256(compiled_intent))`
    SignaturesHash:
      type: string
      minLength: 64
      maxLength: 64
      description: The hex-encoded signed transaction hash. This is known as the Signed Transaction Hash or Signatures Hash. This is the hash which is signed as part of notarization. This hash is `SHA256(SHA256(compiled_signed_transaction))`
    PayloadHash:
      type: string
      minLength: 64
      maxLength: 64
      description: The hex-encoded notarized transaction hash. This is known as the Notarized Transaction Hash, Payload Hash or User Payload Hash. This hash is `SHA256(SHA256(compiled_notarized_transaction))`
    LedgerHash:
      type: string
      minLength: 64
      maxLength: 64
      description: The hex-encoded ledger-wrapped transaction hash. This is known as the Ledger Hash. This hash is `SHA256(SHA256(ledger_transaction_bytes))`
    ErrorResponseType:
      type: string
      enum:
        - Basic
        - TransactionSubmit
    ErrorResponse:
      type: object
      discriminator:
        propertyName: error_type
        mapping:
          # The discriminator values on the left side need to match ErrorResponseType
          # NOTE: To ease 
          Basic: "#/components/schemas/BasicErrorResponse"
          TransactionSubmit: "#/components/schemas/TransactionSubmitErrorResponse"
      required:
        - error_type
        - code
        - message
      properties:
        error_type:
          $ref: "#/components/schemas/ErrorResponseType"
        code:
          type: integer
          description: A numeric code corresponding to the given HTTP error code.
        message:
          description: A human-readable error message.
          type: string
        trace_id:
          description: A GUID to be used when reporting errors, to allow correlation with the Core API's error logs, in the case where the Core API details are hidden.
          type: string
    BasicErrorResponse:
      allOf:
        - $ref: "#/components/schemas/ErrorResponse"
        - type: object
######################################
# GENERAL / SHARED MODELS - Receipts #
######################################
    FeeSummary:
      description: Fees paid
      type: object
      required:
        - cost_unit_price
        - tip_percentage
        - cost_unit_limit
        - cost_units_consumed
        - xrd_total_execution_cost
        - xrd_total_royalty_cost
        - xrd_total_tipped
        - cost_unit_execution_breakdown
        - cost_unit_royalty_breakdown
      properties:
        cost_unit_price:
          type: string
          description: |
            The string-encoded decimal representing the XRD price of a single cost unit.
            A decimal is formed of some signed integer `m` of attos (`10^(-18)`) units, where `-2^(256 - 1) <= m < 2^(256 - 1)`.
        tip_percentage:
          type: integer
          format: int32
          minimum: 0
          maximum: 255
          description: An integer between `0` and `255`, giving the validator tip as a percentage amount. A value of `1` corresponds to 1% of the fee.
        cost_unit_limit:
          type: integer
          format: int64
          minimum: 0
          maximum: 4294967295
          description: An integer between `0` and `2^32 - 1`, representing the maximum amount of cost units available for the transaction execution.
        cost_units_consumed:
          type: integer
          format: int64
          minimum: 0
          maximum: 4294967295
          description: An integer between `0` and `2^32 - 1`, representing the amount of cost units consumed by the transaction execution.
        xrd_total_execution_cost:
          type: string
          description: |
            The string-encoded decimal representing the total amount of XRD burned in the transaction as part of execution costs.
            A decimal is formed of some signed integer `m` of attos (`10^(-18)`) units, where `-2^(256 - 1) <= m < 2^(256 - 1)`.
        xrd_total_royalty_cost:
          type: string
          description: |
            The string-encoded decimal representing the total amount of XRD paid in royalties as part of the transaction.
            A decimal is formed of some signed integer `m` of attos (`10^(-18)`) units, where `-2^(256 - 1) <= m < 2^(256 - 1)`.
        xrd_total_tipped:
          type: string
          description: |
            The string-encoded decimal representing the total amount of XRD tipped to validators in the transaction.
            A decimal is formed of some signed integer `m` of attos (`10^(-18)`) units, where `-2^(256 - 1) <= m < 2^(256 - 1)`.
        xrd_vault_payments:
          type: array
          description: |
            A summary of which vaults were used to pay the fee. This is only present if the transaction was committed.
          items:
            $ref: "#/components/schemas/VaultPayment"
        cost_unit_execution_breakdown:
          type: string
          description: |
            A summary of where the execution cost went.
          additionalProperties:
            type: integer
            format: int64
            minimum: 0
            maximum: 4294967295
            description: An integer between `0` and `2^32 - 1`, representing the amount of cost units paid for this aspect of execution
        cost_unit_royalty_breakdown:
          type: string
          description: |
            A summary of where the royalties were paid to.
          items:
            $ref: "#/components/schemas/RoyaltyPayment"
    VaultPayment:
      type: object
      required:
        - vault_entity
        - xrd_amount
      properties:
        vault_entity:
          $ref: "#/components/schemas/EntityReference"
        xrd_amount:
          type: string
          description: |
            The string-encoded decimal representing the amount of fee in XRD paid by this vault.
            A decimal is formed of some signed integer `m` of attos (`10^(-18)`) units, where `-2^(256 - 1) <= m < 2^(256 - 1)`.
    RoyaltyPayment:
      type: object
      required:
        - royalty_receiver
        - cost_unit_amount
      properties:
        royalty_receiver:
          $ref: "#/components/schemas/GlobalEntityReference"
        cost_unit_amount:
          type: integer
          format: int64
          minimum: 0
          maximum: 4294967295
          description: An integer between `0` and `2^32 - 1`, representing the amount of cost units of royalty paid to this receiver.
    StateUpdates:
      type: object
      description: Transaction state updates (only present if status is Succeeded or Failed)
      required:
        - created_substates
        - updated_substates
        - deleted_substates
        - new_global_entities
      properties:
        created_substates:
          type: array
          items:
            $ref: "#/components/schemas/NewSubstateVersion"
        updated_substates:
          type: array
          items:
            $ref: "#/components/schemas/NewSubstateVersion"
        deleted_substates:
          type: array
          items:
            $ref: "#/components/schemas/DeletedSubstateVersionRef"
        new_global_entities:
          type: array
          items:
            $ref: "#/components/schemas/GlobalEntityAssignment"
    NextEpoch:
      type: object
      required:
        - epoch
        - validators
      properties:
        epoch:
          type: integer
          format: int64
          minimum: 0
          maximum: 10000000000
          description: An integer between `0` and `10^10`
        validators:
          type: array
          items:
            $ref: '#/components/schemas/ValidatorEntry'
    NewSubstateVersion:
      type: object
      required:
        - substate_id
        - version
        - substate_hex
        - substate_data_hash
        - substate_data
      properties:
        substate_id:
          $ref: "#/components/schemas/SubstateId"
        version:
          type: integer
          format: int64
          minimum: 0
          maximum: 100000000000000
          description: An integer between `0` and `10^13`, counting the number of times the substate was updated
        substate_hex:
          type: string
          description: The hex-encoded, SBOR-encoded substate data bytes
        substate_data_hash:
          type: string
          description: The hex-encoded single-SHA256 hash of the substate data bytes
        substate_data:
          $ref: "#/components/schemas/Substate"
    DeletedSubstateVersionRef:
      type: object
      required:
        - substate_id
        - substate_data_hash
        - version
      properties:
        substate_id:
          $ref: "#/components/schemas/SubstateId"
        substate_data_hash:
          type: string
          description: The hex-encoded single-SHA256 hash of the substate data bytes
        version:
          type: integer
          format: int64
          minimum: 0
          maximum: 100000000000000
          description: An integer between `0` and `10^13`, counting the number of times the substate was updated
    GlobalEntityReference:
      type: object
      required:
        - entity_type
        - global_address_hex
        - global_address
      properties:
        entity_type:
          $ref: "#/components/schemas/EntityType"
        global_address_hex:
          type: string
          description: The hex-encoded bytes of the entity's global address
        global_address:
          type: string
          description: The Bech32m-encoded human readable version of the entity's global address
    EntityReference:
      type: object
      required:
        - entity_type
        - entity_id_hex
      properties:
        entity_type:
          $ref: "#/components/schemas/EntityType"
        entity_id_hex:
          type: string
          description: The hex-encoded bytes of the entity id
    SubstateId:
      type: object
      required:
        - entity_type
        - entity_id_hex
        - substate_type
        - substate_key_type
        - substate_key_hex
      properties:
        entity_type:
          $ref: "#/components/schemas/EntityType"
        entity_id_hex:
          type: string
          description: The hex-encoded bytes of the entity id
        substate_type:
          $ref: "#/components/schemas/SubstateType"
        substate_key_type:
          $ref: "#/components/schemas/SubstateKeyType"
        substate_key_hex:
          type: string
          description: The hex-encoded bytes of the substate key, under the entity
    ResourceAddress:
      type: string
      description: The Bech32m-encoded human readable version of the resource address
    ComponentAddress:
      type: string
      description: The Bech32m-encoded human readable version of the component address
    PackageAddress:
      type: string
      description: The Bech32m-encoded human readable version of the package address
    Instant:
      type: object
      required:
        - unix_timestamp_ms
        - date_time
      properties:
        unix_timestamp_ms:
          type: integer
          format: int64
          minimum: 0
          maximum: 100000000000000
          description: An integer between `0` and `10^14`, marking the unix timestamp in ms.
        date_time:
          type: string
          description: |
            The RFC 3339 / ISO 8601 string representation of the timestamp. Will always use "Z" denoting UTC and include milliseconds.
            EG: `2023-01-26T18:30:09.453Z`.
    ResourceChange:
      type: object
      required:
        - resource_address
        - component_entity
        - vault_entity
        - amount
      properties:
        resource_address:
          $ref: "#/components/schemas/ResourceAddress"
        component_entity:
          $ref: "#/components/schemas/EntityReference"
        vault_entity:
          $ref: "#/components/schemas/EntityReference"
        amount:
          type: string
          description: |
            The string-encoded decimal representing the XRD amount put or taken from the vault.
            A decimal is formed of some signed integer `m` of attos (`10^(-18)`) units, where `-2^(256 - 1) <= m < 2^(256 - 1)`.
#################################################
# GENERAL / SHARED MODELS - keys and signatures #
#################################################
    PublicKeyType:
      type: string
      enum:
        - EcdsaSecp256k1
        - EddsaEd25519
    PublicKey:
      type: object
      required:
        - key_type
      properties:
        key_type:
          $ref: "#/components/schemas/PublicKeyType"
      discriminator:
        propertyName: key_type
        mapping:
          # NOTE: These need to match PublicKeyType
          EcdsaSecp256k1: '#/components/schemas/EcdsaSecp256k1PublicKey'
          EddsaEd25519: '#/components/schemas/EddsaEd25519PublicKey'
    EcdsaSecp256k1PublicKey:
      allOf:
        - $ref: "#/components/schemas/PublicKey"
        - type: object
          required:
            - key_hex
          properties:
            key_hex:
              type: string
              minLength: 66
              maxLength: 66
              description: The hex-encoded compressed ECDSA Secp256k1 public key (33 bytes)
    EddsaEd25519PublicKey:
      allOf:
        - $ref: "#/components/schemas/PublicKey"
        - type: object
          required:
            - key_hex
          properties:
            key_hex:
              type: string
              minLength: 64
              maxLength: 64
              description: The hex-encoded compressed EdDSA Ed25519 public key (32 bytes)
    Signature:
      type: object
      required:
        - key_type
      properties:
        key_type:
          $ref: "#/components/schemas/PublicKeyType"
      discriminator:
        propertyName: key_type
        mapping:
          # NOTE: These need to match PublicKeyType
          EcdsaSecp256k1: '#/components/schemas/EcdsaSecp256k1Signature'
          EddsaEd25519: '#/components/schemas/EddsaEd25519Signature'
    EcdsaSecp256k1Signature:
      allOf:
        - $ref: "#/components/schemas/Signature"
        - type: object
          required:
            - signature_hex
          properties:
            signature_hex:
              type: string
              minLength: 130
              maxLength: 130
              description: A hex-encoded recoverable ECDSA Secp256k1 signature (65 bytes). The first byte is the recovery id, the remaining 64 bytes are the compact signature, ie `CONCAT(R, s)` where `R` and `s` are each 32-bytes in padded big-endian format.
    EddsaEd25519Signature:
      allOf:
        - $ref: "#/components/schemas/Signature"
        - type: object
          required:
            - signature_hex
          properties:
            signature_hex:
              type: string
              minLength: 128
              maxLength: 128
              description: A hex-encoded EdDSA Ed25519 signature (64 bytes). This is `CONCAT(R, s)` where `R` and `s` are each 32-bytes in padded big-endian format.
    SignatureWithPublicKey:
      type: object
      required:
        - key_type
      properties:
        key_type:
          $ref: "#/components/schemas/PublicKeyType"
      discriminator:
        propertyName: key_type
        mapping:
          # NOTE: These need to match PublicKeyType
          EcdsaSecp256k1: '#/components/schemas/EcdsaSecp256k1SignatureWithPublicKey'
          EddsaEd25519: '#/components/schemas/EddsaEd25519SignatureWithPublicKey'
    EcdsaSecp256k1SignatureWithPublicKey:
      allOf:
        - $ref: "#/components/schemas/SignatureWithPublicKey"
        - type: object
          required:
            - recoverable_signature
          description: Because ECDSA has recoverable signatures, this only includes a signature
          properties:
            recoverable_signature:
              $ref: '#/components/schemas/EcdsaSecp256k1Signature'
    EddsaEd25519SignatureWithPublicKey:
      allOf:
        - $ref: "#/components/schemas/SignatureWithPublicKey"
        - type: object
          required:
            - public_key
            - signature
          description: The EdDSA public key and signature 
          properties:
            public_key:
              $ref: '#/components/schemas/EddsaEd25519PublicKey'
            signature:
              $ref: '#/components/schemas/EddsaEd25519Signature'
################################################
# GENERAL / SHARED MODELS - Dynamic auth rules #
################################################
    AccessRules:
      type: object
      required:
        - method_auth
        - grouped_auth
        - default_auth
        - method_auth_mutability
        - grouped_auth_mutability
        - default_auth_mutability
      properties:
        method_auth:
          type: array
          items:
            $ref: '#/components/schemas/MethodAuthEntry'
        grouped_auth:
          type: array
          items:
            $ref: '#/components/schemas/GroupedAuthEntry'
        default_auth:
          $ref: '#/components/schemas/AccessRule'
        method_auth_mutability:
          type: array
          items:
            $ref: '#/components/schemas/MethodAuthMutabilityEntry'
        grouped_auth_mutability:
          type: array
          items:
            $ref: '#/components/schemas/GroupedAuthEntry'
        default_auth_mutability:
          $ref: '#/components/schemas/AccessRule'
    MethodAuthEntry:
      type: object
      required:
        - method
        - access_rule_reference
      properties:
        method:
          $ref: '#/components/schemas/LocalMethodReference'
        access_rule_reference:
          $ref: '#/components/schemas/AccessRuleReference'
    MethodAuthMutabilityEntry:
      type: object
      required:
        - method
        - access_rule
      properties:
        method:
          $ref: '#/components/schemas/LocalMethodReference'
        access_rule:
          $ref: '#/components/schemas/AccessRule'
    LocalMethodReferenceType:
      type: string
      enum:
        - NativeMethod
        - ScryptoMethod
    LocalMethodReference:
      type: object
      required:
        - type
      properties:
        type:
          $ref: '#/components/schemas/LocalMethodReferenceType'
      discriminator:
        propertyName: type
        mapping:
          # NOTE: These need to match LocalMethodReferenceType options above
          NativeMethod: '#/components/schemas/LocalNativeMethodReference'
          ScryptoMethod: '#/components/schemas/LocalScryptoMethodReference'
    LocalNativeMethodReference:
      allOf:
        - $ref: '#/components/schemas/LocalMethodReference'
        - type: object
          required:
            - name
          properties:
            name:
              type: string
    LocalScryptoMethodReference:
      allOf:
        - $ref: '#/components/schemas/LocalMethodReference'
        - type: object
          required:
            - name
          properties:
            name:
              type: string
    AccessRuleReferenceType:
      type: string
      enum:
        - Group
        - Rule
    AccessRuleReference:
      type: object
      required:
        - type
      properties:
        type:
          $ref: '#/components/schemas/AccessRuleReferenceType'
      discriminator:
        propertyName: type
        mapping:
          # NOTE: These need to match AccessRuleReferenceType options above
          Group: '#/components/schemas/GroupAccessRuleReference'
          Rule: '#/components/schemas/RuleAccessRuleReference'
    GroupAccessRuleReference:
      allOf:
        - $ref: '#/components/schemas/AccessRuleReference'
        - type: object
          required:
            - group_name
          properties:
            group_name:
              type: string
    RuleAccessRuleReference:
      allOf:
        - $ref: '#/components/schemas/AccessRuleReference'
        - type: object
          required:
            - access_rule
          properties:
            access_rule:
              $ref: '#/components/schemas/AccessRule'
    GroupedAuthEntry:
      type: object
      required:
        - group_name
        - access_rule
      properties:
        group_name:
          type: string
        access_rule:
          $ref: '#/components/schemas/AccessRule'
    AccessRuleType:
      type: string
      enum:
        - Protected
        - AllowAll
        - DenyAll
    AccessRule:
      type: object
      required:
        - type
      properties:
        type:
          $ref: '#/components/schemas/AccessRuleType'
      discriminator:
        propertyName: type
        mapping:
          # NOTE: These need to match DynamicAuthorizationType options above
          Protected: '#/components/schemas/ProtectedAccessRule'
          AllowAll: '#/components/schemas/AllowAllAccessRule'
          DenyAll: '#/components/schemas/DenyAllAccessRule'
    ProtectedAccessRule:
      allOf:
        - $ref: '#/components/schemas/AccessRule'
        - type: object
          required:
            - access_rule
          properties:
            access_rule:
              $ref: '#/components/schemas/AccessRuleNode'
    AllowAllAccessRule:
      allOf:
        - $ref: '#/components/schemas/AccessRule'
        - type: object
    DenyAllAccessRule:
      allOf:
        - $ref: '#/components/schemas/AccessRule'
        - type: object
    AccessRuleNodeType:
      type: string
      enum:
        - ProofRule
        - AnyOf
        - AllOf
    AccessRuleNode:
      type: object
      required:
        - type
      properties:
        type:
          $ref: '#/components/schemas/AccessRuleNodeType'
      discriminator:
        propertyName: type
        mapping:
          # NOTE: These need to match AccessRuleNodeType options above
          ProofRule: '#/components/schemas/ProofAccessRuleNode'
          AnyOf: '#/components/schemas/AnyOfAccessRuleNode'
          AllOf: '#/components/schemas/AllOfAccessRuleNode'
    ProofAccessRuleNode:
      allOf:
        - $ref: '#/components/schemas/AccessRuleNode'
        - type: object
          required:
            - proof_rule
          properties:
            proof_rule:
              $ref: '#/components/schemas/ProofRule'
    AnyOfAccessRuleNode:
      allOf:
        - $ref: '#/components/schemas/AccessRuleNode'
        - type: object
          required:
            - access_rules
          properties:
            access_rules:
              type: array
              items:
                $ref: '#/components/schemas/AccessRuleNode'
    AllOfAccessRuleNode:
      allOf:
        - $ref: '#/components/schemas/AccessRuleNode'
        - type: object
          required:
            - access_rules
          properties:
            access_rules:
              type: array
              items:
                $ref: '#/components/schemas/AccessRuleNode'
    ProofRuleType:
      type: string
      enum:
        - Require
        - AmountOf
        - AllOf
        - AnyOf
        - CountOf
    ProofRule:
      type: object
      required:
        - type
      properties:
        type:
          $ref: '#/components/schemas/ProofRuleType'
      discriminator:
        propertyName: type
        mapping:
          # NOTE: These need to match ProofRuleType options above
          Require: '#/components/schemas/RequireProofRule'
          AmountOf: '#/components/schemas/AmountOfProofRule'
          AllOf: '#/components/schemas/AllOfProofRule'
          AnyOf: '#/components/schemas/AnyOfProofRule'
          CountOf: '#/components/schemas/CountOfProofRule'
    RequireProofRule:
      allOf:
        - $ref: '#/components/schemas/ProofRule'
        - type: object
          required:
            - resource
          properties:
            resource:
              $ref: '#/components/schemas/DynamicResourceDescriptor'
    AmountOfProofRule:
      allOf:
        - $ref: '#/components/schemas/ProofRule'
        - type: object
          required:
            - amount
            - resource
          properties:
            amount:
              $ref: '#/components/schemas/DynamicAmount'
            resource:
              $ref: '#/components/schemas/DynamicResourceDescriptor'
    AllOfProofRule:
      allOf:
        - $ref: '#/components/schemas/ProofRule'
        - type: object
          required:
            - list
          properties:
            list:
              $ref: '#/components/schemas/DynamicResourceDescriptorList'
    AnyOfProofRule:
      allOf:
        - $ref: '#/components/schemas/ProofRule'
        - type: object
          required:
            - list
          properties:
            list:
              $ref: '#/components/schemas/DynamicResourceDescriptorList'
    CountOfProofRule:
      allOf:
        - $ref: '#/components/schemas/ProofRule'
        - type: object
          required:
            - count
            - list
          properties:
            count:
              $ref: '#/components/schemas/DynamicCount'
            list:
              $ref: '#/components/schemas/DynamicResourceDescriptorList'
    DynamicAmountType:
      type: string
      enum:
        - Amount
        - SchemaPath
    DynamicAmount:
      type: object
      required:
        - type
      properties:
        type:
          $ref: '#/components/schemas/DynamicAmountType'
      discriminator:
        propertyName: type
        mapping:
          # NOTE: These need to match DynamicAmountType options above
          Amount: '#/components/schemas/AmountDynamicAmount'
          SchemaPath: '#/components/schemas/SchemaPathDynamicAmount'
    AmountDynamicAmount:
      allOf:
        - $ref: '#/components/schemas/DynamicAmount'
        - type: object
          required:
            - amount
          properties:
            amount:
              type: string
              description: |
                The string-encoded decimal representing the amount of resource required to pass the proof rule.
                A decimal is formed of some signed integer `m` of attos (`10^(-18)`) units, where `-2^(256 - 1) <= m < 2^(256 - 1)`.
    SchemaPathDynamicAmount:
      allOf:
        - $ref: '#/components/schemas/DynamicAmount'
        - type: object
          required:
            - schema_path
          properties:
            schema_path:
              $ref: '#/components/schemas/SchemaPath'
    DynamicCountType:
      type: string
      enum:
        - Count
        - SchemaPath
    DynamicCount:
      type: object
      required:
        - type
      properties:
        type:
          $ref: '#/components/schemas/DynamicCountType'
      discriminator:
        propertyName: type
        mapping:
          # NOTE: These need to match DynamicCountType options above
          Count: '#/components/schemas/CountDynamicCount'
          SchemaPath: '#/components/schemas/SchemaPathDynamicCount'
    CountDynamicCount:
      allOf:
        - $ref: '#/components/schemas/DynamicCount'
        - type: object
          required:
            - count
          properties:
            count:
              type: integer
              format: int32
              minimum: 0
              maximum: 255
    SchemaPathDynamicCount:
      allOf:
        - $ref: '#/components/schemas/DynamicCount'
        - type: object
          required:
            - schema_path
          properties:
            schema_path:
              $ref: '#/components/schemas/SchemaPath'
    DynamicResourceDescriptorListType:
      type: string
      enum:
        - List
        - SchemaPath
    DynamicResourceDescriptorList:
      type: object
      required:
        - type
      properties:
        type:
          $ref: '#/components/schemas/DynamicResourceDescriptorListType'
      discriminator:
        propertyName: type
        mapping:
          # NOTE: These need to match DynamicResourceDescriptorListType options above
          List: '#/components/schemas/ListDynamicResourceDescriptorList'
          SchemaPath: '#/components/schemas/SchemaPathDynamicResourceDescriptorList'
    ListDynamicResourceDescriptorList:
      allOf:
        - $ref: '#/components/schemas/DynamicResourceDescriptorList'
        - type: object
          required:
            - resources
          properties:
            resources:
              type: array
              items:
                $ref: '#/components/schemas/DynamicResourceDescriptor'
    SchemaPathDynamicResourceDescriptorList:
      allOf:
        - $ref: '#/components/schemas/DynamicResourceDescriptorList'
        - type: object
          required:
            - schema_path
          properties:
            schema_path:
              $ref: '#/components/schemas/SchemaPath'
    DynamicResourceDescriptorType:
      type: string
      enum:
        - NonFungible
        - Resource
        - SchemaPath
    DynamicResourceDescriptor:
      type: object
      required:
        - type
      properties:
        type:
          $ref: '#/components/schemas/DynamicResourceDescriptorType'
      discriminator:
        propertyName: type
        mapping:
          # NOTE: These need to match DynamicResourceDescriptorType options above
          NonFungible: '#/components/schemas/NonFungibleDynamicResourceDescriptor'
          Resource: '#/components/schemas/ResourceDynamicResourceDescriptor'
          SchemaPath: '#/components/schemas/SchemaPathDynamicResourceDescriptor'
    NonFungibleDynamicResourceDescriptor:
      allOf:
        - $ref: '#/components/schemas/DynamicResourceDescriptor'
        - type: object
          required:
            - resource_address
            - non_fungible_id
          properties:
            resource_address:
              $ref: '#/components/schemas/ResourceAddress'
            non_fungible_id:
              $ref: '#/components/schemas/NonFungibleId'
    ResourceDynamicResourceDescriptor:
      allOf:
        - $ref: '#/components/schemas/DynamicResourceDescriptor'
        - type: object
          required:
            - resource_address
          properties:
            resource_address:
              $ref: '#/components/schemas/ResourceAddress'
    SchemaPathDynamicResourceDescriptor:
      allOf:
        - $ref: '#/components/schemas/DynamicResourceDescriptor'
        - type: object
          required:
            - schema_path
          properties:
            schema_path:
              $ref: '#/components/schemas/SchemaPath'
    SchemaPath:
      type: array
      items:
        $ref: '#/components/schemas/SchemaSubpath'
    SchemaSubpathType:
      type: string
      enum:
        - Index
        - Field
    SchemaSubpath:
      type: object
      required:
        - type
      properties:
        type:
          $ref: '#/components/schemas/SchemaSubpathType'
      discriminator:
        propertyName: type
        mapping:
          # NOTE: These need to match SchemaSubpathType options above
          Index: '#/components/schemas/IndexSchemaSubpath'
          Field: '#/components/schemas/FieldSchemaSubpath'
    IndexSchemaSubpath:
      allOf:
        - $ref: '#/components/schemas/SchemaSubpath'
        - type: object
          required:
            - index
          properties:
            index:
              type: string
              description: A decimal-string-encoded integer between 0 and 2^64 - 1, which captures the index of the schema sub-path
    FieldSchemaSubpath:
      allOf:
        - $ref: '#/components/schemas/SchemaSubpath'
        - type: object
          required:
            - field
          properties:
            field:
              type: string
              description: The name of the field
#######################################
# GENERAL / SHARED MODELS - Resources #
#######################################
    ResourceType:
      type: string
      enum:
        - Fungible
        - NonFungible
    NonFungibleIdType:
      type: string
      enum:
        - String
        - Number
        - Bytes
        - UUID
    NonFungibleId:
      type: object
      required:
        - simple_rep
        - id_type
        - sbor_hex
      properties:
        simple_rep:
          $ref: '#/components/schemas/NonFungibleIdSimpleRepresentation'
        id_type:
          $ref: '#/components/schemas/NonFungibleIdType'
        sbor_hex:
          type: string
          description: The hex-encoded SBOR-encoded bytes of its non-fungible id
    NonFungibleIdSimpleRepresentation:
      type: string
      description: |
        The simple string representation of the non-fungible id.
        For string id types, this is simply the string itself; for integer types, this is the integer as a decimal; and for the bytes id type, this is the lower case hex representation.
        A non-fungible resource has a fixed `NonFungibleIdType`, so this representation uniquely identifies this non-fungible
        under the given resource address.
    ResourceAmount:
      type: object
      required:
        - resource_type
        - resource_address
      properties:
        resource_type:
          $ref: '#/components/schemas/ResourceType'
        resource_address:
          $ref: '#/components/schemas/ResourceAddress'
      discriminator:
        propertyName: resource_type
        mapping:
          # NOTE: These need to match ResourceType options
          Fungible: '#/components/schemas/FungibleResourceAmount'
          NonFungible: '#/components/schemas/NonFungibleResourceAmount'
    FungibleResourceAmount:
      allOf:
        - $ref: '#/components/schemas/ResourceAmount'
        - type: object
          required:
            - amount
          properties:
            amount:
              type: string
              description: |
                The string-encoded decimal representing the amount of this resource (some decimal for fungible resources, a whole integer for non-fungible resources).
                A decimal is formed of some signed integer `m` of attos (`10^(-18)`) units, where `-2^(256 - 1) <= m < 2^(256 - 1)`.
    NonFungibleResourceAmount:
      allOf:
        - $ref: '#/components/schemas/ResourceAmount'
        - type: object
          required:
            - non_fungible_ids
          properties:
            non_fungible_ids:
              type: array
              items:
                $ref: '#/components/schemas/NonFungibleId'
##################################
# GENERAL / SHARED MODELS - SBOR #
##################################
    DataStruct:
      type: object
      required:
        - struct_data
        - owned_entities
        - referenced_entities
      properties:
        struct_data:
          $ref: '#/components/schemas/SborData'
          description: The struct data
        owned_entities:
          type: array
          items:
            $ref: '#/components/schemas/EntityReference'
        referenced_entities:
          type: array
          items:
            $ref: '#/components/schemas/GlobalEntityReference'
    SborData:
      type: object
      required:
        - data_hex
        - data_json
      properties:
        data_hex:
          type: string
          description: The hex-encoded, raw SBOR-encoded data
        data_json:
          description: An untyped JSON body representing the content of the SBOR data
#####################################
# GENERAL / SHARED MODELS - Royalty #
#####################################
    BlueprintRoyaltyConfig:
      type: object
      required:
        - blueprint_name
        - royalty_config
      properties:
        blueprint_name:
          type: string
        royalty_config:
          $ref: '#/components/schemas/RoyaltyConfig'
    RoyaltyConfig:
      type: object
      required:
        - method_rules
        - default_rule
      properties:
        method_rules:
          description: The royalty rules by method
          type: array
          items:
            $ref: '#/components/schemas/MethodRoyaltyRule'
        default_rule:
          $ref: '#/components/schemas/RoyaltyRule'
    MethodRoyaltyRule:
      type: object
      required:
        - method_name
        - royalty_rule
      properties:
        method_name:
          type: string
        royalty_rule:
          $ref: '#/components/schemas/RoyaltyRule'
    RoyaltyRule:
      type: integer
      format: int64
      minimum: 0
      maximum: 4294967295
      description: An integer between `0` and `2^32 - 1`, representing the number of cost units required to access this method.
#######################################
# GENERAL / SHARED MODELS - validators #
#######################################
    ValidatorEntry:
      type: object
      required:
        - address
        - validator
      properties:
        address:
<<<<<<< HEAD
          $ref: '#/components/schemas/SystemAddress'
        validator:
          $ref: '#/components/schemas/Validator'
    Validator:
      type: object
      required:
        - key
        - stake
      properties:
=======
          $ref: '#/components/schemas/ComponentAddress'
>>>>>>> a2464bcf
        key:
          $ref: '#/components/schemas/EcdsaSecp256k1PublicKey'
        stake:
          type: string
          description: |
            The string-encoded decimal representing the amount of XRD staked.
            A decimal is formed of some signed integer `m` of attos (`10^(-18)`) units, where `-2^(256 - 1) <= m < 2^(256 - 1)`.
#######################################
# GENERAL / SHARED MODELS - substates #
#######################################
    EntityType:
      type: string
      enum:
        - EpochManager
        - Validator
        - ResourceManager
        - Component
        - Package
        - Vault
        - KeyValueStore
        - Global
        - NonFungibleStore
        - Clock
    Substate:
      type: object
      required:
        - substate_type
      properties:
        substate_type:
          $ref: '#/components/schemas/SubstateType'
      discriminator:
        propertyName: substate_type
        mapping:
          # NOTE: These need to match SubstateType options below
          Metadata: '#/components/schemas/MetadataSubstate'
          AccessRulesChain: '#/components/schemas/AccessRulesChainSubstate'
          GlobalAddress: '#/components/schemas/GlobalAddressSubstate'
          ComponentInfo: '#/components/schemas/ComponentInfoSubstate'
          ComponentState: '#/components/schemas/ComponentStateSubstate'
          ComponentRoyaltyConfig: '#/components/schemas/ComponentRoyaltyConfigSubstate'
          ComponentRoyaltyAccumulator: '#/components/schemas/ComponentRoyaltyAccumulatorSubstate'
          PackageInfo: '#/components/schemas/PackageInfoSubstate'
          PackageRoyaltyConfig: '#/components/schemas/PackageRoyaltyConfigSubstate'
          PackageRoyaltyAccumulator: '#/components/schemas/PackageRoyaltyAccumulatorSubstate'
          ResourceManager: '#/components/schemas/ResourceManagerSubstate'
          EpochManager: '#/components/schemas/EpochManagerSubstate'
          ValidatorSet: '#/components/schemas/ValidatorSetSubstate'
          Validator: '#/components/schemas/ValidatorSubstate'
          ClockCurrentMinute: '#/components/schemas/ClockCurrentMinuteSubstate'
          KeyValueStoreEntry: '#/components/schemas/KeyValueStoreEntrySubstate'
          Vault: '#/components/schemas/VaultSubstate'
          NonFungibleStoreEntry: '#/components/schemas/NonFungibleStoreEntrySubstate'
    SubstateType:
      type: string
      enum:
        # Common
        - Metadata
        - AccessRulesChain
        # Specific
        - GlobalAddress
        - ComponentInfo
        - ComponentState
        - ComponentRoyaltyConfig
        - ComponentRoyaltyAccumulator
        - PackageInfo
        - PackageRoyaltyConfig
        - PackageRoyaltyAccumulator
        - ResourceManager
        - EpochManager
        - ValidatorSet
        - Validator
        - ClockCurrentMinute
        - KeyValueStoreEntry
        - NonFungibleStoreEntry
        - Vault
    SubstateKeyType:
      # This corresponds to what's currently referred to as the "SubstateOffset"
      # This is roughly the same as the substate type, but some entities have two of the same substates
      # (eg ResourceManagers have two AccessRulesChain substates)
      type: string
      description: |
        Slightly different to the SubstateType - some entities have two of the same substate (eg ResouceManager AccessRuleChains)
      enum:
        # Common
        - Metadata
        - AccessRulesChain
        # Specific
        - GlobalAddress
        - ComponentInfo
        - ComponentState
        - ComponentRoyaltyConfig
        - ComponentRoyaltyAccumulator
        - PackageInfo
        - PackageRoyaltyConfig
        - PackageRoyaltyAccumulator
        - ResourceManager
        - ResourceManagerVaultAccessRulesChain
        - EpochManager
        - CurrentValidatorSet
        - PreparingValidatorSet
        - Validator
        - ClockCurrentMinute
        - KeyValueStoreEntry
        - NonFungibleStoreEntry
        - Vault
### COMMON SUBSTATES
    AccessRulesChainSubstate:
      allOf:
        - $ref: '#/components/schemas/Substate'
        - type: object
          required:
            - chain
          properties:
            chain:
              type: array
              description: |
                The layers of access rules applied.
              items:
                $ref: '#/components/schemas/AccessRules'
    MetadataSubstate:
      allOf:
        - $ref: '#/components/schemas/Substate'
        - type: object
          required:
            - metadata
          properties:
            metadata:
              type: array
              items:
                type: object
                required:
                  - key
                  - value
                properties:
                  key:
                    type: string
                  value:
                    type: string
### SPECIFIC SUBSTATES
    GlobalAddressSubstate:
      allOf:
        - $ref: '#/components/schemas/Substate'
        - type: object
          required:
            - target_entity
          properties:
            target_entity:
              $ref: '#/components/schemas/GlobalEntityAssignment'
    GlobalEntityAssignment:
      type: object
      required:
        - target_entity_type
        - target_entity_id_hex
        - global_entity_id_hex
        - global_address_hex
        - global_address
      properties:
        target_entity_type:
          $ref: "#/components/schemas/EntityType"
        target_entity_id_hex:
          type: string
          description: The hex-encoded bytes of the target entity id
        global_entity_id_hex:
          type: string
          description: The hex-encoded bytes of the global entity id
        global_address_hex:
          type: string
          description: The hex-encoded bytes of the assigned global address.
        global_address:
          type: string
          description: The Bech32m-encoded human readable version of the assigned global address
    ComponentInfoSubstate:
      allOf:
        - $ref: '#/components/schemas/Substate'
        - type: object
          required:
            - package_address
            - blueprint_name
          properties:
            package_address:
              $ref: '#/components/schemas/PackageAddress'
            blueprint_name:
              type: string
    ComponentStateSubstate:
      allOf:
        - $ref: '#/components/schemas/Substate'
        - type: object
          required:
            - data_struct
          properties:
            data_struct:
              $ref: '#/components/schemas/DataStruct'
    ComponentRoyaltyConfigSubstate:
      allOf:
        - $ref: '#/components/schemas/Substate'
        - type: object
          required:
            - royalty_config
          properties:
            royalty_config:
              $ref: '#/components/schemas/RoyaltyConfig'
    ComponentRoyaltyAccumulatorSubstate:
      allOf:
        - $ref: '#/components/schemas/Substate'
        - type: object
          required:
            - vault_entity
          properties:
            vault_entity:
              $ref: "#/components/schemas/EntityReference"
    PackageInfoSubstate:
      allOf:
        - $ref: '#/components/schemas/Substate'
        - type: object
          required:
            - code_hex
            - blueprints
          properties:
            code_hex:
              type: string
              description: The hex-encoded package code
            blueprints:
              type: object
              description: A map from the blueprint name to BlueprintData
              additionalProperties:
                $ref: '#/components/schemas/BlueprintData'
    BlueprintData:
      type: object
      required:
        - abi
      properties:
        abi:
          $ref: '#/components/schemas/SborData'
          description: The abi data
    PackageRoyaltyConfigSubstate:
      allOf:
        - $ref: '#/components/schemas/Substate'
        - type: object
          required:
            - blueprint_royalties
          properties:
            blueprint_royalties:
              type: array
              items:
                $ref: '#/components/schemas/BlueprintRoyaltyConfig'
    PackageRoyaltyAccumulatorSubstate:
      allOf:
        - $ref: '#/components/schemas/Substate'
        - type: object
          required:
            - vault_entity
          properties:
            vault_entity:
              $ref: "#/components/schemas/EntityReference"
    ResourceManagerSubstate:
      allOf:
        - $ref: '#/components/schemas/Substate'
        - type: object
          required:
            - resource_type
            - total_supply
            - auth_rules
          properties:
            resource_type:
              $ref: '#/components/schemas/ResourceType'
            fungible_divisibility:
              type: integer
              minimum: 0
              maximum: 18
            non_fungible_id_type:
              $ref: '#/components/schemas/NonFungibleIdType'
            total_supply:
              type: string
              description: |
                The string-encoded decimal representing the total supply of this resource.
                A decimal is formed of some signed integer `m` of attos (`10^(-18)`) units, where `-2^(256 - 1) <= m < 2^(256 - 1)`.
            owned_non_fungible_store:
              $ref: '#/components/schemas/EntityReference'
    EpochManagerSubstate:
      allOf:
        - $ref: '#/components/schemas/Substate'
        - type: object
          required:
            - address
            - epoch
            - round
            - rounds_per_epoch
          properties:
            address:
              $ref: '#/components/schemas/ComponentAddress'
            epoch:
              type: integer
              format: int64
              minimum: 0
              maximum: 10000000000
              description: An integer between `0` and `10^10`, marking the current epoch
            round:
              type: integer
              format: int64
              minimum: 0
              maximum: 10000000000
              description: An integer between `0` and `10^10`, marking the current round in an epoch
            rounds_per_epoch:
              type: integer
              format: int64
              minimum: 0
              maximum: 10000000000
              description: An integer between `0` and `10^10`, specifying the number of rounds per epoch
    ValidatorSetSubstate:
      allOf:
        - $ref: '#/components/schemas/Substate'
        - type: object
          required:
            - validator_set
            - epoch
          properties:
            validator_set:
              type: array
              items:
                $ref: '#/components/schemas/ValidatorEntry'
            epoch:
              type: integer
              format: int64
              minimum: 0
              maximum: 10000000000
              description: An integer between `0` and `10^10`, marking the epoch the validator set is a part of
    ValidatorSubstate:
      allOf:
        - $ref: '#/components/schemas/Substate'
        - type: object
          required:
            - epoch_manager_address
            - validator_address
            - key
            - stake_vault
            - is_registered
          properties:
            epoch_manager_address:
              $ref: '#/components/schemas/ComponentAddress'
            validator_address:
              $ref: '#/components/schemas/ComponentAddress'
            key:
              $ref: '#/components/schemas/EcdsaSecp256k1PublicKey'
            stake_vault:
              $ref: '#/components/schemas/EntityReference'
            is_registered:
              type: boolean
    ClockCurrentMinuteSubstate:
      allOf:
        - $ref: '#/components/schemas/Substate'
        - type: object
          required:
            - timestamp_rounded_down_to_minute
          properties:
            timestamp_rounded_down_to_minute:
              $ref: '#/components/schemas/Instant'
              description: The latest round proposer's timestamp (rounded down to the current minute).
    KeyValueStoreEntrySubstate:
      allOf:
        - $ref: '#/components/schemas/Substate'
        - type: object
          required:
            - key_hex
            - is_deleted
          properties:
            key_hex:
              type: string
              description: The hex-encoded bytes of its key
            is_deleted:
              type: boolean
            data_struct:
              $ref: '#/components/schemas/DataStruct'
    VaultSubstate:
      allOf:
        - $ref: '#/components/schemas/Substate'
        - type: object
          required:
            - resource_amount
          properties:
            resource_amount:
              $ref: '#/components/schemas/ResourceAmount'
    NonFungibleStoreEntrySubstate:
      allOf:
        - $ref: '#/components/schemas/Substate'
        - type: object
          required:
            - non_fungible_id
            - is_deleted
          properties:
            non_fungible_id:
              $ref: '#/components/schemas/NonFungibleId'
            non_fungible_data:
              $ref: '#/components/schemas/NonFungibleData'
            is_deleted:
              type: boolean
    NonFungibleData:
      type: object
      description: |
        Only present if the non fungible isn't deleted.
        NOTE: Currently there is no schema for mutable/immutable data, and it's not even guaranteed to be SBOR-encoded.
        But from scrypto, it likely always will be. For now, immutable_data / mutable_data is optional, and only included
        if the data is valid SBOR. When the payload is validated, `immutable_data_raw_hex` / `mutable_data_raw_hex` will
        be removed.
      required:
        - immutable_data_raw_hex
        - mutable_data_raw_hex
      properties:
        immutable_data:
          $ref: '#/components/schemas/DataStruct'
        immutable_data_raw_hex:
          type: string
          description: |
            The hex-encoded raw bytes of the immutable data of the NF.
        mutable_data:
          $ref: '#/components/schemas/DataStruct'
        mutable_data_raw_hex:
          type: string
          description: |
            The hex-encoded raw bytes of the mutadata data of the NF.
##########################################
# REQUEST: /status/network-configuration #
##########################################
    NetworkConfigurationResponse:
      type: object
      required:
        - version
        - network
        - network_id
        - network_hrp_suffix
        - address_types
        - well_known_addresses
      properties:
        version:
          description: Different versions regarding the node, network and api.
          type: object
          required:
            - core_version
            - api_version
          properties:
            core_version:
              type: string
            api_version:
              type: string
        network:
          $ref: "#/components/schemas/NetworkIdentifier"
        network_id:
          $ref: "#/components/schemas/NetworkIdentifierByte"
        network_hrp_suffix:
          type: string
          description: The network suffix used for Bech32m HRPs used for addressing.
        address_types:
          type: array
          items:
            $ref: "#/components/schemas/AddressType"
        well_known_addresses:
          type: object
          description: Key addresses for this network.
          required:
            - account_package
            - faucet
            - epoch_manager
            - clock
            - ecdsa_secp256k1
            - eddsa_ed25519
            - xrd
          properties:
            account_package:
              type: string
            faucet:
              type: string
            epoch_manager:
              type: string
            clock:
              type: string
            ecdsa_secp256k1:
              type: string
            eddsa_ed25519:
              type: string
            xrd:
              type: string
    AddressType:
      type: object
      required:
        - hrp_prefix
        - subtype
        - entity_type
        - address_byte_prefix
        - address_byte_length
      properties:
        subtype:
          type: string
          enum:
            - Resource
            - Package
            - NormalComponent
            - AccountComponent
            - EcdsaSecp256k1VirtualAccountComponent
            - EddsaEd25519VirtualAccountComponent
            - IdentityComponent
            - EcdsaSecp256k1VirtualIdentityComponent
            - EddsaEd25519VirtualIdentityComponent
            - EpochManager
            - Validator
            - Clock
        hrp_prefix:
          type: string
        entity_type:
          $ref: "#/components/schemas/EntityType"
        address_byte_prefix:
          type: integer
          format: int32
          minimum: 0
          maximum: 255
        address_byte_length:
          type: integer
          format: int32
          minimum: 0
          maximum: 255
###################################
# REQUEST: /status/network-status #
###################################
    NetworkStatusRequest:
      type: object
      required:
        - network
      properties:
        network:
          $ref: "#/components/schemas/NetworkIdentifier"
    NetworkStatusResponse:
      type: object
      required:
        - pre_genesis_state_identifier
        - current_state_identifier
      properties:
        pre_genesis_state_identifier:
          $ref: "#/components/schemas/CommittedStateIdentifier"
          description: The ledger state identifier before the genesis transaction
        post_genesis_state_identifier:
          $ref: "#/components/schemas/CommittedStateIdentifier"
          description: The ledger state identifier after the genesis transaction. May not be present if genesis has not yet been run.
        current_state_identifier:
          $ref: "#/components/schemas/CommittedStateIdentifier"
          description: |
            The current state identifier at the top of the node's copy of the ledger.
            This is also the resultant state identifier of the node's last committed transaction.
##########################
# REQUEST: /mempool/list #
##########################
    MempoolListRequest:
      type: object
      required:
        - network
      properties:
        network:
          $ref: "#/components/schemas/NetworkIdentifier"
    MempoolListResponse:
      type: object
      required:
        - contents
      properties:
        contents:
          type: array
          items:
            $ref: "#/components/schemas/MempoolTransactionHashes"
    MempoolTransactionHashes:
      type: object
      required:
        - intent_hash
        - payload_hash
      properties:
        intent_hash:
          $ref: "#/components/schemas/IntentHash"
        payload_hash:
          $ref: "#/components/schemas/PayloadHash"
#################################
# REQUEST: /mempool/transaction #
#################################
    MempoolTransactionRequest:
      type: object
      required:
        - network
        - payload_hash
      properties:
        network:
          $ref: "#/components/schemas/NetworkIdentifier"
        payload_hash:
          $ref: "#/components/schemas/PayloadHash"
    MempoolTransactionResponse:
      type: object
      required:
        - notarized_transaction
      properties:
        notarized_transaction:
          $ref: "#/components/schemas/NotarizedTransaction"
###############################
# REQUEST: /transaction/parse #
###############################
    TransactionParseRequest:
      type: object
      required:
        - network
        - payload_hex
      properties:
        network:
          $ref: "#/components/schemas/NetworkIdentifier"
        payload_hex:
          type: string
          description: |
            A hex-encoded payload of a full transaction or a partial transaction - either a notarized transaction,
            a signed transaction intent an unsigned transaction intent, or a transaction manifest.
        parse_mode:
          type: string
          enum:
            - Any
            - Notarized
            - Signed
            - Unsigned
            - Manifest
            - Ledger
          description: |
            The type of transaction payload that should be assumed. If omitted, "Any" is used - where the payload is
            attempted to be parsed as each of the following in turn: Notarized, Signed, Unsigned, Manifest, Ledger.
        validation_mode:
          type: string
          enum:
            - None
            - Static
            - Full
          description: |
            The type of validation that should be performed, if the payload correctly decompiles as a Notarized Transaction.
            This is only relevant for Notarized payloads. If omitted, "Static" is used.
        response_mode:
          type: string
          enum:
            - Basic
            - Full
          description: |
            The amount of information to return in the response.
            "Basic" includes the type, validity information, and any relevant identifiers.
            "Full" also includes the fully parsed information.
            If omitted, "Full" is used.
    TransactionParseResponse:
      type: object
      required:
        - parsed
        - is_valid
      properties:
        parsed:
          $ref: "#/components/schemas/ParsedTransaction"
    ParsedTransactionType:
      type: string
      description: The type of the parsed (partial) transaction payload
      enum:
        - NotarizedTransaction
        - SignedTransactionIntent
        - TransactionIntent
        - TransactionManifest
        - LedgerTransaction
    ParsedTransaction:
      type: object
      required:
        - type
      properties:
        type:
          $ref: "#/components/schemas/ParsedTransactionType"
      discriminator:
        propertyName: type
        mapping:
          # NOTE: These need to match ParsedTransactionType
          NotarizedTransaction: '#/components/schemas/ParsedNotarizedTransaction'
          SignedTransactionIntent: '#/components/schemas/ParsedSignedTransactionIntent'
          TransactionIntent: '#/components/schemas/ParsedTransactionIntent'
          TransactionManifest: '#/components/schemas/ParsedTransactionManifest'
          LedgerTransaction: '#/components/schemas/ParsedLedgerTransaction'
    ParsedNotarizedTransaction:
      allOf:
        - $ref: "#/components/schemas/ParsedTransaction"
        - type: object
          required:
            - identifiers
          properties:
            notarized_transaction:
              $ref: "#/components/schemas/NotarizedTransaction"
            identifiers:
              type: object
              required:
                - intent_hash
                - signatures_hash
                - payload_hash
                - ledger_hash
              properties:
                intent_hash:
                  $ref: "#/components/schemas/IntentHash"
                signatures_hash:
                  $ref: "#/components/schemas/SignaturesHash"
                payload_hash:
                  $ref: "#/components/schemas/PayloadHash"
                ledger_hash:
                  $ref: "#/components/schemas/LedgerHash"
            validation_error:
              type: object
              description: |
                If the transaction is known to not be valid, this gives a reason.
                Different levels of validation are performed, dependent on the validation mode.
                Note that, even if validation mode is Static or Full, the transaction may
                still be rejected or fail due to issues at runtime (eg if the loan cannot be repaid).
              required:
                - reason
                - is_permanent
              properties:
                reason:
                  type: string
                  description: |
                    The error message.
                is_permanent:
                  type: boolean
                  description: |
                    Whether the error is known to be permanent, or not.
                    This relates to whether the transaction would be rejected permanently or temporarily if submitted.
    ParsedSignedTransactionIntent:
      allOf:
        - $ref: "#/components/schemas/ParsedTransaction"
        - type: object
          required:
            - identifiers
          properties:
            signed_intent:
              $ref: "#/components/schemas/SignedTransactionIntent"
            identifiers:
              type: object
              required:
                - intent_hash
                - signatures_hash
              properties:
                intent_hash:
                  $ref: "#/components/schemas/IntentHash"
                signatures_hash:
                  $ref: "#/components/schemas/SignaturesHash"
    ParsedTransactionIntent:
      allOf:
        - $ref: "#/components/schemas/ParsedTransaction"
        - type: object
          required:
            - identifiers
          properties:
            intent:
              $ref: "#/components/schemas/TransactionIntent"
            identifiers:
              type: object
              required:
                - intent_hash
              properties:
                intent_hash:
                  $ref: "#/components/schemas/IntentHash"
    ParsedTransactionManifest:
      allOf:
        - $ref: "#/components/schemas/ParsedTransaction"
        - type: object
          properties:
            manifest:
              $ref: "#/components/schemas/TransactionManifest"
    ParsedLedgerTransaction:
      allOf:
        - $ref: "#/components/schemas/ParsedTransaction"
        - type: object
          required:
            - identifiers
          properties:
            ledger_transaction:
              $ref: "#/components/schemas/LedgerTransaction"
            identifiers:
              type: object
              required:
                - ledger_hash
              properties:
                intent_hash:
                  $ref: "#/components/schemas/IntentHash"
                signatures_hash:
                  $ref: "#/components/schemas/SignaturesHash"
                payload_hash:
                  $ref: "#/components/schemas/PayloadHash"
                ledger_hash:
                  $ref: "#/components/schemas/LedgerHash"
################################
# REQUEST: /transaction/submit #
################################
    TransactionSubmitRequest:
      type: object
      required:
        - network
        - notarized_transaction_hex
      properties:
        network:
          $ref: "#/components/schemas/NetworkIdentifier"
        notarized_transaction_hex:
          description: A hex-encoded, compiled notarized transaction.
          type: string
    TransactionSubmitResponse:
      type: object
      required:
        - duplicate
      properties:
        duplicate:
          description: Is true if the transaction is a duplicate of an existing transaction in the mempool.
          type: boolean
    TransactionSubmitErrorResponse:
      allOf:
        - $ref: "#/components/schemas/ErrorResponse"
        - type: object
          properties:
            details:
              $ref: "#/components/schemas/TransactionSubmitErrorDetails"
    TransactionSubmitErrorDetailsType:
      type: string
      enum:
        - MempoolFull
        - Rejected
    TransactionSubmitErrorDetails:
      type: object
      required:
        - type
      properties:
        type:
          $ref: "#/components/schemas/TransactionSubmitErrorDetailsType"
      discriminator:
        propertyName: type
        mapping:
          # NOTE: These need to match TransactionSubmitErrorDetailsType
          MempoolFull: '#/components/schemas/TransactionSubmitMempoolFullErrorDetails'
          Rejected: '#/components/schemas/TransactionSubmitRejectedErrorDetails'
    TransactionSubmitMempoolFullErrorDetails:
      allOf:
        - $ref: "#/components/schemas/TransactionSubmitErrorDetails"
        - type: object
          required:
            - mempool_capacity
          properties:
            mempool_capacity:
              type: integer
              format: int32
              minimum: 0
              maximum: 10000
    TransactionSubmitRejectedErrorDetails:
      allOf:
        - $ref: "#/components/schemas/TransactionSubmitErrorDetails"
        - type: object
          required:
            - error_message
            - is_fresh
            - is_payload_rejection_permanent
            - is_intent_rejection_permanent
            - is_rejected_because_intent_already_committed
          properties:
            error_message:
              type: string
              description: An explanation of the error
            is_fresh:
              type: boolean
              description: |
                Whether (true) this rejected status has just been calculated fresh, or (false) the status is from the pending
                transaction result cache.
            is_payload_rejection_permanent:
              type: boolean
              description: |
                Whether the rejection of this payload is known to be permanent.
            is_intent_rejection_permanent:
              type: boolean
              description: |
                Whether the rejection of this intent is known to be permanent - this is a stronger statement than the payload rejection
                being permanent, as it implies any payloads containing the intent will also be permanently rejected.
            is_rejected_because_intent_already_committed:
              type: boolean
              description: |
                Whether the cached rejection of this intent is due to the intent already having been committed.
                If so, see the /transaction/receipt endpoint for further information.
            recalculation_due:
              $ref: "#/components/schemas/Instant"
              description: |
                The time after which the node will consider recalculating the validity of the transaction.
                Only present if the rejection isn't permanent.
            invalid_from_epoch:
              type: integer
              format: int64
              minimum: 0
              maximum: 10000000000
              description: |
                An integer between `0` and `10^10`, marking the epoch from which the transaction will no longer be valid, and be permanently rejected.
                Only present if the rejection isn't permanent.
###################################
# REQUEST: /transaction/status #
###################################
    TransactionStatusRequest:
      type: object
      required:
        - network
        - intent_hash
      properties:
        network:
          $ref: "#/components/schemas/NetworkIdentifier"
        intent_hash:
          $ref: "#/components/schemas/IntentHash"
    TransactionStatusResponse:
      type: object
      required:
        - intent_status
        - status_description
        - known_payloads
      properties:
        intent_status:
          type: string
          description: |
            The status of the transaction intent, as determined by the node.
            FateUncertain or FateUncertainButLikelyRejection mean that it's still possible that a payload containing the transaction 
          enum:
            - CommittedSuccess
            - CommittedFailure
            - PermanentRejection
            - InMempool
            - NotSeen
            - FateUncertain
            - FateUncertainButLikelyRejection
        status_description:
          type: string
          description: |
            An explanation as to why the intent status is resolved as it is.
        invalid_from_epoch:
          type: integer
          format: int64
          minimum: 0
          maximum: 10000000000
          description: |
            An integer between `0` and `10^10`, marking the epoch from which the transaction will no longer be valid, and be permanently rejected.
            Only present if the intent status is InMempool or Unknown and we know about a payload.
        known_payloads:
          type: array
          items:
            $ref: "#/components/schemas/TransactionPayloadStatus"
    TransactionPayloadStatus:
      type: object
      required:
        - payload_hash
        - status
      properties:
        payload_hash:
          $ref: "#/components/schemas/PayloadHash"
        status:
          type: string
          description: |
            The status of the transaction payload, as per this node.
            A NotInMempool status means that it wasn't rejected at last execution attempt, but it's not currently in the mempool either.
          enum:
            - CommittedSuccess
            - CommittedFailure
            - PermanentlyRejected
            - TransientlyRejected
            - InMempool
            - NotInMempool
        error_message:
          description: An explanation for the error, if failed or rejected
          type: string
####################################
# REQUEST: /transaction/receipt #
####################################
    TransactionReceiptRequest:
      type: object
      required:
        - network
        - intent_hash
      properties:
        network:
          $ref: "#/components/schemas/NetworkIdentifier"
        intent_hash:
          $ref: "#/components/schemas/IntentHash"
    TransactionReceiptResponse:
      type: object
      required:
        - committed
      properties:
        committed:
          $ref: "#/components/schemas/CommittedTransaction"
#####################################
# REQUEST: /transaction/callpreview #
#####################################
    TransactionCallPreviewRequest:
      type: object
      required:
        - network
        - target
        - arguments
      properties:
        network:
          $ref: "#/components/schemas/NetworkIdentifier"
        target:
          $ref: "#/components/schemas/TargetIdentifier"
        arguments:
          type: array
          description: Argument list
          items:
            type: string
            description: SBOR-encoded argument, formatted as a hex-string
    TargetIdentifierType:
      type: string
      enum:
        - Method
        - Function
    TargetIdentifier:
      type: object
      required:
        - type
      properties:
        type:
          $ref: '#/components/schemas/TargetIdentifierType'
      discriminator:
        propertyName: type
        mapping:
          Method: '#/components/schemas/ComponentMethodTargetIdentifier'
          Function: '#/components/schemas/BlueprintFunctionTargetIdentifier'
    ComponentMethodTargetIdentifier:
      allOf:
        - $ref: '#/components/schemas/TargetIdentifier'
        - type: object
          required:
            - component_address
            - method_name
          properties:
            component_address:
              $ref: "#/components/schemas/ComponentAddress"
            method_name:
              type: string
    BlueprintFunctionTargetIdentifier:
      allOf:
        - $ref: '#/components/schemas/TargetIdentifier'
        - type: object
          required:
            - package_address
            - blueprint_name
            - function_name
          properties:
            package_address:
              $ref: "#/components/schemas/PackageAddress"
            blueprint_name:
              type: string
            function_name:
              type: string
    TransactionCallPreviewResponse:
      type: object
      required:
        - status
      properties:
        status:
          $ref: "#/components/schemas/TransactionStatus"
        output:
          $ref: "#/components/schemas/SborData"
        error_message:
          type: string
          description: Error message (only present if status is Failed or Rejected)
#################################
# REQUEST: /transaction/preview #
#################################
    TransactionPreviewRequest:
      type: object
      required:
        - network
        - manifest
        - start_epoch_inclusive
        - end_epoch_exclusive
        - cost_unit_limit
        - tip_percentage
        - nonce
        - signer_public_keys
        - flags
      properties:
        network:
          $ref: "#/components/schemas/NetworkIdentifier"
        manifest:
          description: A text-representation of a transaction manifest
          type: string
        blobs_hex:
          description: An array of hex-encoded blob data (optional)
          type: array
          items:
            type: string
        start_epoch_inclusive:
          type: integer
          format: int64
          minimum: 0
          maximum: 10000000000
          description: An integer between `0` and `10^10`, marking the epoch at which the transaction starts being valid
        end_epoch_exclusive:
          type: integer
          format: int64
          minimum: 0
          maximum: 10000000000
          description: An integer between `0` and `10^10`, marking the epoch at which the transaction is no longer valid
        notary_public_key:
          $ref: "#/components/schemas/PublicKey"
          description: The notary public key to use (optional)
        notary_as_signatory:
          type: boolean
          description: Whether the notary should count as a signatory (optional, default false)
        cost_unit_limit:
          type: integer
          format: int64
          minimum: 0
          maximum: 4294967295
          description: An integer between `0` and `2^32 - 1`, giving the maximum number of cost units available for transaction execution
        tip_percentage:
          type: integer
          format: int32
          minimum: 0
          maximum: 255
          description: An integer between `0` and `255`, giving the validator tip as a percentage amount. A value of `1` corresponds to 1% of the fee.
        nonce:
          type: string
          description: A decimal-string-encoded integer between `0` and `2^64 - 1`, used to ensure the transaction intent is unique.
        signer_public_keys:
          type: array
          items:
            $ref: "#/components/schemas/PublicKey"
          description: A list of public keys to be used as transaction signers
        flags:
          type: object
          required:
            - unlimited_loan
            - assume_all_signature_proofs
            - permit_duplicate_intent_hash
            - permit_invalid_header_epoch
          properties:
            unlimited_loan:
              type: boolean
            assume_all_signature_proofs:
              type: boolean
            permit_duplicate_intent_hash:
              type: boolean
            permit_invalid_header_epoch:
              type: boolean
    TransactionPreviewResponse:
      type: object
      required:
        - receipt
        - resource_changes
        - logs
      properties:
        receipt:
          $ref: "#/components/schemas/TransactionReceipt"
        resource_changes:
          type: array
          items:
            $ref: "#/components/schemas/ResourceChange"
        logs:
          type: array
          items:
            type: object
            required:
              - level
              - message
            properties:
              level:
                type: string
              message:
                type: string
#################################
# REQUEST: /stream/transactions #
#################################
    StreamTransactionsRequest:
      description: |
        A request to retrieve a sublist of committed transactions from the ledger.
      type: object
      required:
        - network
        - from_state_version
        - limit
      properties:
        network:
          $ref: "#/components/schemas/NetworkIdentifier"
        from_state_version:
          type: integer
          format: int64
          minimum: 1
          maximum: 100000000000000
          description: An integer between `1` and `10^13`, giving the first (resultant) state version to be returned
        limit:
          description: The maximum number of transactions that will be returned.
          type: integer
    StreamTransactionsResponse:
      type: object
      required:
        - from_state_version
        - count
        - max_ledger_state_version
        - transactions
      properties:
        from_state_version:
          type: integer
          format: int64
          minimum: 1
          maximum: 100000000000000
          description: |
            An integer between `1` and `10^13`, giving the first (resultant) state version in the returned response (if any).
            This matches the `from_state_version` in the request.
        count:
          type: integer
          format: int32
          minimum: 0
          maximum: 10000
          description: An integer between `0` and `10000`, giving the total count of transactions in the returned response
        max_ledger_state_version:
          type: integer
          format: int64
          minimum: 1
          maximum: 100000000000000
          description: An integer between `1` and `10^13`, giving the maximum state version currently committed on this node's ledger.
        transactions:
          description: A committed transactions list starting from the `from_state_version` (inclusive).
          type: array
          items:
            $ref: "#/components/schemas/CommittedTransaction"
    CommittedTransaction:
      type: object
      required:
        - state_version
        - accumulator_hash
        - ledger_transaction
        - receipt
      properties:
        state_version:
          type: integer
          format: int64
          minimum: 1
          maximum: 100000000000000
          description: An integer between `1` and `10^13`, giving the resultant state version after the transaction has been committed
        accumulator_hash:
          type: string
          minLength: 64
          maxLength: 64
          description: |
            The hex-encoded transaction accumulator hash. This hash captures the order of all transactions on ledger.
            This hash is `ACC_{N+1} = SHA256(SHA256(CONCAT(ACC_N, LEDGER_HASH_{N})))`, starting with `ACC_0 = 000..000` the pre-genesis accumulator.
        ledger_transaction:
          $ref: "#/components/schemas/LedgerTransaction"
        receipt:
          $ref: "#/components/schemas/TransactionReceipt"
    LedgerTransactionType:
      type: string
      description: The type of the ledger transaction
      enum:
        - User
        - Validator
        - System
    LedgerTransaction:
      type: object
      required:
        - type
        - payload_hex
      properties:
        type:
          $ref: "#/components/schemas/LedgerTransactionType"
        payload_hex:
          type: string
          description: The hex-encoded full ledger transaction payload
      discriminator:
        propertyName: type
        mapping:
          # NOTE: These need to match LedgerTransactionType
          User: '#/components/schemas/UserLedgerTransaction'
          Validator: '#/components/schemas/ValidatorLedgerTransaction'
          System: '#/components/schemas/SystemLedgerTransaction'
    UserLedgerTransaction:
      allOf:
        - $ref: "#/components/schemas/LedgerTransaction"
        - type: object
          required:
            - notarized_transaction
          properties:
            notarized_transaction:
              $ref: "#/components/schemas/NotarizedTransaction"
    ValidatorLedgerTransaction:
      allOf:
        - $ref: "#/components/schemas/LedgerTransaction"
        - type: object
          required:
            - validator_transaction
          properties:
            validator_transaction:
              $ref: "#/components/schemas/ValidatorTransaction"
    SystemLedgerTransaction:
      allOf:
        - $ref: "#/components/schemas/LedgerTransaction"
        - type: object
          required:
            - system_transaction
          properties:
            system_transaction:
              $ref: "#/components/schemas/SystemTransaction"
    ValidatorTransactionType:
      type: string
      description: The type of the validator transaction
      enum:
        - EpochUpdate
        - TimeUpdate
    ValidatorTransaction:
      type: object
      required:
        - type
      properties:
        type:
          $ref: "#/components/schemas/ValidatorTransactionType"
      discriminator:
        propertyName: type
        mapping:
          # NOTE: These need to match ValidatorTransactionType
          EpochUpdate: '#/components/schemas/EpochUpdateValidatorTransaction'
          TimeUpdate: '#/components/schemas/TimeUpdateValidatorTransaction'
    EpochUpdateValidatorTransaction:
      allOf:
        - $ref: "#/components/schemas/ValidatorTransaction"
        - type: object
          required:
            - scrypto_epoch
          properties:
            scrypto_epoch:
              type: integer
              format: int64
              minimum: 0
              maximum: 10000000000
              description: |
                An integer between `0` and `10^10`, marking the new epoch.
                Note that currently this is not the same as `consensus_epoch`, but eventually will be.
    TimeUpdateValidatorTransaction:
      allOf:
        - $ref: "#/components/schemas/ValidatorTransaction"
        - type: object
          required:
            - proposer_timestamp
            - consensus_epoch
            - round_in_epoch
          properties:
            proposer_timestamp:
              $ref: '#/components/schemas/Instant'
              description: The round proposer's timestamp.
            consensus_epoch:
              type: integer
              format: int64
              minimum: 0
              maximum: 10000000000
              description: |
                An integer between `0` and `10^10`, marking the consensus epoch.
                Note that currently this is not the same as `scrypto_epoch`, but eventually will be.
            round_in_epoch:
              type: integer
              format: int64
              minimum: 0
              maximum: 10000000000
              description: An integer between `0` and `10^10`, marking the consensus round in the epoch
    SystemTransaction:
      type: object
      required:
        - payload_hex
      properties:
        payload_hex:
          type: string
          description: The hex-encoded system transaction payload
############################
# REQUEST: /state/epoch #
############################
    StateEpochRequest:
      type: object
      required:
        - network
      properties:
        network:
          $ref: "#/components/schemas/NetworkIdentifier"
    StateEpochResponse:
      type: object
      required:
        - epoch
      properties:
        epoch:
          type: integer
          format: int64
          minimum: 0
          maximum: 10000000000
          description: An integer between `0` and `10^10`, marking the current epoch
############################
# REQUEST: /state/clock #
############################
    StateClockRequest:
      type: object
      required:
        - network
      properties:
        network:
          $ref: "#/components/schemas/NetworkIdentifier"
    StateClockResponse:
      type: object
      required:
        - current_minute
      properties:
        current_minute:
          $ref: "#/components/schemas/Substate"
################################
# REQUEST: /state/component #
################################
    StateComponentRequest:
      type: object
      required:
        - network
        - component_address
      properties:
        network:
          $ref: "#/components/schemas/NetworkIdentifier"
        component_address:
          type: string
          description: The Bech32m-encoded human readable version of the component's global address
    StateComponentResponse:
      type: object
      required:
        - info
        - state
        - royalty_config
        - royalty_accumulator
        - metadata
        - access_rules
        - state_owned_vaults
        - descendent_ids
      properties:
        info:
          $ref: "#/components/schemas/Substate"
        state:
          $ref: "#/components/schemas/Substate"
        royalty_config:
          $ref: "#/components/schemas/Substate"
        royalty_accumulator:
          $ref: "#/components/schemas/Substate"
        metadata:
          $ref: "#/components/schemas/Substate"
        access_rules:
          $ref: "#/components/schemas/Substate"
        state_owned_vaults:
          type: array
          description: Any vaults owned directly or indirectly by the component
          items:
            $ref: "#/components/schemas/Substate"
        descendent_ids:
          type: array
          description: Any descendent nodes owned directly or indirectly by the component
          items:
            $ref: "#/components/schemas/StateComponentDescendentId"
    StateComponentDescendentId:
      type: object
      required:
        - parent
        - entity
        - depth
      properties:
        parent:
          $ref: "#/components/schemas/SubstateId"
        entity:
          $ref: "#/components/schemas/EntityReference"
        depth:
          description: Depth under component
          type: integer
          format: int32
          minimum: 0
          maximum: 100
###############################
# REQUEST: /state/resource #
###############################
    StateResourceRequest:
      type: object
      required:
        - network
        - resource_address
      properties:
        network:
          $ref: "#/components/schemas/NetworkIdentifier"
        resource_address:
          type: string
          description: The Bech32m-encoded human readable version of the resource's global address
    StateResourceResponse:
      type: object
      required:
        - manager
        - metadata
        - access_rules
        - vault_access_rules
      properties:
        manager:
          $ref: "#/components/schemas/Substate"
        metadata:
          $ref: "#/components/schemas/Substate"
        access_rules:
          $ref: "#/components/schemas/Substate"
        vault_access_rules:
          $ref: "#/components/schemas/Substate"
###################################
# REQUEST: /state/non-fungible #
###################################
    StateNonFungibleRequest:
      type: object
      required:
        - network
        - resource_address
        - non_fungible_id
      properties:
        network:
          $ref: "#/components/schemas/NetworkIdentifier"
        resource_address:
          type: string
          description: The Bech32m-encoded human readable version of the resource's global address
        non_fungible_id:
          $ref: '#/components/schemas/NonFungibleIdSimpleRepresentation'
    StateNonFungibleResponse:
      type: object
      required:
        - non_fungible
      properties:
        non_fungible:
          $ref: "#/components/schemas/Substate"
##############################
# REQUEST: /state/package #
##############################
    StatePackageRequest:
      type: object
      required:
        - network
        - package_address
      properties:
        network:
          $ref: "#/components/schemas/NetworkIdentifier"
        package_address:
          type: string
          description: The Bech32m-encoded human readable version of the package's global address
    StatePackageResponse:
      type: object
      required:
        - info
        - royalty_config
        - royalty_accumulator
        - metadata
        - access_rules
      properties:
        info:
          $ref: "#/components/schemas/Substate"
        royalty_config:
          $ref: "#/components/schemas/Substate"
        royalty_accumulator:
          $ref: "#/components/schemas/Substate"
        metadata:
          $ref: "#/components/schemas/Substate"
        access_rules:
          $ref: "#/components/schemas/Substate"<|MERGE_RESOLUTION|>--- conflicted
+++ resolved
@@ -2028,8 +2028,7 @@
         - validator
       properties:
         address:
-<<<<<<< HEAD
-          $ref: '#/components/schemas/SystemAddress'
+          $ref: '#/components/schemas/ComponentAddress'
         validator:
           $ref: '#/components/schemas/Validator'
     Validator:
@@ -2038,9 +2037,6 @@
         - key
         - stake
       properties:
-=======
-          $ref: '#/components/schemas/ComponentAddress'
->>>>>>> a2464bcf
         key:
           $ref: '#/components/schemas/EcdsaSecp256k1PublicKey'
         stake:
