[package]
name = "core-api-server"
version = "0.1.0"
edition = "2021"

[dependencies]
state-manager = { path = "../state-manager" }
parking_lot = { version = "0.12" }

# DEPENDENCIES ON RADIXDLT-SCRYPTO
#
# To make builds reproducible, for merged in node code, please specify a fixed tag below, not a branch.
#
# * In development, feel free to use branch="branch-name", instead of tag="X"
# * When ready to put in a PR to the node, please merge your upstream PR into develop.
# * Then create a tag in radixdlt-scrypto against the develop branch:
#   $ git checkout develop
#   $ git pull
#   $ git rev-parse --short HEAD
#   $ git tag "develop-<8 char hash id from previous command>"
#   $ git push origin "develop-BLAH"
# * Then use tag="develop-BLAH" in the below dependencies.
#
# Ensure this version is also identically updated in ../state-manager/Cargo.toml
#
<<<<<<< HEAD
sbor = { git = "https://github.com/radixdlt/radixdlt-scrypto", tag = "develop-2022-10-24" }
scrypto = { git = "https://github.com/radixdlt/radixdlt-scrypto", tag = "develop-2022-10-24" }
transaction = { git = "https://github.com/radixdlt/radixdlt-scrypto", tag = "develop-2022-10-24" }
radix-engine = { git = "https://github.com/radixdlt/radixdlt-scrypto", tag = "develop-2022-10-24" }
radix-engine-stores = { git = "https://github.com/radixdlt/radixdlt-scrypto", tag = "develop-2022-10-24" }
=======
sbor = { git = "https://github.com/radixdlt/radixdlt-scrypto", tag = "alphanet-977195dc1", features = ["serde"] }
scrypto = { git = "https://github.com/radixdlt/radixdlt-scrypto", tag = "alphanet-977195dc1" }
transaction = { git = "https://github.com/radixdlt/radixdlt-scrypto", tag = "alphanet-977195dc1" }
radix-engine = { git = "https://github.com/radixdlt/radixdlt-scrypto", tag = "alphanet-977195dc1" }
radix-engine-stores = { git = "https://github.com/radixdlt/radixdlt-scrypto", tag = "alphanet-977195dc1" }
>>>>>>> 3efaa78f

jni = "0.19.0"

serde = { version = "1.0.81", features = ["derive"] }
# Note:
# Use of the arbitrary_precision allows u128s / i128s to be output as numbers.
# This is a temporary workaround for encoding SBOR Values, which include u128/i128. Value will be changed upstream,
# so that these values will be written as strings - this means we can drop the `arbitrary_precision` feature once the
# upstream changes (SCRY-287) have been merged in.
serde_json = { version = "1.0.81", features = ["arbitrary_precision"] }
hex = { version = "0.4.3", default-features = false }
futures = "0.3"

prometheus = { version = "0.13.2", default-features = false, features = [] }
tracing = { version = "0.1" }
tracing-opentelemetry = "0.18"
tracing-subscriber = { version = "0.3.15" }
opentelemetry = { version = "0.18", default-features = false, features = [
  "rt-tokio",
  "trace",
] }
opentelemetry-jaeger = { version = "0.17", features = ["rt-tokio"] }

### TYPES FOR THE SERVER
# Axum - see https://docs.rs/axum/latest/axum/#required-dependencies
axum = { version = "0.5.15", features = ["http1", "json"] }
# Tower HTTP - Axum middleware
tower-http = { version = "0.3.4", default-features = false, features = [
  "limit",
] }
# Hyper - see https://docs.rs/axum/latest/axum/#required-dependencies
hyper = { version = "0.14.20", features = ["server", "http1"] }
# Tokio - see https://docs.rs/tokio/latest/tokio/
tokio = { version = "1.21.0", features = ["rt-multi-thread"] }<|MERGE_RESOLUTION|>--- conflicted
+++ resolved
@@ -23,19 +23,11 @@
 #
 # Ensure this version is also identically updated in ../state-manager/Cargo.toml
 #
-<<<<<<< HEAD
-sbor = { git = "https://github.com/radixdlt/radixdlt-scrypto", tag = "develop-2022-10-24" }
+sbor = { git = "https://github.com/radixdlt/radixdlt-scrypto", tag = "develop-2022-10-24", features = ["serde"] }
 scrypto = { git = "https://github.com/radixdlt/radixdlt-scrypto", tag = "develop-2022-10-24" }
 transaction = { git = "https://github.com/radixdlt/radixdlt-scrypto", tag = "develop-2022-10-24" }
 radix-engine = { git = "https://github.com/radixdlt/radixdlt-scrypto", tag = "develop-2022-10-24" }
 radix-engine-stores = { git = "https://github.com/radixdlt/radixdlt-scrypto", tag = "develop-2022-10-24" }
-=======
-sbor = { git = "https://github.com/radixdlt/radixdlt-scrypto", tag = "alphanet-977195dc1", features = ["serde"] }
-scrypto = { git = "https://github.com/radixdlt/radixdlt-scrypto", tag = "alphanet-977195dc1" }
-transaction = { git = "https://github.com/radixdlt/radixdlt-scrypto", tag = "alphanet-977195dc1" }
-radix-engine = { git = "https://github.com/radixdlt/radixdlt-scrypto", tag = "alphanet-977195dc1" }
-radix-engine-stores = { git = "https://github.com/radixdlt/radixdlt-scrypto", tag = "alphanet-977195dc1" }
->>>>>>> 3efaa78f
 
 jni = "0.19.0"
 
