/*
 * (C) Copyright 2021 Radix DLT Ltd
 *
 * Radix DLT Ltd licenses this file to you under the Apache License,
 * Version 2.0 (the "License"); you may not use this file except in
 * compliance with the License.  You may obtain a copy of the
 * License at
 *
 * http://www.apache.org/licenses/LICENSE-2.0
 *
 * Unless required by applicable law or agreed to in writing,
 * software distributed under the License is distributed on an
 * "AS IS" BASIS, WITHOUT WARRANTIES OR CONDITIONS OF ANY KIND,
 * either express or implied.  See the License for the specific
 * language governing permissions and limitations under the License.
 *
 */

package com.radixdlt.atommodel.validators.construction;

import com.radixdlt.atom.ActionConstructor;
import com.radixdlt.atom.TxBuilder;
import com.radixdlt.atom.TxBuilderException;
import com.radixdlt.atom.actions.UnregisterValidator;
import com.radixdlt.atommodel.validators.state.PreparedRegisteredUpdate;
import com.radixdlt.atommodel.validators.state.ValidatorRegisteredCopy;
import com.radixdlt.constraintmachine.SubstateWithArg;

import java.util.List;
import java.util.Optional;

public final class UnregisterValidatorConstructor implements ActionConstructor<UnregisterValidator> {
	@Override
	public void construct(UnregisterValidator action, TxBuilder txBuilder) throws TxBuilderException {
<<<<<<< HEAD
		txBuilder.swap(
			ValidatorParticle.class,
			p -> p.getKey().equals(action.validatorKey()) && p.isRegisteredForNextEpoch(),
			"Already unregistered."
		).with(
			substateDown -> List.of(new ValidatorParticle(
				action.validatorKey(),
				false,
				action.name() == null ? substateDown.getName() : action.name(),
				action.url() == null ? substateDown.getUrl() : action.url(),
				substateDown.getForkHashVote()
			))
		);
=======
		var updateInFlight = txBuilder
			.find(PreparedRegisteredUpdate.class, p -> p.getValidatorKey().equals(action.validatorKey()));
		if (updateInFlight.isPresent()) {
			txBuilder.swap(
				PreparedRegisteredUpdate.class,
				p -> p.getValidatorKey().equals(action.validatorKey()),
				Optional.empty(),
				"Cannot find state"
			).with(substateDown -> List.of(new PreparedRegisteredUpdate(action.validatorKey(), false)));
		} else {
			txBuilder.swap(
				ValidatorRegisteredCopy.class,
				p -> p.getValidatorKey().equals(action.validatorKey()),
				Optional.of(SubstateWithArg.noArg(new ValidatorRegisteredCopy(action.validatorKey(), false))),
				"Cannot find state"

			).with(substateDown -> List.of(new PreparedRegisteredUpdate(action.validatorKey(), false)));
		}
>>>>>>> d51e4921
	}
}<|MERGE_RESOLUTION|>--- conflicted
+++ resolved
@@ -32,21 +32,6 @@
 public final class UnregisterValidatorConstructor implements ActionConstructor<UnregisterValidator> {
 	@Override
 	public void construct(UnregisterValidator action, TxBuilder txBuilder) throws TxBuilderException {
-<<<<<<< HEAD
-		txBuilder.swap(
-			ValidatorParticle.class,
-			p -> p.getKey().equals(action.validatorKey()) && p.isRegisteredForNextEpoch(),
-			"Already unregistered."
-		).with(
-			substateDown -> List.of(new ValidatorParticle(
-				action.validatorKey(),
-				false,
-				action.name() == null ? substateDown.getName() : action.name(),
-				action.url() == null ? substateDown.getUrl() : action.url(),
-				substateDown.getForkHashVote()
-			))
-		);
-=======
 		var updateInFlight = txBuilder
 			.find(PreparedRegisteredUpdate.class, p -> p.getValidatorKey().equals(action.validatorKey()));
 		if (updateInFlight.isPresent()) {
@@ -55,7 +40,7 @@
 				p -> p.getValidatorKey().equals(action.validatorKey()),
 				Optional.empty(),
 				"Cannot find state"
-			).with(substateDown -> List.of(new PreparedRegisteredUpdate(action.validatorKey(), false)));
+			).with(substateDown -> List.of(new PreparedRegisteredUpdate(action.validatorKey(), false, Optional.empty())));
 		} else {
 			txBuilder.swap(
 				ValidatorRegisteredCopy.class,
@@ -63,8 +48,7 @@
 				Optional.of(SubstateWithArg.noArg(new ValidatorRegisteredCopy(action.validatorKey(), false))),
 				"Cannot find state"
 
-			).with(substateDown -> List.of(new PreparedRegisteredUpdate(action.validatorKey(), false)));
+			).with(substateDown -> List.of(new PreparedRegisteredUpdate(action.validatorKey(), false, Optional.empty())));
 		}
->>>>>>> d51e4921
 	}
 }