/* Copyright 2021 Radix Publishing Ltd incorporated in Jersey (Channel Islands).
 *
 * Licensed under the Radix License, Version 1.0 (the "License"); you may not use this
 * file except in compliance with the License. You may obtain a copy of the License at:
 *
 * radixfoundation.org/licenses/LICENSE-v1
 *
 * The Licensor hereby grants permission for the Canonical version of the Work to be
 * published, distributed and used under or by reference to the Licensor’s trademark
 * Radix ® and use of any unregistered trade names, logos or get-up.
 *
 * The Licensor provides the Work (and each Contributor provides its Contributions) on an
 * "AS IS" BASIS, WITHOUT WARRANTIES OR CONDITIONS OF ANY KIND, either express or implied,
 * including, without limitation, any warranties or conditions of TITLE, NON-INFRINGEMENT,
 * MERCHANTABILITY, or FITNESS FOR A PARTICULAR PURPOSE.
 *
 * Whilst the Work is capable of being deployed, used and adopted (instantiated) to create
 * a distributed ledger it is your responsibility to test and validate the code, together
 * with all logic and performance of that code under all foreseeable scenarios.
 *
 * The Licensor does not make or purport to make and hereby excludes liability for all
 * and any representation, warranty or undertaking in any form whatsoever, whether express
 * or implied, to any entity or person, including any representation, warranty or
 * undertaking, as to the functionality security use, value or other characteristics of
 * any distributed ledger nor in respect the functioning or value of any tokens which may
 * be created stored or transferred using the Work. The Licensor does not warrant that the
 * Work or any use of the Work complies with any law or regulation in any territory where
 * it may be implemented or used or that it will be appropriate for any specific purpose.
 *
 * Neither the licensor nor any current or former employees, officers, directors, partners,
 * trustees, representatives, agents, advisors, contractors, or volunteers of the Licensor
 * shall be liable for any direct or indirect, special, incidental, consequential or other
 * losses of any kind, in tort, contract or otherwise (including but not limited to loss
 * of revenue, income or profits, or loss of use or data, or loss of reputation, or loss
 * of any economic or other opportunity of whatsoever nature or howsoever arising), arising
 * out of or in connection with (without limitation of any use, misuse, of any ledger system
 * or use made or its functionality or any performance or operation of any code or protocol
 * caused by bugs or programming or logic errors or otherwise);
 *
 * A. any offer, purchase, holding, use, sale, exchange or transmission of any
 * cryptographic keys, tokens or assets created, exchanged, stored or arising from any
 * interaction with the Work;
 *
 * B. any failure in a transmission or loss of any token or assets keys or other digital
 * artefacts due to errors in transmission;
 *
 * C. bugs, hacks, logic errors or faults in the Work or any communication;
 *
 * D. system software or apparatus including but not limited to losses caused by errors
 * in holding or transmitting tokens by any third-party;
 *
 * E. breaches or failure of security including hacker attacks, loss or disclosure of
 * password, loss of private key, unauthorised use or misuse of such passwords or keys;
 *
 * F. any losses including loss of anticipated savings or other benefits resulting from
 * use of the Work or any changes to the Work (however implemented).
 *
 * You are solely responsible for; testing, validating and evaluation of all operation
 * logic, functionality, security and appropriateness of using the Work for any commercial
 * or non-commercial purpose and for any reproduction or redistribution by You of the
 * Work. You assume all risks associated with Your use of the Work and the exercise of
 * permissions under this License.
 */

package com.radixdlt.statecomputer.forks;

import com.radixdlt.atom.REConstructor;
import com.radixdlt.consensus.bft.View;
import com.radixdlt.constraintmachine.ConstraintMachineConfig;
import com.radixdlt.constraintmachine.SubstateSerialization;
import com.radixdlt.engine.PostProcessor;
import com.radixdlt.engine.parser.REParser;
import com.radixdlt.statecomputer.LedgerAndBFTProof;
import java.util.OptionalInt;

<<<<<<< HEAD
public final class RERules {
  private final RERulesVersion version;
  private final REParser parser;
  private final SubstateSerialization serialization;
  private final ConstraintMachineConfig constraintMachineConfig;
  private final REConstructor actionConstructors;
  private final PostProcessor<LedgerAndBFTProof> postProcessor;
  private final RERulesConfig config;

  public RERules(
      RERulesVersion version,
      REParser parser,
      SubstateSerialization serialization,
      ConstraintMachineConfig constraintMachineConfig,
      REConstructor actionConstructors,
      PostProcessor<LedgerAndBFTProof> postProcessor,
      RERulesConfig config) {
    this.version = version;
    this.parser = parser;
    this.serialization = serialization;
    this.constraintMachineConfig = constraintMachineConfig;
    this.actionConstructors = actionConstructors;
    this.postProcessor = postProcessor;
    this.config = config;
  }

  public RERulesVersion getVersion() {
    return version;
=======
public record RERules(
    String name,
    REParser parser,
    SubstateSerialization serialization,
    ConstraintMachineConfig constraintMachineConfig,
    REConstructor actionConstructors,
    BatchVerifier<LedgerAndBFTProof> batchVerifier,
    RERulesConfig config) {

  public View maxRounds() {
    return View.of(config.maxRounds());
  }

  public OptionalInt maxSigsPerRound() {
    return config.maxSigsPerRound();
>>>>>>> 82286bb1
  }

  public int maxValidators() {
    return config.maxValidators();
  }

<<<<<<< HEAD
  public SubstateSerialization getSerialization() {
    return serialization;
  }

  public REConstructor getActionConstructors() {
    return actionConstructors;
  }

  public PostProcessor<LedgerAndBFTProof> getPostProcessor() {
    return postProcessor;
  }

  public REParser getParser() {
    return parser;
  }

  public View getMaxRounds() {
    return View.of(config.getMaxRounds());
  }

  public OptionalInt getMaxSigsPerRound() {
    return config.getMaxSigsPerRound();
  }

  public int getMaxValidators() {
    return config.getMaxValidators();
  }

  public RERulesConfig getConfig() {
    return config;
=======
  public int maxMessageLen() {
    return config.maxMessageLen();
>>>>>>> 82286bb1
  }

  public RERules addPostProcessor(PostProcessor<LedgerAndBFTProof> newPostProcessor) {
    return new RERules(
        version,
        parser,
        serialization,
        constraintMachineConfig,
        actionConstructors,
        PostProcessor.combine(postProcessor, newPostProcessor),
        config);
  }
}<|MERGE_RESOLUTION|>--- conflicted
+++ resolved
@@ -73,7 +73,6 @@
 import com.radixdlt.statecomputer.LedgerAndBFTProof;
 import java.util.OptionalInt;
 
-<<<<<<< HEAD
 public final class RERules {
   private final RERulesVersion version;
   private final REParser parser;
@@ -100,17 +99,29 @@
     this.config = config;
   }
 
-  public RERulesVersion getVersion() {
+  public RERulesVersion version() {
     return version;
-=======
-public record RERules(
-    String name,
-    REParser parser,
-    SubstateSerialization serialization,
-    ConstraintMachineConfig constraintMachineConfig,
-    REConstructor actionConstructors,
-    BatchVerifier<LedgerAndBFTProof> batchVerifier,
-    RERulesConfig config) {
+  }
+
+  public ConstraintMachineConfig constraintMachineConfig() {
+    return constraintMachineConfig;
+  }
+
+  public SubstateSerialization serialization() {
+    return serialization;
+  }
+
+  public REConstructor actionConstructors() {
+    return actionConstructors;
+  }
+
+  public PostProcessor<LedgerAndBFTProof> postProcessor() {
+    return postProcessor;
+  }
+
+  public REParser parser() {
+    return parser;
+  }
 
   public View maxRounds() {
     return View.of(config.maxRounds());
@@ -118,48 +129,14 @@
 
   public OptionalInt maxSigsPerRound() {
     return config.maxSigsPerRound();
->>>>>>> 82286bb1
   }
 
   public int maxValidators() {
     return config.maxValidators();
   }
 
-<<<<<<< HEAD
-  public SubstateSerialization getSerialization() {
-    return serialization;
-  }
-
-  public REConstructor getActionConstructors() {
-    return actionConstructors;
-  }
-
-  public PostProcessor<LedgerAndBFTProof> getPostProcessor() {
-    return postProcessor;
-  }
-
-  public REParser getParser() {
-    return parser;
-  }
-
-  public View getMaxRounds() {
-    return View.of(config.getMaxRounds());
-  }
-
-  public OptionalInt getMaxSigsPerRound() {
-    return config.getMaxSigsPerRound();
-  }
-
-  public int getMaxValidators() {
-    return config.getMaxValidators();
-  }
-
-  public RERulesConfig getConfig() {
+  public RERulesConfig config() {
     return config;
-=======
-  public int maxMessageLen() {
-    return config.maxMessageLen();
->>>>>>> 82286bb1
   }
 
   public RERules addPostProcessor(PostProcessor<LedgerAndBFTProof> newPostProcessor) {
