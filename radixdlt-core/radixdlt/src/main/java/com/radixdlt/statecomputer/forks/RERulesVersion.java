--- conflicted
+++ resolved
@@ -115,16 +115,12 @@
 					ResourceFeeMeter.create(perResourceFee)
 				)
 			);
-<<<<<<< HEAD
-			var constraintMachineConfig = new ConstraintMachineConfig(v4.getProcedures(), v4.buildVirtualSubstateDeserialization(), meter);
-=======
-			var betanet4 = new ConstraintMachineConfig(
+			var constraintMachineConfig = new ConstraintMachineConfig(
 				v4.getProcedures(),
 				v4.buildSubstateDeserialization(),
 				v4.buildVirtualSubstateDeserialization(),
 				meter
 			);
->>>>>>> b62ac1d9
 			var parser = new REParser(v4.buildSubstateDeserialization());
 			var serialization = v4.buildSubstateSerialization();
 			var actionConstructors = REConstructor.newBuilder()
