/*
 * (C) Copyright 2020 Radix DLT Ltd
 *
 * Radix DLT Ltd licenses this file to you under the Apache License,
 * Version 2.0 (the "License"); you may not use this file except in
 * compliance with the License.  You may obtain a copy of the
 * License at
 *
 * http://www.apache.org/licenses/LICENSE-2.0
 *
 * Unless required by applicable law or agreed to in writing,
 * software distributed under the License is distributed on an
 * "AS IS" BASIS, WITHOUT WARRANTIES OR CONDITIONS OF ANY KIND,
 * either express or implied.  See the License for the specific
 * language governing permissions and limitations under the License.
 */

package com.radixdlt.statecomputer;

import com.google.inject.AbstractModule;
import com.google.inject.Provides;
import com.google.inject.Singleton;
import com.google.inject.TypeLiteral;
import com.google.inject.multibindings.Multibinder;
import com.radixdlt.atom.ActionConstructors;
import com.radixdlt.atommodel.system.state.ValidatorBFTData;
import com.radixdlt.consensus.bft.View;
import com.radixdlt.constraintmachine.ConstraintMachine;
import com.radixdlt.constraintmachine.ConstraintMachineConfig;
import com.radixdlt.constraintmachine.SubstateSerialization;
import com.radixdlt.engine.BatchVerifier;
import com.radixdlt.engine.RadixEngine;
import com.radixdlt.engine.StateReducer;
import com.radixdlt.engine.SubstateCacheRegister;
import com.radixdlt.engine.parser.REParser;
import com.radixdlt.statecomputer.forks.Forks;
import com.radixdlt.store.EngineStore;
import com.radixdlt.utils.Pair;
import org.apache.logging.log4j.LogManager;
import org.apache.logging.log4j.Logger;

import java.util.Set;

/**
 * Module which manages execution of commands
 */
public class RadixEngineModule extends AbstractModule {
	private static final Logger logger = LogManager.getLogger();

	@Override
	protected void configure() {
		Multibinder.newSetBinder(binder(), new TypeLiteral<StateReducer<?>>() { });
		Multibinder.newSetBinder(binder(), new TypeLiteral<Pair<String, StateReducer<?>>>() { });
		Multibinder.newSetBinder(binder(), new TypeLiteral<SubstateCacheRegister<?>>() { });
	}

	@Provides
	@Singleton
	@EpochCeilingView
<<<<<<< HEAD
	private View epochCeilingHighView(ForkConfig forkConfig) {
		return forkConfig.getEpochCeilingView();
=======
	private View epochCeilingHighView(
		CommittedReader committedReader, // TODO: This is a hack, remove
		Forks forks
	) {
		var lastProof = committedReader.getLastProof().orElse(LedgerProof.mock());
		var epoch = lastProof.isEndOfEpoch() ? lastProof.getEpoch() + 1 : lastProof.getEpoch();
		return forks.get(epoch).getMaxRounds();
>>>>>>> d51e4921
	}

	@Provides
	@Singleton
<<<<<<< HEAD
	private ConstraintMachineConfig buildConstraintMachineConfig(ForkConfig forkConfig) {
		return forkConfig.getConstraintMachineConfig();
=======
	private ConstraintMachineConfig buildConstraintMachineConfig(
		CommittedReader committedReader, // TODO: This is a hack, remove
		Forks forks
	) {
		var lastProof = committedReader.getLastProof().orElse(LedgerProof.mock());
		var epoch = lastProof.isEndOfEpoch() ? lastProof.getEpoch() + 1 : lastProof.getEpoch();
		return forks.get(epoch).getConstraintMachineConfig();
>>>>>>> d51e4921
	}

	@Provides
	@Singleton
	private ConstraintMachine constraintMachine(
		ConstraintMachineConfig config
	) {
		return new ConstraintMachine(
			config.getVirtualStoreLayer(),
			config.getProcedures(),
			config.getMetering()
		);
	}

	@Provides
	@Singleton
<<<<<<< HEAD
	private ActionConstructors actionConstructors(ForkConfig forkConfig) {
		return forkConfig.getActionConstructors();
=======
	private ActionConstructors actionConstructors(
		CommittedReader committedReader, // TODO: This is a hack, remove
		Forks forks
	) {
		var lastProof = committedReader.getLastProof().orElse(LedgerProof.mock());
		var epoch = lastProof.isEndOfEpoch() ? lastProof.getEpoch() + 1 : lastProof.getEpoch();
		return forks.get(epoch).getActionConstructors();
>>>>>>> d51e4921
	}

	@Provides
	@Singleton
<<<<<<< HEAD
	private BatchVerifier<LedgerAndBFTProof> batchVerifier(ForkConfig forkConfig) {
		return forkConfig.getBatchVerifier();
=======
	private BatchVerifier<LedgerAndBFTProof> batchVerifier(
		CommittedReader committedReader, // TODO: This is a hack, remove
		Forks forks
	) {
		var lastProof = committedReader.getLastProof().orElse(LedgerProof.mock());
		var epoch = lastProof.isEndOfEpoch() ? lastProof.getEpoch() + 1 : lastProof.getEpoch();
		return forks.get(epoch).getBatchVerifier();
>>>>>>> d51e4921
	}

	@Provides
	@Singleton
<<<<<<< HEAD
	private REParser parser(ForkConfig forkConfig) {
		return forkConfig.getParser();
=======
	private REParser parser(
		CommittedReader committedReader, // TODO: This is a hack, remove
		Forks forks
	) {
		var lastProof = committedReader.getLastProof().orElse(LedgerProof.mock());
		var epoch = lastProof.isEndOfEpoch() ? lastProof.getEpoch() + 1 : lastProof.getEpoch();
		return forks.get(epoch).getParser();
>>>>>>> d51e4921
	}

	@Provides
	@Singleton
<<<<<<< HEAD
	private SubstateSerialization substateSerialization(ForkConfig forkConfig) {
		return forkConfig.getSubstateSerialization();
	}


	@Provides
	PostProcessedVerifier checker(ForkConfig forkConfig) {
		return forkConfig.getPostProcessedVerifier();
=======
	private SubstateSerialization substateSerialization(
		CommittedReader committedReader, // TODO: This is a hack, remove
		Forks forks
	) {
		var lastProof = committedReader.getLastProof().orElse(LedgerProof.mock());
		var epoch = lastProof.isEndOfEpoch() ? lastProof.getEpoch() + 1 : lastProof.getEpoch();
		return forks.get(epoch).getSerialization();
>>>>>>> d51e4921
	}

	@Provides
	@Singleton
	private RadixEngine<LedgerAndBFTProof> getRadixEngine(
		REParser parser,
		SubstateSerialization serialization,
		ConstraintMachine constraintMachine,
		ActionConstructors actionConstructors,
		EngineStore<LedgerAndBFTProof> engineStore,
		BatchVerifier<LedgerAndBFTProof> batchVerifier,
		Set<StateReducer<?>> stateReducers,
		Set<Pair<String, StateReducer<?>>> namedStateReducers,
		Set<SubstateCacheRegister<?>> substateCacheRegisters,
		StakedValidatorsReducer stakedValidatorsReducer
	) {
		var radixEngine = new RadixEngine<>(
			parser,
			serialization,
			actionConstructors,
			constraintMachine,
			engineStore,
			batchVerifier
		);

		// TODO: Convert to something more like the following:
		// RadixEngine
		//   .newStateComputer()
		//   .ofType(RegisteredValidatorParticle.class)
		//   .toWindowedSet(initialValidatorSet, RegisteredValidatorParticle.class, p -> p.getAddress(), 2)
		//   .build();

		radixEngine.addStateReducer(stakedValidatorsReducer, true);
		radixEngine.addStateReducer(new SystemReducer(), true);

		var validatorsCache = new SubstateCacheRegister<>(ValidatorBFTData.class, p -> true);
		radixEngine.addSubstateCache(validatorsCache, true);
		radixEngine.addStateReducer(new CurrentValidatorsReducer(), false);

		// Additional state reducers are not required for consensus so don't need to include their
		// state in transient branches;
		logger.info("RE - Initializing stateReducers: {} {}", stateReducers, namedStateReducers);
		stateReducers.forEach(r -> radixEngine.addStateReducer(r, false));
		namedStateReducers.forEach(n -> radixEngine.addStateReducer(n.getSecond(), n.getFirst(), false));

		logger.info("RE - Initializing substate caches: {}", substateCacheRegisters);
		substateCacheRegisters.forEach(c -> radixEngine.addSubstateCache(c, false));

		return radixEngine;
	}
}<|MERGE_RESOLUTION|>--- conflicted
+++ resolved
@@ -33,7 +33,7 @@
 import com.radixdlt.engine.StateReducer;
 import com.radixdlt.engine.SubstateCacheRegister;
 import com.radixdlt.engine.parser.REParser;
-import com.radixdlt.statecomputer.forks.Forks;
+import com.radixdlt.statecomputer.forks.ForkConfig;
 import com.radixdlt.store.EngineStore;
 import com.radixdlt.utils.Pair;
 import org.apache.logging.log4j.LogManager;
@@ -57,34 +57,14 @@
 	@Provides
 	@Singleton
 	@EpochCeilingView
-<<<<<<< HEAD
 	private View epochCeilingHighView(ForkConfig forkConfig) {
-		return forkConfig.getEpochCeilingView();
-=======
-	private View epochCeilingHighView(
-		CommittedReader committedReader, // TODO: This is a hack, remove
-		Forks forks
-	) {
-		var lastProof = committedReader.getLastProof().orElse(LedgerProof.mock());
-		var epoch = lastProof.isEndOfEpoch() ? lastProof.getEpoch() + 1 : lastProof.getEpoch();
-		return forks.get(epoch).getMaxRounds();
->>>>>>> d51e4921
+		return forkConfig.getEngineRules().getMaxRounds();
 	}
 
 	@Provides
 	@Singleton
-<<<<<<< HEAD
 	private ConstraintMachineConfig buildConstraintMachineConfig(ForkConfig forkConfig) {
-		return forkConfig.getConstraintMachineConfig();
-=======
-	private ConstraintMachineConfig buildConstraintMachineConfig(
-		CommittedReader committedReader, // TODO: This is a hack, remove
-		Forks forks
-	) {
-		var lastProof = committedReader.getLastProof().orElse(LedgerProof.mock());
-		var epoch = lastProof.isEndOfEpoch() ? lastProof.getEpoch() + 1 : lastProof.getEpoch();
-		return forks.get(epoch).getConstraintMachineConfig();
->>>>>>> d51e4921
+		return forkConfig.getEngineRules().getConstraintMachineConfig();
 	}
 
 	@Provides
@@ -101,72 +81,26 @@
 
 	@Provides
 	@Singleton
-<<<<<<< HEAD
 	private ActionConstructors actionConstructors(ForkConfig forkConfig) {
-		return forkConfig.getActionConstructors();
-=======
-	private ActionConstructors actionConstructors(
-		CommittedReader committedReader, // TODO: This is a hack, remove
-		Forks forks
-	) {
-		var lastProof = committedReader.getLastProof().orElse(LedgerProof.mock());
-		var epoch = lastProof.isEndOfEpoch() ? lastProof.getEpoch() + 1 : lastProof.getEpoch();
-		return forks.get(epoch).getActionConstructors();
->>>>>>> d51e4921
+		return forkConfig.getEngineRules().getActionConstructors();
 	}
 
 	@Provides
 	@Singleton
-<<<<<<< HEAD
 	private BatchVerifier<LedgerAndBFTProof> batchVerifier(ForkConfig forkConfig) {
-		return forkConfig.getBatchVerifier();
-=======
-	private BatchVerifier<LedgerAndBFTProof> batchVerifier(
-		CommittedReader committedReader, // TODO: This is a hack, remove
-		Forks forks
-	) {
-		var lastProof = committedReader.getLastProof().orElse(LedgerProof.mock());
-		var epoch = lastProof.isEndOfEpoch() ? lastProof.getEpoch() + 1 : lastProof.getEpoch();
-		return forks.get(epoch).getBatchVerifier();
->>>>>>> d51e4921
+		return forkConfig.getEngineRules().getBatchVerifier();
 	}
 
 	@Provides
 	@Singleton
-<<<<<<< HEAD
 	private REParser parser(ForkConfig forkConfig) {
-		return forkConfig.getParser();
-=======
-	private REParser parser(
-		CommittedReader committedReader, // TODO: This is a hack, remove
-		Forks forks
-	) {
-		var lastProof = committedReader.getLastProof().orElse(LedgerProof.mock());
-		var epoch = lastProof.isEndOfEpoch() ? lastProof.getEpoch() + 1 : lastProof.getEpoch();
-		return forks.get(epoch).getParser();
->>>>>>> d51e4921
+		return forkConfig.getEngineRules().getParser();
 	}
 
 	@Provides
 	@Singleton
-<<<<<<< HEAD
 	private SubstateSerialization substateSerialization(ForkConfig forkConfig) {
-		return forkConfig.getSubstateSerialization();
-	}
-
-
-	@Provides
-	PostProcessedVerifier checker(ForkConfig forkConfig) {
-		return forkConfig.getPostProcessedVerifier();
-=======
-	private SubstateSerialization substateSerialization(
-		CommittedReader committedReader, // TODO: This is a hack, remove
-		Forks forks
-	) {
-		var lastProof = committedReader.getLastProof().orElse(LedgerProof.mock());
-		var epoch = lastProof.isEndOfEpoch() ? lastProof.getEpoch() + 1 : lastProof.getEpoch();
-		return forks.get(epoch).getSerialization();
->>>>>>> d51e4921
+		return forkConfig.getEngineRules().getSerialization();
 	}
 
 	@Provides
