/*
 * (C) Copyright 2021 Radix DLT Ltd
 *
 * Radix DLT Ltd licenses this file to you under the Apache License,
 * Version 2.0 (the "License"); you may not use this file except in
 * compliance with the License.  You may obtain a copy of the
 * License at
 *
 *  http://www.apache.org/licenses/LICENSE-2.0
 *
 * Unless required by applicable law or agreed to in writing,
 * software distributed under the License is distributed on an
 * "AS IS" BASIS, WITHOUT WARRANTIES OR CONDITIONS OF ANY KIND,
 * either express or implied.  See the License for the specific
 * language governing permissions and limitations under the License.
 */

package com.radixdlt.statecomputer;

import com.google.common.collect.ImmutableMap;
import com.google.common.collect.ImmutableSet;
import com.google.common.collect.Maps;
<<<<<<< HEAD
import com.google.common.hash.HashCode;
import com.radixdlt.atommodel.validators.state.ValidatorParticle;
=======
import com.radixdlt.atommodel.validators.state.ValidatorMetaData;
>>>>>>> d51e4921
import com.radixdlt.consensus.bft.BFTNode;
import com.radixdlt.consensus.bft.BFTValidator;
import com.radixdlt.consensus.bft.BFTValidatorSet;
import com.radixdlt.crypto.ECPublicKey;
import com.radixdlt.identifiers.REAddr;
import com.radixdlt.utils.KeyComparator;
import com.radixdlt.utils.UInt256;

import java.util.Comparator;
import java.util.List;
import java.util.Map;
import java.util.Objects;
import java.util.Optional;
import java.util.Set;
import java.util.function.Function;
import java.util.stream.Collectors;
import static java.util.function.Predicate.not;

import static com.radixdlt.utils.functional.FunctionalUtils.removeKey;
import static com.radixdlt.utils.functional.FunctionalUtils.replaceEntry;

import static java.util.Optional.ofNullable;

/**
 * Wrapper class for registered validators
 */
public final class StakedValidators {
	private final Map<ECPublicKey, ValidatorMetaData> metadata;
	private final Map<ECPublicKey, UInt256> stake;
	private final Map<ECPublicKey, REAddr> owners;
	private final Map<ECPublicKey, Boolean> delegationFlags;
	private final Set<ECPublicKey> registered;
	private static final Comparator<UInt256> stakeOrdering = Comparator.reverseOrder();
	private static final Comparator<Map.Entry<ECPublicKey, UInt256>> validatorOrdering =
		Map.Entry.<ECPublicKey, UInt256>comparingByValue(stakeOrdering)
			.thenComparing(Map.Entry.comparingByKey(KeyComparator.instance()));

	private final int minValidators;
	private final int maxValidators;
	private final ImmutableSet<HashCode> forksVotes;

	private StakedValidators(
		int minValidators,
		int maxValidators,
		Set<ECPublicKey> registered,
		Map<ECPublicKey, UInt256> stake,
		Map<ECPublicKey, REAddr> owners,
		Map<ECPublicKey, Boolean> delegationFlags,
<<<<<<< HEAD
		ImmutableSet<HashCode> forksVotes
=======
		Map<ECPublicKey, ValidatorMetaData> metadata
>>>>>>> d51e4921
	) {
		this.minValidators = minValidators;
		this.maxValidators = maxValidators;
		this.registered = registered;
		this.stake = stake;
		this.owners = owners;
		this.delegationFlags = delegationFlags;
<<<<<<< HEAD
		this.forksVotes = forksVotes;
=======
		this.metadata = metadata;
>>>>>>> d51e4921
	}

	public static StakedValidators create(
		int minValidators,
		int maxValidators
	) {
<<<<<<< HEAD
		return new StakedValidators(minValidators, maxValidators, Set.of(), Map.of(), Map.of(), Map.of(), ImmutableSet.of());
	}

	public StakedValidators add(ValidatorParticle particle) {
		final var newValidatorParticles = ImmutableSet.<ValidatorParticle>builder()
			.addAll(validatorParticles)
			.add(particle)
			.build();

		final ImmutableSet<HashCode> newForksVotes;
		if (particle.getForkHashVote().isPresent()) {
			newForksVotes = ImmutableSet.<HashCode>builder()
				.addAll(this.forksVotes)
				.add(particle.getForkHashVote().get())
				.build();
		} else {
			newForksVotes = this.forksVotes;
		}

		return new StakedValidators(minValidators, maxValidators, newValidatorParticles, stake,  owners, delegationFlags, newForksVotes);
	}

	public StakedValidators remove(ValidatorParticle particle) {
		final ImmutableSet<HashCode> newForksVotes;
		if (particle.getForkHashVote().isPresent()) {
			final var particleForkVoteHash = particle.getForkHashVote().get();
			newForksVotes = this.forksVotes.stream()
				.filter(not(hash -> hash.equals(particleForkVoteHash)))
				.collect(ImmutableSet.toImmutableSet());
		} else {
			newForksVotes = this.forksVotes;
		}

=======
		return new StakedValidators(minValidators, maxValidators, Set.of(), Map.of(), Map.of(), Map.of(), Map.of());
	}

	public StakedValidators set(ValidatorMetaData metaData) {
		var nextMetadata = replaceEntry(Maps.immutableEntry(metaData.getKey(), metaData), metadata);
		return new StakedValidators(minValidators, maxValidators, registered, stake, owners, delegationFlags, nextMetadata);
	}

	public StakedValidators setRegistered(ECPublicKey validatorKey, boolean isRegistered) {
		if (registered.contains(validatorKey) == isRegistered) {
			return this;
		}
		if (!isRegistered) {
			return new StakedValidators(
				minValidators,
				maxValidators,
				registered.stream()
					.filter(e -> !e.equals(validatorKey))
					.collect(Collectors.toSet()),
				stake,
				owners,
				delegationFlags,
				metadata
			);
		} else {
			var set = ImmutableSet.<ECPublicKey>builder()
				.addAll(registered)
				.add(validatorKey)
				.build();

			return new StakedValidators(minValidators, maxValidators, set, stake, owners, delegationFlags, metadata);
		}
	}

	public StakedValidators add(ECPublicKey validatorKey) {
		var set = ImmutableSet.<ECPublicKey>builder()
			.addAll(registered)
			.add(validatorKey)
			.build();

		return new StakedValidators(minValidators, maxValidators, set, stake, owners, delegationFlags, metadata);
	}

	public StakedValidators remove(ECPublicKey validatorKey) {
>>>>>>> d51e4921
		return new StakedValidators(
			minValidators,
			maxValidators,
			registered.stream()
				.filter(e -> !e.equals(validatorKey))
				.collect(Collectors.toSet()),
			stake,
			owners,
			delegationFlags,
<<<<<<< HEAD
			newForksVotes
=======
			metadata
>>>>>>> d51e4921
		);
	}

	public ValidatorMetaData getMetadata(ECPublicKey validatorKey) {
		return ofNullable(metadata.get(validatorKey)).orElse(new ValidatorMetaData(validatorKey));
	}

	public REAddr getOwner(ECPublicKey validatorKey) {
		return ofNullable(owners.get(validatorKey))
			.orElse(REAddr.ofPubKeyAccount(validatorKey));
	}

	public UInt256 getStake(ECPublicKey validatorKey) {
		return ofNullable(stake.get(validatorKey))
			.orElse(UInt256.ZERO);
	}

	public Boolean allowsDelegation(ECPublicKey validatorKey) {
		return ofNullable(delegationFlags.get(validatorKey))
			.orElse(Boolean.TRUE);
	}

	public UInt256 getOwnerStake(ECPublicKey key) {
		return getOwner(key)
			.publicKey()
			.map(this::getStake)
			.orElse(UInt256.ZERO);
	}

	public StakedValidators setAllowDelegationFlag(ECPublicKey validatorKey, boolean allowDelegation) {
		var nextFlags = replaceEntry(Maps.immutableEntry(validatorKey, allowDelegation), delegationFlags);
<<<<<<< HEAD
		return new StakedValidators(minValidators, maxValidators, validatorParticles, stake, owners, nextFlags, forksVotes);
=======
		return new StakedValidators(minValidators, maxValidators, registered, stake, owners, nextFlags, metadata);
>>>>>>> d51e4921
	}

	public StakedValidators setOwner(ECPublicKey validatorKey, REAddr owner) {
		var nextOwners = replaceEntry(Maps.immutableEntry(validatorKey, owner), owners);
<<<<<<< HEAD
		return new StakedValidators(minValidators, maxValidators, validatorParticles, stake, nextOwners, delegationFlags, forksVotes);
=======
		return new StakedValidators(minValidators, maxValidators, registered, stake, nextOwners, delegationFlags, metadata);
>>>>>>> d51e4921
	}

	public StakedValidators setStake(ECPublicKey delegatedKey, UInt256 amount) {
		var nextStake = replaceEntry(Maps.immutableEntry(delegatedKey, amount), stake);
<<<<<<< HEAD
		return new StakedValidators(minValidators, maxValidators, validatorParticles, nextStake, owners, delegationFlags, forksVotes);
=======
		return new StakedValidators(minValidators, maxValidators, registered, nextStake, owners, delegationFlags, metadata);
>>>>>>> d51e4921
	}

	// TODO: Remove add/remove from mainnet
	public StakedValidators add(ECPublicKey delegatedKey, UInt256 amount) {
		if (amount.isZero()) {
			return this;
		}

		var nextAmount = stake.getOrDefault(delegatedKey, UInt256.ZERO).add(amount);
		var nextStakedAmounts = replaceEntry(Maps.immutableEntry(delegatedKey, nextAmount), stake);

<<<<<<< HEAD
		return new StakedValidators(minValidators, maxValidators, validatorParticles, nextStakedAmounts, owners, delegationFlags, forksVotes);
=======
		return new StakedValidators(minValidators, maxValidators, registered, nextStakedAmounts, owners, delegationFlags, metadata);
>>>>>>> d51e4921
	}

	public StakedValidators remove(ECPublicKey delegatedKey, UInt256 amount) {
		if (!this.stake.containsKey(delegatedKey)) {
			throw new IllegalStateException("Removing stake which doesn't exist.");
		}

		if (amount.isZero()) {
			return this;
		}

		final var oldAmount = this.stake.get(delegatedKey);
		final var comparison = amount.compareTo(oldAmount);

		if (comparison == 0) {
			// remove stake
			var nextStakedAmounts = removeKey(delegatedKey, stake);

<<<<<<< HEAD
			return new StakedValidators(minValidators, maxValidators, validatorParticles, nextStakedAmounts, owners, delegationFlags, forksVotes);
=======
			return new StakedValidators(minValidators, maxValidators, registered, nextStakedAmounts, owners, delegationFlags, metadata);
>>>>>>> d51e4921
		} else if (comparison < 0) {
			// reduce stake
			var nextAmount = oldAmount.subtract(amount);
			var nextStakedAmounts = replaceEntry(Maps.immutableEntry(delegatedKey, nextAmount), stake);

<<<<<<< HEAD
			return new StakedValidators(minValidators, maxValidators, validatorParticles, nextStakedAmounts, owners, delegationFlags, forksVotes);
=======
			return new StakedValidators(minValidators, maxValidators, registered, nextStakedAmounts, owners, delegationFlags, metadata);
>>>>>>> d51e4921
		} else {
			throw new IllegalStateException("Removing stake which doesn't exist.");
		}
	}

	public BFTValidatorSet toValidatorSet() {
		var validatorMap = ImmutableMap.copyOf(
			Maps.filterKeys(stake, k -> registered.stream().anyMatch(k::equals))
		);

		final var potentialValidators = validatorMap.entrySet().stream()
			.filter(e -> !e.getValue().isZero())
			.collect(Collectors.toList());

		if (potentialValidators.size() < this.minValidators) {
			return null;
		}

		potentialValidators.sort(validatorOrdering);
		final var lastIndex = Math.min(this.maxValidators, potentialValidators.size());
		return BFTValidatorSet.from(
			potentialValidators.subList(0, lastIndex).stream()
				.map(p -> BFTValidator.from(BFTNode.create(p.getKey()), p.getValue()))
		);
	}

	public ImmutableSet<HashCode> getForksVotes() {
		return this.forksVotes;
	}

	public <T> List<T> map(Function<ValidatorDetails, T> mapper) {
		return registered
			.stream()
			.map(this::fillDetails)
			.map(mapper)
			.collect(Collectors.toList());
	}

	public long count() {
		return registered.size();
	}

	public <T> Optional<T> mapSingle(ECPublicKey validatorKey, Function<ValidatorDetails, T> mapper) {
		return registered.stream()
			.filter(key -> key.equals(validatorKey))
			.findFirst()
			.map(this::fillDetails)
			.map(mapper);
	}

	@Override
	public int hashCode() {
<<<<<<< HEAD
		return Objects.hash(minValidators, maxValidators, validatorParticles, stake, owners, delegationFlags, forksVotes);
=======
		return Objects.hash(minValidators, maxValidators, registered, stake, owners, delegationFlags, metadata);
>>>>>>> d51e4921
	}

	@Override
	public boolean equals(Object o) {
		if (!(o instanceof StakedValidators)) {
			return false;
		}

		final var other = (StakedValidators) o;
		return minValidators == other.minValidators
			&& maxValidators == other.maxValidators
			&& Objects.equals(metadata, other.metadata)
			&& Objects.equals(registered, other.registered)
			&& Objects.equals(stake, other.stake)
			&& Objects.equals(owners, other.owners)
			&& Objects.equals(delegationFlags, other.delegationFlags)
			&& Objects.equals(forksVotes, other.forksVotes);
	}

	private ValidatorDetails fillDetails(ECPublicKey validatorKey) {
		return ValidatorDetails.fromParticle(
			getMetadata(validatorKey),
			getOwner(validatorKey),
			getStake(validatorKey),
			getOwnerStake(validatorKey),
			allowsDelegation(validatorKey)
		);
	}
}<|MERGE_RESOLUTION|>--- conflicted
+++ resolved
@@ -20,12 +20,8 @@
 import com.google.common.collect.ImmutableMap;
 import com.google.common.collect.ImmutableSet;
 import com.google.common.collect.Maps;
-<<<<<<< HEAD
 import com.google.common.hash.HashCode;
-import com.radixdlt.atommodel.validators.state.ValidatorParticle;
-=======
 import com.radixdlt.atommodel.validators.state.ValidatorMetaData;
->>>>>>> d51e4921
 import com.radixdlt.consensus.bft.BFTNode;
 import com.radixdlt.consensus.bft.BFTValidator;
 import com.radixdlt.consensus.bft.BFTValidatorSet;
@@ -42,12 +38,12 @@
 import java.util.Set;
 import java.util.function.Function;
 import java.util.stream.Collectors;
-import static java.util.function.Predicate.not;
 
 import static com.radixdlt.utils.functional.FunctionalUtils.removeKey;
 import static com.radixdlt.utils.functional.FunctionalUtils.replaceEntry;
 
 import static java.util.Optional.ofNullable;
+import static java.util.function.Predicate.not;
 
 /**
  * Wrapper class for registered validators
@@ -58,6 +54,7 @@
 	private final Map<ECPublicKey, REAddr> owners;
 	private final Map<ECPublicKey, Boolean> delegationFlags;
 	private final Set<ECPublicKey> registered;
+	private final ImmutableMap<ECPublicKey, HashCode> forksVotes;
 	private static final Comparator<UInt256> stakeOrdering = Comparator.reverseOrder();
 	private static final Comparator<Map.Entry<ECPublicKey, UInt256>> validatorOrdering =
 		Map.Entry.<ECPublicKey, UInt256>comparingByValue(stakeOrdering)
@@ -65,7 +62,6 @@
 
 	private final int minValidators;
 	private final int maxValidators;
-	private final ImmutableSet<HashCode> forksVotes;
 
 	private StakedValidators(
 		int minValidators,
@@ -74,11 +70,8 @@
 		Map<ECPublicKey, UInt256> stake,
 		Map<ECPublicKey, REAddr> owners,
 		Map<ECPublicKey, Boolean> delegationFlags,
-<<<<<<< HEAD
-		ImmutableSet<HashCode> forksVotes
-=======
-		Map<ECPublicKey, ValidatorMetaData> metadata
->>>>>>> d51e4921
+		Map<ECPublicKey, ValidatorMetaData> metadata,
+		ImmutableMap<ECPublicKey, HashCode> forksVotes
 	) {
 		this.minValidators = minValidators;
 		this.maxValidators = maxValidators;
@@ -86,58 +79,49 @@
 		this.stake = stake;
 		this.owners = owners;
 		this.delegationFlags = delegationFlags;
-<<<<<<< HEAD
+		this.metadata = metadata;
 		this.forksVotes = forksVotes;
-=======
-		this.metadata = metadata;
->>>>>>> d51e4921
 	}
 
 	public static StakedValidators create(
 		int minValidators,
 		int maxValidators
 	) {
-<<<<<<< HEAD
-		return new StakedValidators(minValidators, maxValidators, Set.of(), Map.of(), Map.of(), Map.of(), ImmutableSet.of());
-	}
-
-	public StakedValidators add(ValidatorParticle particle) {
-		final var newValidatorParticles = ImmutableSet.<ValidatorParticle>builder()
-			.addAll(validatorParticles)
-			.add(particle)
+		return new StakedValidators(minValidators, maxValidators, Set.of(), Map.of(), Map.of(), Map.of(), Map.of(), ImmutableMap.of());
+	}
+
+	public StakedValidators set(ValidatorMetaData metaData) {
+		final var nextMetadata = replaceEntry(Maps.immutableEntry(metaData.getKey(), metaData), metadata);
+		final var stateWithNewMetadata =
+			new StakedValidators(minValidators, maxValidators, registered, stake, owners, delegationFlags, nextMetadata, forksVotes);
+		return stateWithNewMetadata.updateForkVote(metaData);
+	}
+
+	private StakedValidators updateForkVote(ValidatorMetaData metaData) {
+		if (metaData.getForkVoteHash().isPresent()) {
+			return addForkVote(metaData.getKey(), metaData.getForkVoteHash().get());
+		} else {
+			return removeForkVoteOf(metaData.getKey());
+		}
+	}
+
+	private StakedValidators addForkVote(ECPublicKey key, HashCode forkVoteHash) {
+		final var newForksVotes = ImmutableMap.<ECPublicKey, HashCode>builder()
+			.putAll(
+				forksVotes.entrySet().stream()
+					.filter(not(e -> e.getKey().equals(key)))
+					.collect(ImmutableMap.toImmutableMap(Map.Entry::getKey, Map.Entry::getValue))
+			)
+			.put(Map.entry(key, forkVoteHash))
 			.build();
-
-		final ImmutableSet<HashCode> newForksVotes;
-		if (particle.getForkHashVote().isPresent()) {
-			newForksVotes = ImmutableSet.<HashCode>builder()
-				.addAll(this.forksVotes)
-				.add(particle.getForkHashVote().get())
-				.build();
-		} else {
-			newForksVotes = this.forksVotes;
-		}
-
-		return new StakedValidators(minValidators, maxValidators, newValidatorParticles, stake,  owners, delegationFlags, newForksVotes);
-	}
-
-	public StakedValidators remove(ValidatorParticle particle) {
-		final ImmutableSet<HashCode> newForksVotes;
-		if (particle.getForkHashVote().isPresent()) {
-			final var particleForkVoteHash = particle.getForkHashVote().get();
-			newForksVotes = this.forksVotes.stream()
-				.filter(not(hash -> hash.equals(particleForkVoteHash)))
-				.collect(ImmutableSet.toImmutableSet());
-		} else {
-			newForksVotes = this.forksVotes;
-		}
-
-=======
-		return new StakedValidators(minValidators, maxValidators, Set.of(), Map.of(), Map.of(), Map.of(), Map.of());
-	}
-
-	public StakedValidators set(ValidatorMetaData metaData) {
-		var nextMetadata = replaceEntry(Maps.immutableEntry(metaData.getKey(), metaData), metadata);
-		return new StakedValidators(minValidators, maxValidators, registered, stake, owners, delegationFlags, nextMetadata);
+		return new StakedValidators(minValidators, maxValidators, registered, stake, owners, delegationFlags, metadata, newForksVotes);
+	}
+
+	private StakedValidators removeForkVoteOf(ECPublicKey key) {
+		final var newForksVotes = forksVotes.entrySet().stream()
+			.filter(not(e -> e.getKey().equals(key)))
+			.collect(ImmutableMap.toImmutableMap(Map.Entry::getKey, Map.Entry::getValue));
+		return new StakedValidators(minValidators, maxValidators, registered, stake, owners, delegationFlags, metadata, newForksVotes);
 	}
 
 	public StakedValidators setRegistered(ECPublicKey validatorKey, boolean isRegistered) {
@@ -154,7 +138,8 @@
 				stake,
 				owners,
 				delegationFlags,
-				metadata
+				metadata,
+				forksVotes
 			);
 		} else {
 			var set = ImmutableSet.<ECPublicKey>builder()
@@ -162,21 +147,25 @@
 				.add(validatorKey)
 				.build();
 
-			return new StakedValidators(minValidators, maxValidators, set, stake, owners, delegationFlags, metadata);
-		}
-	}
-
-	public StakedValidators add(ECPublicKey validatorKey) {
+			return new StakedValidators(minValidators, maxValidators, set, stake, owners, delegationFlags, metadata, forksVotes);
+		}
+	}
+
+	public StakedValidators add(ECPublicKey validatorKey, Optional<HashCode> forkVoteHash) {
 		var set = ImmutableSet.<ECPublicKey>builder()
 			.addAll(registered)
 			.add(validatorKey)
 			.build();
 
-		return new StakedValidators(minValidators, maxValidators, set, stake, owners, delegationFlags, metadata);
+		final var updatedState =
+			new StakedValidators(minValidators, maxValidators, set, stake, owners, delegationFlags, metadata, forksVotes);
+
+		return forkVoteHash
+			.map(h -> updatedState.addForkVote(validatorKey, h))
+			.orElse(updatedState);
 	}
 
 	public StakedValidators remove(ECPublicKey validatorKey) {
->>>>>>> d51e4921
 		return new StakedValidators(
 			minValidators,
 			maxValidators,
@@ -186,12 +175,9 @@
 			stake,
 			owners,
 			delegationFlags,
-<<<<<<< HEAD
-			newForksVotes
-=======
-			metadata
->>>>>>> d51e4921
-		);
+			metadata,
+			forksVotes
+		).removeForkVoteOf(validatorKey);
 	}
 
 	public ValidatorMetaData getMetadata(ECPublicKey validatorKey) {
@@ -222,29 +208,17 @@
 
 	public StakedValidators setAllowDelegationFlag(ECPublicKey validatorKey, boolean allowDelegation) {
 		var nextFlags = replaceEntry(Maps.immutableEntry(validatorKey, allowDelegation), delegationFlags);
-<<<<<<< HEAD
-		return new StakedValidators(minValidators, maxValidators, validatorParticles, stake, owners, nextFlags, forksVotes);
-=======
-		return new StakedValidators(minValidators, maxValidators, registered, stake, owners, nextFlags, metadata);
->>>>>>> d51e4921
+		return new StakedValidators(minValidators, maxValidators, registered, stake, owners, nextFlags, metadata, forksVotes);
 	}
 
 	public StakedValidators setOwner(ECPublicKey validatorKey, REAddr owner) {
 		var nextOwners = replaceEntry(Maps.immutableEntry(validatorKey, owner), owners);
-<<<<<<< HEAD
-		return new StakedValidators(minValidators, maxValidators, validatorParticles, stake, nextOwners, delegationFlags, forksVotes);
-=======
-		return new StakedValidators(minValidators, maxValidators, registered, stake, nextOwners, delegationFlags, metadata);
->>>>>>> d51e4921
+		return new StakedValidators(minValidators, maxValidators, registered, stake, nextOwners, delegationFlags, metadata, forksVotes);
 	}
 
 	public StakedValidators setStake(ECPublicKey delegatedKey, UInt256 amount) {
 		var nextStake = replaceEntry(Maps.immutableEntry(delegatedKey, amount), stake);
-<<<<<<< HEAD
-		return new StakedValidators(minValidators, maxValidators, validatorParticles, nextStake, owners, delegationFlags, forksVotes);
-=======
-		return new StakedValidators(minValidators, maxValidators, registered, nextStake, owners, delegationFlags, metadata);
->>>>>>> d51e4921
+		return new StakedValidators(minValidators, maxValidators, registered, nextStake, owners, delegationFlags, metadata, forksVotes);
 	}
 
 	// TODO: Remove add/remove from mainnet
@@ -256,11 +230,7 @@
 		var nextAmount = stake.getOrDefault(delegatedKey, UInt256.ZERO).add(amount);
 		var nextStakedAmounts = replaceEntry(Maps.immutableEntry(delegatedKey, nextAmount), stake);
 
-<<<<<<< HEAD
-		return new StakedValidators(minValidators, maxValidators, validatorParticles, nextStakedAmounts, owners, delegationFlags, forksVotes);
-=======
-		return new StakedValidators(minValidators, maxValidators, registered, nextStakedAmounts, owners, delegationFlags, metadata);
->>>>>>> d51e4921
+		return new StakedValidators(minValidators, maxValidators, registered, nextStakedAmounts, owners, delegationFlags, metadata, forksVotes);
 	}
 
 	public StakedValidators remove(ECPublicKey delegatedKey, UInt256 amount) {
@@ -279,24 +249,20 @@
 			// remove stake
 			var nextStakedAmounts = removeKey(delegatedKey, stake);
 
-<<<<<<< HEAD
-			return new StakedValidators(minValidators, maxValidators, validatorParticles, nextStakedAmounts, owners, delegationFlags, forksVotes);
-=======
-			return new StakedValidators(minValidators, maxValidators, registered, nextStakedAmounts, owners, delegationFlags, metadata);
->>>>>>> d51e4921
+			return new StakedValidators(minValidators, maxValidators, registered, nextStakedAmounts, owners, delegationFlags, metadata, forksVotes);
 		} else if (comparison < 0) {
 			// reduce stake
 			var nextAmount = oldAmount.subtract(amount);
 			var nextStakedAmounts = replaceEntry(Maps.immutableEntry(delegatedKey, nextAmount), stake);
 
-<<<<<<< HEAD
-			return new StakedValidators(minValidators, maxValidators, validatorParticles, nextStakedAmounts, owners, delegationFlags, forksVotes);
-=======
-			return new StakedValidators(minValidators, maxValidators, registered, nextStakedAmounts, owners, delegationFlags, metadata);
->>>>>>> d51e4921
+			return new StakedValidators(minValidators, maxValidators, registered, nextStakedAmounts, owners, delegationFlags, metadata, forksVotes);
 		} else {
 			throw new IllegalStateException("Removing stake which doesn't exist.");
 		}
+	}
+
+	public ImmutableMap<ECPublicKey, HashCode> getForksVotes() {
+		return this.forksVotes;
 	}
 
 	public BFTValidatorSet toValidatorSet() {
@@ -320,10 +286,6 @@
 		);
 	}
 
-	public ImmutableSet<HashCode> getForksVotes() {
-		return this.forksVotes;
-	}
-
 	public <T> List<T> map(Function<ValidatorDetails, T> mapper) {
 		return registered
 			.stream()
@@ -346,11 +308,7 @@
 
 	@Override
 	public int hashCode() {
-<<<<<<< HEAD
-		return Objects.hash(minValidators, maxValidators, validatorParticles, stake, owners, delegationFlags, forksVotes);
-=======
-		return Objects.hash(minValidators, maxValidators, registered, stake, owners, delegationFlags, metadata);
->>>>>>> d51e4921
+		return Objects.hash(minValidators, maxValidators, registered, stake, owners, delegationFlags, metadata, forksVotes);
 	}
 
 	@Override
@@ -359,7 +317,7 @@
 			return false;
 		}
 
-		final var other = (StakedValidators) o;
+		var other = (StakedValidators) o;
 		return minValidators == other.minValidators
 			&& maxValidators == other.maxValidators
 			&& Objects.equals(metadata, other.metadata)
