--- conflicted
+++ resolved
@@ -18,18 +18,10 @@
 
 package com.radixdlt.statecomputer.forks;
 
-<<<<<<< HEAD
 import com.google.common.hash.HashCode;
-import com.radixdlt.atom.ActionConstructors;
-import com.radixdlt.consensus.bft.View;
-import com.radixdlt.constraintmachine.ConstraintMachineConfig;
-import com.radixdlt.constraintmachine.SubstateSerialization;
 import com.radixdlt.crypto.ECPublicKey;
 import com.radixdlt.crypto.HashUtils;
-import com.radixdlt.engine.BatchVerifier;
-import com.radixdlt.engine.PostProcessedVerifier;
 import com.radixdlt.engine.RadixEngine;
-import com.radixdlt.engine.parser.REParser;
 import com.radixdlt.statecomputer.LedgerAndBFTProof;
 import com.radixdlt.utils.Triplet;
 import org.bouncycastle.pqc.math.linearalgebra.ByteUtils;
@@ -37,56 +29,24 @@
 import java.nio.charset.StandardCharsets;
 import java.util.function.Predicate;
 
-=======
->>>>>>> d51e4921
 /**
  * Configuration used for hard forks
  */
 public final class ForkConfig {
-	private final long epoch;
 	private final String name;
-<<<<<<< HEAD
 	private final Predicate<Triplet<ForkConfig, RadixEngine<LedgerAndBFTProof>, LedgerAndBFTProof>> executePredicate;
-	private final REParser parser;
-	private final SubstateSerialization serialization;
-	private final ConstraintMachineConfig constraintMachineConfig;
-	private final ActionConstructors actionConstructors;
-	private final BatchVerifier<LedgerAndBFTProof> batchVerifier;
-	private final PostProcessedVerifier postProcessedVerifier;
-	private final View epochCeilingView;
-=======
-	private final RERulesConfig config;
->>>>>>> d51e4921
+	private final RERules reRules;
 
 	private final HashCode hash;
 
 	public ForkConfig(
-		long epoch,
 		String name,
-<<<<<<< HEAD
 		Predicate<Triplet<ForkConfig, RadixEngine<LedgerAndBFTProof>, LedgerAndBFTProof>> executePredicate,
-		REParser parser,
-		SubstateSerialization serialization,
-		ConstraintMachineConfig constraintMachineConfig,
-		ActionConstructors actionConstructors,
-		BatchVerifier<LedgerAndBFTProof> batchVerifier,
-		PostProcessedVerifier postProcessedVerifier,
-		View epochCeilingView
-=======
-		RERulesConfig config
->>>>>>> d51e4921
+		RERules reRules
 	) {
-		this.epoch = epoch;
 		this.name = name;
-<<<<<<< HEAD
 		this.executePredicate = executePredicate;
-		this.parser = parser;
-		this.serialization = serialization;
-		this.constraintMachineConfig = constraintMachineConfig;
-		this.actionConstructors = actionConstructors;
-		this.batchVerifier = batchVerifier;
-		this.postProcessedVerifier = postProcessedVerifier;
-		this.epochCeilingView = epochCeilingView;
+		this.reRules = reRules;
 
 		this.hash = HashUtils.sha256(name.getBytes(StandardCharsets.UTF_8));
 	}
@@ -99,35 +59,12 @@
 		return this.executePredicate;
 	}
 
-	public REParser getParser() {
-		return parser;
-=======
-		this.config = config;
+	public HashCode getHash() {
+		return hash;
 	}
 
-	public long getEpoch() {
-		return epoch;
->>>>>>> d51e4921
-	}
-
-	public String getName() {
-		return name;
-	}
-
-	public RERulesConfig getConfig() {
-		return config;
-	}
-
-	public ForkConfig overrideEpoch(long epoch) {
-		return new ForkConfig(epoch, this.name, config);
-	}
-
-	public ForkConfig overrideConfig(RERulesConfig config) {
-		return new ForkConfig(this.epoch, this.name, config);
-	}
-
-	public HashCode getHash() {
-		return hash;
+	public RERules getEngineRules() {
+		return reRules;
 	}
 
 	public static HashCode voteHash(ECPublicKey publicKey, ForkConfig forkConfig) {
