--- conflicted
+++ resolved
@@ -266,7 +266,6 @@
     final RadixEngineResult<LedgerAndBFTProof> result;
     try {
       // TODO: combine construct/execute
-
       systemUpdate = branch.construct(systemActions).buildWithoutSignature();
       result = branch.execute(List.of(systemUpdate), PermissionLevel.SUPER_USER);
     } catch (RadixEngineException | TxBuilderException e) {
@@ -377,7 +376,6 @@
       throw new ByzantineQuorumException(e.getMessage(), e);
     }
 
-<<<<<<< HEAD
     result
         .getMetadata()
         .getNextForkHash()
@@ -391,33 +389,14 @@
                   nextForkConfig.name());
               final var rules = nextForkConfig.engineRules();
               this.radixEngine.replaceConstraintMachine(
-                  rules.getConstraintMachineConfig(),
-                  rules.getSerialization(),
-                  rules.getActionConstructors(),
-                  rules.getPostProcessor(),
-                  rules.getParser());
-              this.epochCeilingView = rules.getMaxRounds();
-              this.maxSigsPerRound = rules.getMaxSigsPerRound();
+                  rules.constraintMachineConfig(),
+                  rules.serialization(),
+                  rules.actionConstructors(),
+                  rules.postProcessor(),
+                  rules.parser());
+              this.epochCeilingView = rules.maxRounds();
+              this.maxSigsPerRound = rules.maxSigsPerRound();
             });
-=======
-    // Next epoch
-    if (proof.getNextValidatorSet().isPresent()) {
-      forks
-          .ifForkGet(proof.getEpoch() + 1)
-          .ifPresent(
-              rules -> {
-                log.info("Epoch {} Forking RadixEngine to {}", proof.getEpoch() + 1, rules.name());
-                this.radixEngine.replaceConstraintMachine(
-                    rules.constraintMachineConfig(),
-                    rules.serialization(),
-                    rules.actionConstructors(),
-                    rules.batchVerifier(),
-                    rules.parser());
-                this.epochCeilingView = rules.maxRounds();
-                this.maxSigsPerRound = rules.maxSigsPerRound();
-              });
-    }
->>>>>>> 82286bb1
 
     result
         .getProcessedTxns()
