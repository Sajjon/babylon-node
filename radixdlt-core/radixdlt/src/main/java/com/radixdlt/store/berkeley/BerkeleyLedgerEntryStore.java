--- conflicted
+++ resolved
@@ -500,46 +500,6 @@
 	@Override
 	public ImmutableList<LedgerEntry> getNextCommittedLedgerEntries(long stateVersion, int limit) throws NextCommittedLimitReachedException {
 		final var start = System.nanoTime();
-<<<<<<< HEAD
-		try {
-			long proofVersion = -1;
-			// when querying committed atoms, no need to worry about transaction as they aren't going away
-			try (Cursor atomCursor = this.atoms.openCursor(null, null);
-					Cursor uqCursor = this.uniqueIndices.openCursor(null, null)) {
-				ImmutableList.Builder<LedgerEntry> ledgerEntries = ImmutableList.builder();
-				// increment state version by one to find atoms afterwards, as underlying search uses greater-than-or-equal comparison
-				DatabaseEntry atomSearchKey = toPKey(PREFIX_COMMITTED, stateVersion + 1);
-				OperationStatus atomCursorStatus = atomCursor.getSearchKeyRange(atomSearchKey, null, LockMode.DEFAULT);
-				int size = 0;
-				while (atomCursorStatus == OperationStatus.SUCCESS && size <= limit) {
-					if (atomSearchKey.getData()[0] != PREFIX_COMMITTED) {
-						// if we've gone beyond committed keys, abort, as this is only for committed atoms
-						break;
-					}
-					AID atomId = getAidFromPKey(atomSearchKey);
-					try {
-						DatabaseEntry key = new DatabaseEntry(StoreIndex.from(ENTRY_INDEX_PREFIX, atomId.getBytes()));
-						DatabaseEntry value = new DatabaseEntry();
-						OperationStatus uqCursorStatus = uqCursor.getSearchKey(key, value, LockMode.DEFAULT);
-
-						// TODO when uqCursor fails to fetch value, which means some form of DB corruption has occurred,
-						//  how should we handle it?
-						if (uqCursorStatus == OperationStatus.SUCCESS) {
-							addBytesRead(value.getSize() + key.getSize());
-							LedgerEntry ledgerEntry = serialization.fromDson(value.getData(), LedgerEntry.class);
-							if (proofVersion == -1) {
-								proofVersion = ledgerEntry.getProofVersion();
-							} else if (ledgerEntry.getProofVersion() != proofVersion) {
-								break;
-							}
-
-							ledgerEntries.add(ledgerEntry);
-							++size;
-						}
-					} catch (Exception e) {
-						String message = MessageFormat.format("Unable to fetch ledger entry for Atom ID %s", atomId);
-						log.error(message, e);
-=======
 		// when querying committed atoms, no need to worry about transaction as they aren't going away
 		try (Cursor atomCursor = this.atoms.openCursor(null, null);
 				Cursor uqCursor = this.uniqueIndices.openCursor(null, null)) {
@@ -562,7 +522,6 @@
 					if (uqCursorStatus == OperationStatus.SUCCESS) {
 						LedgerEntry ledgerEntry = serialization.fromDson(value.getData(), LedgerEntry.class);
 						ledgerEntries.add(ledgerEntry);
->>>>>>> 83b7c392
 					}
 				} catch (Exception e) {
 					String message = MessageFormat.format("Unable to fetch ledger entry for Atom ID %s", atomId);
