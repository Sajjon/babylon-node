/*
 * (C) Copyright 2021 Radix DLT Ltd
 *
 * Radix DLT Ltd licenses this file to you under the Apache License,
 * Version 2.0 (the "License"); you may not use this file except in
 * compliance with the License.  You may obtain a copy of the
 * License at
 *
 *  http://www.apache.org/licenses/LICENSE-2.0
 *
 * Unless required by applicable law or agreed to in writing,
 * software distributed under the License is distributed on an
 * "AS IS" BASIS, WITHOUT WARRANTIES OR CONDITIONS OF ANY KIND,
 * either express or implied.  See the License for the specific
 * language governing permissions and limitations under the License.
 */

package com.radixdlt.client.service;

import com.google.common.hash.HashCode;
import com.google.inject.Inject;
import com.google.inject.name.Named;
import com.radixdlt.atom.TxAction;
import com.radixdlt.atom.TxLowLevelBuilder;
import com.radixdlt.atom.Txn;
import com.radixdlt.atom.actions.BurnToken;
import com.radixdlt.atommodel.tokens.TokenDefinitionUtils;
import com.radixdlt.client.api.PreparedTransaction;
import com.radixdlt.client.api.TransactionAction;
import com.radixdlt.crypto.ECDSASignature;
import com.radixdlt.engine.RadixEngine;
import com.radixdlt.environment.EventDispatcher;
import com.radixdlt.identifiers.AID;
import com.radixdlt.identifiers.REAddr;
import com.radixdlt.identifiers.RadixAddress;
import com.radixdlt.mempool.MempoolAdd;
import com.radixdlt.mempool.MempoolAddSuccess;
import com.radixdlt.statecomputer.LedgerAndBFTProof;
import com.radixdlt.utils.UInt256;
import com.radixdlt.utils.functional.Result;

import java.util.List;
import java.util.Objects;
import java.util.concurrent.CompletableFuture;
import java.util.concurrent.ExecutionException;
import java.util.stream.Collectors;
import java.util.stream.Stream;

public final class SubmissionService {
	private final UInt256 fixedFee = UInt256.TEN.pow(TokenDefinitionUtils.SUB_UNITS_POW_10 - 3).multiply(UInt256.from(50));
	private final RadixEngine<LedgerAndBFTProof> radixEngine;
	private final EventDispatcher<MempoolAdd> mempoolAddEventDispatcher;
	private final int magic;

	@Inject
	public SubmissionService(
		RadixEngine<LedgerAndBFTProof> radixEngine,
		EventDispatcher<MempoolAdd> mempoolAddEventDispatcher,
		@Named("magic") int magic
	) {
		this.radixEngine = radixEngine;
		this.mempoolAddEventDispatcher = mempoolAddEventDispatcher;
		this.magic = magic;
	}

	public Result<PreparedTransaction> prepareTransaction(List<TransactionAction> steps) {
		var addresses = steps.stream().map(TransactionAction::getFrom)
			.filter(Objects::nonNull)
			.collect(Collectors.toSet());

		if (addresses.size() != 1) {
			return Result.fail("Source addresses for all actions must be the same");
		}

		var key = addresses.iterator().next();
		var addr = new RadixAddress((byte) magic, key);

		try {
			var transaction = radixEngine
<<<<<<< HEAD
				.construct(address.getPublicKey(), toActionsAndFee(steps))
=======
				.construct(addr, toActionsAndFee(steps))
>>>>>>> a28f7adc
				.buildForExternalSign()
				.map(this::toPreparedTx);

			return Result.ok(transaction);
		} catch (Exception e) {
			return Result.fail(e.getMessage());
		}
	}

	private List<TxAction> toActionsAndFee(List<TransactionAction> steps) {
		return Stream.concat(
			steps.stream().map(t -> t.toAction((byte) magic)),
			Stream.of(new BurnToken(REAddr.ofNativeToken(), fixedFee))
		).collect(Collectors.toList());
	}

	public Result<AID> calculateTxId(byte[] blob, ECDSASignature recoverable) {
		return Result.ok(TxLowLevelBuilder.newBuilder(blob).sig(recoverable).build())
			.map(Txn::getId);
	}

	public Result<AID> submitTx(byte[] blob, ECDSASignature recoverable, AID txId) {
		var txn = TxLowLevelBuilder.newBuilder(blob).sig(recoverable).build();
		if (!txn.getId().equals(txId)) {
			return Result.fail("Provided txID does not match provided transaction");
		}

		var completableFuture = new CompletableFuture<MempoolAddSuccess>();
		var mempoolAdd = MempoolAdd.create(txn, completableFuture);
		this.mempoolAddEventDispatcher.dispatch(mempoolAdd);

		try {
			var success = completableFuture.get();
			return Result.ok(success.getTxn().getId());
		} catch (ExecutionException e) {
			return Result.fail(e);
		} catch (InterruptedException e) {
			throw new IllegalStateException(e);
		}
	}

	private PreparedTransaction toPreparedTx(byte[] first, HashCode second) {
		return PreparedTransaction.create(first, second.asBytes(), fixedFee);
	}
}<|MERGE_RESOLUTION|>--- conflicted
+++ resolved
@@ -77,11 +77,7 @@
 
 		try {
 			var transaction = radixEngine
-<<<<<<< HEAD
-				.construct(address.getPublicKey(), toActionsAndFee(steps))
-=======
-				.construct(addr, toActionsAndFee(steps))
->>>>>>> a28f7adc
+				.construct(key, toActionsAndFee(steps))
 				.buildForExternalSign()
 				.map(this::toPreparedTx);
 
