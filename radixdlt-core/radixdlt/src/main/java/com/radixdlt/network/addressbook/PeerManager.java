--- conflicted
+++ resolved
@@ -1,438 +1,431 @@
-/*
- * (C) Copyright 2020 Radix DLT Ltd
- *
- * Radix DLT Ltd licenses this file to you under the Apache License,
- * Version 2.0 (the "License"); you may not use this file except in
- * compliance with the License.  You may obtain a copy of the
- * License at
- *
- *  http://www.apache.org/licenses/LICENSE-2.0
- *
- * Unless required by applicable law or agreed to in writing,
- * software distributed under the License is distributed on an
- * "AS IS" BASIS, WITHOUT WARRANTIES OR CONDITIONS OF ANY KIND,
- * either express or implied.  See the License for the specific
- * language governing permissions and limitations under the License.
- */
-
-package com.radixdlt.network.addressbook;
-
-import com.google.common.collect.ImmutableList;
-import com.google.common.collect.Lists;
-import com.google.inject.Inject;
-import com.radixdlt.identifiers.EUID;
-import com.radixdlt.network.messaging.MessageCentral;
-import com.radixdlt.network.messaging.MessageFromPeer;
-import com.radixdlt.network.transport.TransportException;
-import com.radixdlt.network.transport.TransportInfo;
-import com.radixdlt.properties.RuntimeProperties;
-import com.radixdlt.universe.Universe;
-import com.radixdlt.utils.ThreadFactories;
-
-import io.reactivex.rxjava3.core.Scheduler;
-import io.reactivex.rxjava3.disposables.CompositeDisposable;
-import io.reactivex.rxjava3.disposables.Disposable;
-import io.reactivex.rxjava3.functions.Consumer;
-import io.reactivex.rxjava3.schedulers.Schedulers;
-import org.apache.logging.log4j.LogManager;
-import org.apache.logging.log4j.Logger;
-import org.radix.network.discovery.BootstrapDiscovery;
-import org.radix.network.discovery.Whitelist;
-import org.radix.network.messages.GetPeersMessage;
-import org.radix.network.messages.PeerPingMessage;
-import org.radix.network.messages.PeerPongMessage;
-import org.radix.network.messages.PeersMessage;
-import org.radix.network.messaging.Message;
-import org.radix.time.Time;
-import org.radix.time.Timestamps;
-import org.radix.universe.system.LocalSystem;
-import org.radix.universe.system.SystemMessage;
-
-import java.security.SecureRandom;
-import java.util.HashMap;
-import java.util.LinkedList;
-import java.util.List;
-import java.util.Map;
-import java.util.Objects;
-import java.util.Random;
-import java.util.concurrent.Executors;
-import java.util.concurrent.ScheduledExecutorService;
-import java.util.concurrent.TimeUnit;
-import java.util.stream.Collectors;
-
-public class PeerManager {
-	private static final Logger log = LogManager.getLogger();
-
-	private final Random rand = new Random(); // No need for cryptographically secure here
-	private final Map<Peer, Long> probes = new HashMap<>();
-
-	private final AddressBook addressbook;
-	private final MessageCentral messageCentral;
-	private final BootstrapDiscovery bootstrapDiscovery;
-
-	private final long peersBroadcastIntervalMs;
-	private final long peersBroadcastDelayMs;
-	private final long peerProbeIntervalMs;
-	private final long peerProbeDelayMs;
-
-	private final long peerProbeTimeoutMs;
-	private final long peerProbeFrequencyMs;
-
-	private final long heartbeatPeersIntervalMs;
-	private final long heartbeatPeersDelayMs;
-
-	private final long discoverPeersIntervalMs;
-	private final long discoverPeersDelayMs;
-
-	private final int peerMessageBatchSize;
-
-	private final long recencyThreshold;
-	private final int universeMagic;
-
-	private final SecureRandom rng;
-	private final Whitelist whitelist;
-	private final LocalSystem localSystem;
-
-	private ScheduledExecutorService executor; // Ideally would be injected at some point
-	private Scheduler scheduler;
-	private Disposable disposable;
-
-	private final Object startedLock = new Object();
-	private boolean started = false;
-
-	private class ProbeTask implements Runnable {
-		private LinkedList<PeerWithSystem> peersToProbe = new LinkedList<>();
-		private int numPeers = 0;
-
-		@Override
-		public void run() {
-			try {
-				long recencyInSeconds = TimeUnit.MILLISECONDS.toSeconds(recencyThreshold);
-				int numProbes = (int) (this.numPeers / Math.max(1, recencyInSeconds));
-
-				numProbes = Math.max(numProbes, 16);
-
-				if (peersToProbe.isEmpty()) {
-					addressbook.peers()
-						.filter(StandardFilters.standardFilter(localSystem.getNID(), whitelist))
-						.forEachOrdered(peersToProbe::add);
-					this.numPeers = peersToProbe.size();
-				}
-
-				numProbes = Math.min(numProbes, peersToProbe.size());
-				if (numProbes > 0) {
-					List<PeerWithSystem> toProbe = peersToProbe.subList(0, numProbes);
-					toProbe.forEach(PeerManager.this::probe);
-					toProbe.clear();
-				}
-			} catch (Exception ex) {
-				log.error("Peer probing failed", ex);
-			}
-		}
-	}
-
-	@Inject
-	PeerManager(
-		PeerManagerConfiguration config,
-		AddressBook addressbook,
-		MessageCentral messageCentral,
-		BootstrapDiscovery bootstrapDiscovery,
-		SecureRandom rng,
-		LocalSystem localSystem,
-		RuntimeProperties properties,
-		Universe universe
-	) {
-		super();
-
-		this.addressbook = Objects.requireNonNull(addressbook);
-		this.messageCentral = Objects.requireNonNull(messageCentral);
-		this.bootstrapDiscovery = Objects.requireNonNull(bootstrapDiscovery);
-		this.rng = Objects.requireNonNull(rng);
-		this.localSystem = localSystem;
-		this.recencyThreshold = properties.get("network.peers.recency_ms", 60L * 1000L);
-		this.whitelist = Whitelist.from(properties);
-		this.universeMagic = universe.getMagic();
-
-		this.peersBroadcastIntervalMs = config.networkPeersBroadcastInterval(30000);
-		this.peersBroadcastDelayMs = config.networkPeersBroadcastDelay(60000);
-
-		this.peerProbeIntervalMs = config.networkPeersProbeInterval(1000);
-		this.peerProbeDelayMs = config.networkPeersProbeDelay(0);
-		this.peerProbeFrequencyMs = config.networkPeersProbeFrequency(30000);
-		this.peerProbeTimeoutMs = config.networkPeersProbeTimeout(20000);
-
-		this.heartbeatPeersIntervalMs = config.networkHeartbeatPeersInterval(10000);
-		this.heartbeatPeersDelayMs = config.networkHeartbeatPeersDelay(10000);
-
-		this.discoverPeersIntervalMs = config.networkDiscoverPeersInterval(60000);
-		this.discoverPeersDelayMs = config.networkDiscoverPeersDelay(1000);
-
-		this.peerMessageBatchSize = config.networkPeersMessageBatchSize(64);
-
-		log.info("{} initialised, "
-			+ "peersBroadcastInterval={}, peersBroadcastDelay={}, peersProbeInterval={}, "
-			+ "peersProbeDelay={}, heartbeatPeersInterval={}, heartbeatPeersDelay={}, "
-			+ "discoverPeersInterval={}, discoverPeersDelay={}, peerProbeFrequency={}",
-			this.getClass().getSimpleName(),
-			this.peersBroadcastIntervalMs, this.peersBroadcastDelayMs, this.peerProbeIntervalMs,
-			this.peerProbeDelayMs, this.heartbeatPeersIntervalMs, this.heartbeatPeersDelayMs,
-			this.discoverPeersIntervalMs, this.discoverPeersDelayMs, this.peerProbeFrequencyMs
-		);
-	}
-
-	public void start() {
-		synchronized (this.startedLock) {
-			if (!this.started) {
-				// Listen for messages
-
-				this.executor = Executors.newSingleThreadScheduledExecutor(ThreadFactories.daemonThreads("PeerManager"));
-<<<<<<< HEAD
-				this.executor.scheduleAtFixedRate(
-					this::heartbeatPeers,
-					heartbeatPeersDelayMs,
-					heartbeatPeersIntervalMs,
-					TimeUnit.MILLISECONDS
-				);
-				this.executor.scheduleWithFixedDelay(
-					this::peersHousekeeping,
-					peersBroadcastDelayMs,
-					peersBroadcastIntervalMs,
-					TimeUnit.MILLISECONDS
-				);
-				this.executor.scheduleWithFixedDelay(
-					new ProbeTask(),
-					peerProbeDelayMs,
-					peerProbeIntervalMs,
-					TimeUnit.MILLISECONDS
-				);
-				this.executor.scheduleWithFixedDelay(
-					this::discoverPeers,
-					discoverPeersDelayMs,
-					discoverPeersIntervalMs,
-					TimeUnit.MILLISECONDS
-				);
-=======
-				this.scheduler = Schedulers.from(executor);
-
-				final var disposables = List.of(
-					subscribe(PeersMessage.class, m -> this.handlePeersMessage(m.getPeer(), m.getMessage())),
-					subscribe(GetPeersMessage.class, m -> this.handleGetPeersMessage(m.getPeer(), m.getMessage())),
-					subscribe(PeerPingMessage.class, m -> this.handlePeerPingMessage(m.getPeer(), m.getMessage())),
-					subscribe(PeerPongMessage.class, m -> this.handlePeerPongMessage(m.getPeer(), m.getMessage())),
-					subscribe(SystemMessage.class, m -> this.handleHeartbeatPeersMessage(m.getPeer(), m.getMessage()))
-				);
-
-				this.disposable = new CompositeDisposable(disposables);
-
-				// Tasks
-				this.executor.scheduleAtFixedRate(this::heartbeatPeers, heartbeatPeersDelayMs, heartbeatPeersIntervalMs, TimeUnit.MILLISECONDS);
-				this.executor.scheduleWithFixedDelay(this::peersHousekeeping, peersBroadcastDelayMs, peersBroadcastIntervalMs, TimeUnit.MILLISECONDS);
-				this.executor.scheduleWithFixedDelay(new ProbeTask(), peerProbeDelayMs, peerProbeIntervalMs, TimeUnit.MILLISECONDS);
-				this.executor.scheduleWithFixedDelay(this::discoverPeers, discoverPeersDelayMs, discoverPeersIntervalMs, TimeUnit.MILLISECONDS);
->>>>>>> e9048cad
-
-				log.info("PeerManager started");
-				this.started = true;
-			}
-		}
-	}
-
-	private <T extends Message> Disposable subscribe(Class<T> clazz, Consumer<MessageFromPeer<T>> consumer) {
-		return this.messageCentral.messagesOf(clazz)
-			.observeOn(this.scheduler)
-			.subscribe(consumer);
-	}
-
-	public void stop() {
-		synchronized (this.startedLock) {
-			if (this.started) {
-				this.disposable.dispose();
-				this.executor.shutdownNow();
-				try {
-					this.executor.awaitTermination(10L, TimeUnit.SECONDS);
-				} catch (InterruptedException e) {
-					// Not going to deal with this here
-					Thread.currentThread().interrupt();
-				}
-				this.executor = null;
-
-				log.info("PeerManager stopped");
-				this.started = false;
-			}
-		}
-	}
-
-	private void heartbeatPeers() {
-		// System Heartbeat
-		SystemMessage msg = new SystemMessage(localSystem, this.universeMagic);
-		addressbook.recentPeers().forEachOrdered(peer -> {
-			try {
-				messageCentral.send(peer, msg);
-			} catch (TransportException ioex) {
-				log.error(String.format("Could not send System heartbeat to %s", peer), ioex);
-			}
-		});
-	}
-
-	private void handleHeartbeatPeersMessage(Peer peer, SystemMessage heartBeatMessage) {
-		log.trace("Received SystemMessage from {}", peer);
-	}
-
-	private void handlePeersMessage(Peer peer, PeersMessage peersMessage) {
-		log.trace("Received PeersMessage from {}", peer);
-		List<PeerWithSystem> peers = peersMessage.getPeers();
-		if (peers != null) {
-			List<PeerWithSystem> unknownPeers = peers.stream()
-				.filter(PeerWithSystem::hasTransports)
-				.filter(this::notOurNid)
-				.filter(this::notInAddressBook)
-				.collect(Collectors.toList());
-			if (!unknownPeers.isEmpty()) {
-				// Only nudge one peer to avoid amplification attacks
-				probe(unknownPeers.get(this.rand.nextInt(unknownPeers.size())));
-			}
-		}
-	}
-
-	private void handleGetPeersMessage(Peer peer, GetPeersMessage getPeersMessage) {
-		log.trace("Received GetPeersMessage from {}", peer);
-		try {
-			// Deliver known Peers in its entirety, filtered on whitelist and activity
-			// Chunk the sending of Peers so that UDP can handle it
-			EUID requestingNid = peer.hasNID() ? peer.getNID() : null;
-			List<PeerWithSystem> peers = addressbook.peers()
-				.filter(Peer::hasSystem)
-				.filter(p -> requestingNid == null || !requestingNid.equals(p.getNID())) // Exclude sender
-				.filter(StandardFilters.standardFilter(localSystem.getNID(), whitelist))
-				.filter(StandardFilters.recentlyActive(this.recencyThreshold))
-				.collect(Collectors.toList());
-			for (List<PeerWithSystem> batch : Lists.partition(peers, peerMessageBatchSize)) {
-				PeersMessage peersMessage = new PeersMessage(this.universeMagic, ImmutableList.copyOf(batch));
-				messageCentral.send(peer, peersMessage);
-			}
-		} catch (Exception ex) {
-			log.error(String.format("peers.get %s", peer), ex);
-		}
-	}
-
-	private void handlePeerPingMessage(Peer peer, PeerPingMessage message) {
-		log.trace("Received PeerPingMessage from {}:{}", () -> peer, () -> formatNonce(message.getNonce()));
-		try {
-			long nonce = message.getNonce();
-			long payload = message.getPayload();
-			log.trace("peer.ping from {}:{}", () -> peer, () -> formatNonce(nonce));
-			messageCentral.send(peer, new PeerPongMessage(this.universeMagic, nonce, payload, localSystem));
-		} catch (Exception ex) {
-			log.error(String.format("peer.ping %s", peer), ex);
-		}
-	}
-
-	private void handlePeerPongMessage(Peer peer, PeerPongMessage message) {
-		log.trace("Received PeerPongMessage from {}:{}", () -> peer, () -> formatNonce(message.getNonce()));
-		try {
-			synchronized (this.probes) {
-				Long ourNonce = this.probes.get(peer);
-				if (ourNonce != null) {
-					long nonce = message.getNonce();
-					long rtt = System.nanoTime() - message.getPayload();
-					if (ourNonce.longValue() == nonce) {
-						this.probes.remove(peer);
-						log.trace("Got good peer.pong from {}:{}:{}ns", () -> peer, () -> formatNonce(nonce), () -> rtt);
-					} else {
-						if (nonce != 0L) {
-							log.warn("Got mismatched peer.pong from {} with nonce '{}', ours '{}' ({}ns)",
-								() -> peer, () -> formatNonce(nonce), () -> formatNonce(ourNonce), () -> rtt);
-						}
-					}
-				}
-			}
-		} catch (Exception ex) {
-			log.error(String.format("peer.pong %s", peer), ex);
-		}
-	}
-
-	private void peersHousekeeping() {
-		try {
-			// Request peers information from connected nodes
-			List<Peer> peers = addressbook.recentPeers().collect(Collectors.toList());
-			if (!peers.isEmpty()) {
-				int index = rand.nextInt(peers.size());
-				Peer peer = peers.get(index);
-				try {
-					messageCentral.send(peer, new GetPeersMessage(this.universeMagic));
-				} catch (TransportException ioex) {
-					log.info(String.format("Failed to request peer information from %s",  peer), ioex);
-				}
-			}
-		} catch (Exception t) {
-			log.error("Peers update failed", t);
-		}
-	}
-
-	private boolean probe(PeerWithSystem peer) {
-		try {
-			if (Time.currentTimestamp() - peer.getTimestamp(Timestamps.PROBED) < peerProbeFrequencyMs) {
-				return false;
-			}
-			synchronized (this.probes) {
-				if (!this.probes.containsKey(peer)) {
-					long nonce = rng.nextLong();
-					final PeerPingMessage ping = new PeerPingMessage(this.universeMagic, nonce, System.nanoTime(), localSystem);
-
-					this.probes.put(peer, nonce);
-					this.executor.schedule(() -> handleProbeTimeout(peer, nonce), peerProbeTimeoutMs, TimeUnit.MILLISECONDS);
-					log.trace("Probing {}:{}", () -> peer, () -> formatNonce(nonce));
-					messageCentral.send(peer, ping);
-					peer.setTimestamp(Timestamps.PROBED, Time.currentTimestamp());
-					return true;
-				}
-			}
-		} catch (Exception ex) {
-			log.error(String.format("Probe of peer %s failed", peer), ex);
-		}
-		return false;
-	}
-
-	private boolean nudge(TransportInfo transportInfo) {
-		try {
-			log.trace("Nudging {}", transportInfo);
-			final PeerPingMessage ping = new PeerPingMessage(this.universeMagic, 0L, System.nanoTime(), localSystem);
-			messageCentral.sendSystemMessage(transportInfo, ping);
-			return true;
-		} catch (Exception ex) {
-			log.error(String.format("Nudge for %s failed", transportInfo), ex);
-		}
-		return false;
-	}
-
-	private void handleProbeTimeout(PeerWithSystem peer, long nonce) {
-		synchronized (this.probes) {
-			Long value = this.probes.get(peer);
-			if (value != null && value.longValue() == nonce) {
-				log.info("Removing peer {}:{} because of probe timeout", () -> peer, () -> formatNonce(nonce));
-				this.probes.remove(peer);
-				this.addressbook.removePeer(peer.getNID());
-			}
-		}
-	}
-
-	private void discoverPeers() {
-		// Probe all the bootstrap hosts not in the address book so that they know about us
-		bootstrapDiscovery.discoveryHosts().stream()
-			.filter(ti -> this.addressbook.peer(ti).isEmpty())
-			.forEachOrdered(this::nudge);
-	}
-
-	private String formatNonce(long nonce) {
-		return Long.toHexString(nonce);
-	}
-
-	private boolean notOurNid(PeerWithSystem peer) {
-		return !this.localSystem.getNID().equals(peer.getNID());
-	}
-
-	private boolean notInAddressBook(PeerWithSystem peer) {
-		return this.addressbook.peer(peer.getNID()).isEmpty();
-	}
-}
-
+/*
+ * (C) Copyright 2020 Radix DLT Ltd
+ *
+ * Radix DLT Ltd licenses this file to you under the Apache License,
+ * Version 2.0 (the "License"); you may not use this file except in
+ * compliance with the License.  You may obtain a copy of the
+ * License at
+ *
+ *  http://www.apache.org/licenses/LICENSE-2.0
+ *
+ * Unless required by applicable law or agreed to in writing,
+ * software distributed under the License is distributed on an
+ * "AS IS" BASIS, WITHOUT WARRANTIES OR CONDITIONS OF ANY KIND,
+ * either express or implied.  See the License for the specific
+ * language governing permissions and limitations under the License.
+ */
+
+package com.radixdlt.network.addressbook;
+
+import com.google.common.collect.ImmutableList;
+import com.google.common.collect.Lists;
+import com.google.inject.Inject;
+import com.radixdlt.identifiers.EUID;
+import com.radixdlt.network.messaging.MessageCentral;
+import com.radixdlt.network.messaging.MessageFromPeer;
+import com.radixdlt.network.transport.TransportException;
+import com.radixdlt.network.transport.TransportInfo;
+import com.radixdlt.properties.RuntimeProperties;
+import com.radixdlt.universe.Universe;
+import com.radixdlt.utils.ThreadFactories;
+
+import io.reactivex.rxjava3.core.Scheduler;
+import io.reactivex.rxjava3.disposables.CompositeDisposable;
+import io.reactivex.rxjava3.disposables.Disposable;
+import io.reactivex.rxjava3.functions.Consumer;
+import io.reactivex.rxjava3.schedulers.Schedulers;
+import org.apache.logging.log4j.LogManager;
+import org.apache.logging.log4j.Logger;
+import org.radix.network.discovery.BootstrapDiscovery;
+import org.radix.network.discovery.Whitelist;
+import org.radix.network.messages.GetPeersMessage;
+import org.radix.network.messages.PeerPingMessage;
+import org.radix.network.messages.PeerPongMessage;
+import org.radix.network.messages.PeersMessage;
+import org.radix.network.messaging.Message;
+import org.radix.time.Time;
+import org.radix.time.Timestamps;
+import org.radix.universe.system.LocalSystem;
+import org.radix.universe.system.SystemMessage;
+
+import java.security.SecureRandom;
+import java.util.HashMap;
+import java.util.LinkedList;
+import java.util.List;
+import java.util.Map;
+import java.util.Objects;
+import java.util.Random;
+import java.util.concurrent.Executors;
+import java.util.concurrent.ScheduledExecutorService;
+import java.util.concurrent.TimeUnit;
+import java.util.stream.Collectors;
+
+public class PeerManager {
+	private static final Logger log = LogManager.getLogger();
+
+	private final Random rand = new Random(); // No need for cryptographically secure here
+	private final Map<Peer, Long> probes = new HashMap<>();
+
+	private final AddressBook addressbook;
+	private final MessageCentral messageCentral;
+	private final BootstrapDiscovery bootstrapDiscovery;
+
+	private final long peersBroadcastIntervalMs;
+	private final long peersBroadcastDelayMs;
+	private final long peerProbeIntervalMs;
+	private final long peerProbeDelayMs;
+
+	private final long peerProbeTimeoutMs;
+	private final long peerProbeFrequencyMs;
+
+	private final long heartbeatPeersIntervalMs;
+	private final long heartbeatPeersDelayMs;
+
+	private final long discoverPeersIntervalMs;
+	private final long discoverPeersDelayMs;
+
+	private final int peerMessageBatchSize;
+
+	private final long recencyThreshold;
+	private final int universeMagic;
+
+	private final SecureRandom rng;
+	private final Whitelist whitelist;
+	private final LocalSystem localSystem;
+
+	private ScheduledExecutorService executor; // Ideally would be injected at some point
+	private Scheduler scheduler;
+	private Disposable disposable;
+
+	private final Object startedLock = new Object();
+	private boolean started = false;
+
+	private class ProbeTask implements Runnable {
+		private LinkedList<PeerWithSystem> peersToProbe = new LinkedList<>();
+		private int numPeers = 0;
+
+		@Override
+		public void run() {
+			try {
+				long recencyInSeconds = TimeUnit.MILLISECONDS.toSeconds(recencyThreshold);
+				int numProbes = (int) (this.numPeers / Math.max(1, recencyInSeconds));
+
+				numProbes = Math.max(numProbes, 16);
+
+				if (peersToProbe.isEmpty()) {
+					addressbook.peers()
+						.filter(StandardFilters.standardFilter(localSystem.getNID(), whitelist))
+						.forEachOrdered(peersToProbe::add);
+					this.numPeers = peersToProbe.size();
+				}
+
+				numProbes = Math.min(numProbes, peersToProbe.size());
+				if (numProbes > 0) {
+					List<PeerWithSystem> toProbe = peersToProbe.subList(0, numProbes);
+					toProbe.forEach(PeerManager.this::probe);
+					toProbe.clear();
+				}
+			} catch (Exception ex) {
+				log.error("Peer probing failed", ex);
+			}
+		}
+	}
+
+	@Inject
+	PeerManager(
+		PeerManagerConfiguration config,
+		AddressBook addressbook,
+		MessageCentral messageCentral,
+		BootstrapDiscovery bootstrapDiscovery,
+		SecureRandom rng,
+		LocalSystem localSystem,
+		RuntimeProperties properties,
+		Universe universe
+	) {
+		super();
+
+		this.addressbook = Objects.requireNonNull(addressbook);
+		this.messageCentral = Objects.requireNonNull(messageCentral);
+		this.bootstrapDiscovery = Objects.requireNonNull(bootstrapDiscovery);
+		this.rng = Objects.requireNonNull(rng);
+		this.localSystem = localSystem;
+		this.recencyThreshold = properties.get("network.peers.recency_ms", 60L * 1000L);
+		this.whitelist = Whitelist.from(properties);
+		this.universeMagic = universe.getMagic();
+
+		this.peersBroadcastIntervalMs = config.networkPeersBroadcastInterval(30000);
+		this.peersBroadcastDelayMs = config.networkPeersBroadcastDelay(60000);
+
+		this.peerProbeIntervalMs = config.networkPeersProbeInterval(1000);
+		this.peerProbeDelayMs = config.networkPeersProbeDelay(0);
+		this.peerProbeFrequencyMs = config.networkPeersProbeFrequency(30000);
+		this.peerProbeTimeoutMs = config.networkPeersProbeTimeout(20000);
+
+		this.heartbeatPeersIntervalMs = config.networkHeartbeatPeersInterval(10000);
+		this.heartbeatPeersDelayMs = config.networkHeartbeatPeersDelay(10000);
+
+		this.discoverPeersIntervalMs = config.networkDiscoverPeersInterval(60000);
+		this.discoverPeersDelayMs = config.networkDiscoverPeersDelay(1000);
+
+		this.peerMessageBatchSize = config.networkPeersMessageBatchSize(64);
+
+		log.info("{} initialised, "
+			+ "peersBroadcastInterval={}, peersBroadcastDelay={}, peersProbeInterval={}, "
+			+ "peersProbeDelay={}, heartbeatPeersInterval={}, heartbeatPeersDelay={}, "
+			+ "discoverPeersInterval={}, discoverPeersDelay={}, peerProbeFrequency={}",
+			this.getClass().getSimpleName(),
+			this.peersBroadcastIntervalMs, this.peersBroadcastDelayMs, this.peerProbeIntervalMs,
+			this.peerProbeDelayMs, this.heartbeatPeersIntervalMs, this.heartbeatPeersDelayMs,
+			this.discoverPeersIntervalMs, this.discoverPeersDelayMs, this.peerProbeFrequencyMs
+		);
+	}
+
+	public void start() {
+		synchronized (this.startedLock) {
+			if (!this.started) {
+				// Listen for messages
+
+				this.executor = Executors.newSingleThreadScheduledExecutor(ThreadFactories.daemonThreads("PeerManager"));
+				this.scheduler = Schedulers.from(executor);
+
+				final var disposables = List.of(
+					subscribe(PeersMessage.class, m -> this.handlePeersMessage(m.getPeer(), m.getMessage())),
+					subscribe(GetPeersMessage.class, m -> this.handleGetPeersMessage(m.getPeer(), m.getMessage())),
+					subscribe(PeerPingMessage.class, m -> this.handlePeerPingMessage(m.getPeer(), m.getMessage())),
+					subscribe(PeerPongMessage.class, m -> this.handlePeerPongMessage(m.getPeer(), m.getMessage())),
+					subscribe(SystemMessage.class, m -> this.handleHeartbeatPeersMessage(m.getPeer(), m.getMessage()))
+				);
+
+				this.disposable = new CompositeDisposable(disposables);
+
+				// Tasks
+				this.executor.scheduleAtFixedRate(
+					this::heartbeatPeers,
+					heartbeatPeersDelayMs,
+					heartbeatPeersIntervalMs,
+					TimeUnit.MILLISECONDS
+				);
+				this.executor.scheduleWithFixedDelay(
+					this::peersHousekeeping,
+					peersBroadcastDelayMs,
+					peersBroadcastIntervalMs,
+					TimeUnit.MILLISECONDS
+				);
+				this.executor.scheduleWithFixedDelay(
+					new ProbeTask(),
+					peerProbeDelayMs,
+					peerProbeIntervalMs,
+					TimeUnit.MILLISECONDS
+				);
+				this.executor.scheduleWithFixedDelay(
+					this::discoverPeers,
+					discoverPeersDelayMs,
+					discoverPeersIntervalMs,
+					TimeUnit.MILLISECONDS
+				);
+
+				log.info("PeerManager started");
+				this.started = true;
+			}
+		}
+	}
+
+	private <T extends Message> Disposable subscribe(Class<T> clazz, Consumer<MessageFromPeer<T>> consumer) {
+		return this.messageCentral.messagesOf(clazz)
+			.observeOn(this.scheduler)
+			.subscribe(consumer);
+	}
+
+	public void stop() {
+		synchronized (this.startedLock) {
+			if (this.started) {
+				this.disposable.dispose();
+				this.executor.shutdownNow();
+				try {
+					this.executor.awaitTermination(10L, TimeUnit.SECONDS);
+				} catch (InterruptedException e) {
+					// Not going to deal with this here
+					Thread.currentThread().interrupt();
+				}
+				this.executor = null;
+
+				log.info("PeerManager stopped");
+				this.started = false;
+			}
+		}
+	}
+
+	private void heartbeatPeers() {
+		// System Heartbeat
+		SystemMessage msg = new SystemMessage(localSystem, this.universeMagic);
+		addressbook.recentPeers().forEachOrdered(peer -> {
+			try {
+				messageCentral.send(peer, msg);
+			} catch (TransportException ioex) {
+				log.error(String.format("Could not send System heartbeat to %s", peer), ioex);
+			}
+		});
+	}
+
+	private void handleHeartbeatPeersMessage(Peer peer, SystemMessage heartBeatMessage) {
+		log.trace("Received SystemMessage from {}", peer);
+	}
+
+	private void handlePeersMessage(Peer peer, PeersMessage peersMessage) {
+		log.trace("Received PeersMessage from {}", peer);
+		List<PeerWithSystem> peers = peersMessage.getPeers();
+		if (peers != null) {
+			List<PeerWithSystem> unknownPeers = peers.stream()
+				.filter(PeerWithSystem::hasTransports)
+				.filter(this::notOurNid)
+				.filter(this::notInAddressBook)
+				.collect(Collectors.toList());
+			if (!unknownPeers.isEmpty()) {
+				// Only nudge one peer to avoid amplification attacks
+				probe(unknownPeers.get(this.rand.nextInt(unknownPeers.size())));
+			}
+		}
+	}
+
+	private void handleGetPeersMessage(Peer peer, GetPeersMessage getPeersMessage) {
+		log.trace("Received GetPeersMessage from {}", peer);
+		try {
+			// Deliver known Peers in its entirety, filtered on whitelist and activity
+			// Chunk the sending of Peers so that UDP can handle it
+			EUID requestingNid = peer.hasNID() ? peer.getNID() : null;
+			List<PeerWithSystem> peers = addressbook.peers()
+				.filter(Peer::hasSystem)
+				.filter(p -> requestingNid == null || !requestingNid.equals(p.getNID())) // Exclude sender
+				.filter(StandardFilters.standardFilter(localSystem.getNID(), whitelist))
+				.filter(StandardFilters.recentlyActive(this.recencyThreshold))
+				.collect(Collectors.toList());
+			for (List<PeerWithSystem> batch : Lists.partition(peers, peerMessageBatchSize)) {
+				PeersMessage peersMessage = new PeersMessage(this.universeMagic, ImmutableList.copyOf(batch));
+				messageCentral.send(peer, peersMessage);
+			}
+		} catch (Exception ex) {
+			log.error(String.format("peers.get %s", peer), ex);
+		}
+	}
+
+	private void handlePeerPingMessage(Peer peer, PeerPingMessage message) {
+		log.trace("Received PeerPingMessage from {}:{}", () -> peer, () -> formatNonce(message.getNonce()));
+		try {
+			long nonce = message.getNonce();
+			long payload = message.getPayload();
+			log.trace("peer.ping from {}:{}", () -> peer, () -> formatNonce(nonce));
+			messageCentral.send(peer, new PeerPongMessage(this.universeMagic, nonce, payload, localSystem));
+		} catch (Exception ex) {
+			log.error(String.format("peer.ping %s", peer), ex);
+		}
+	}
+
+	private void handlePeerPongMessage(Peer peer, PeerPongMessage message) {
+		log.trace("Received PeerPongMessage from {}:{}", () -> peer, () -> formatNonce(message.getNonce()));
+		try {
+			synchronized (this.probes) {
+				Long ourNonce = this.probes.get(peer);
+				if (ourNonce != null) {
+					long nonce = message.getNonce();
+					long rtt = System.nanoTime() - message.getPayload();
+					if (ourNonce.longValue() == nonce) {
+						this.probes.remove(peer);
+						log.trace("Got good peer.pong from {}:{}:{}ns", () -> peer, () -> formatNonce(nonce), () -> rtt);
+					} else {
+						if (nonce != 0L) {
+							log.warn("Got mismatched peer.pong from {} with nonce '{}', ours '{}' ({}ns)",
+								() -> peer, () -> formatNonce(nonce), () -> formatNonce(ourNonce), () -> rtt);
+						}
+					}
+				}
+			}
+		} catch (Exception ex) {
+			log.error(String.format("peer.pong %s", peer), ex);
+		}
+	}
+
+	private void peersHousekeeping() {
+		try {
+			// Request peers information from connected nodes
+			List<Peer> peers = addressbook.recentPeers().collect(Collectors.toList());
+			if (!peers.isEmpty()) {
+				int index = rand.nextInt(peers.size());
+				Peer peer = peers.get(index);
+				try {
+					messageCentral.send(peer, new GetPeersMessage(this.universeMagic));
+				} catch (TransportException ioex) {
+					log.info(String.format("Failed to request peer information from %s",  peer), ioex);
+				}
+			}
+		} catch (Exception t) {
+			log.error("Peers update failed", t);
+		}
+	}
+
+	private boolean probe(PeerWithSystem peer) {
+		try {
+			if (Time.currentTimestamp() - peer.getTimestamp(Timestamps.PROBED) < peerProbeFrequencyMs) {
+				return false;
+			}
+			synchronized (this.probes) {
+				if (!this.probes.containsKey(peer)) {
+					long nonce = rng.nextLong();
+					final PeerPingMessage ping = new PeerPingMessage(this.universeMagic, nonce, System.nanoTime(), localSystem);
+
+					this.probes.put(peer, nonce);
+					this.executor.schedule(() -> handleProbeTimeout(peer, nonce), peerProbeTimeoutMs, TimeUnit.MILLISECONDS);
+					log.trace("Probing {}:{}", () -> peer, () -> formatNonce(nonce));
+					messageCentral.send(peer, ping);
+					peer.setTimestamp(Timestamps.PROBED, Time.currentTimestamp());
+					return true;
+				}
+			}
+		} catch (Exception ex) {
+			log.error(String.format("Probe of peer %s failed", peer), ex);
+		}
+		return false;
+	}
+
+	private boolean nudge(TransportInfo transportInfo) {
+		try {
+			log.trace("Nudging {}", transportInfo);
+			final PeerPingMessage ping = new PeerPingMessage(this.universeMagic, 0L, System.nanoTime(), localSystem);
+			messageCentral.sendSystemMessage(transportInfo, ping);
+			return true;
+		} catch (Exception ex) {
+			log.error(String.format("Nudge for %s failed", transportInfo), ex);
+		}
+		return false;
+	}
+
+	private void handleProbeTimeout(PeerWithSystem peer, long nonce) {
+		synchronized (this.probes) {
+			Long value = this.probes.get(peer);
+			if (value != null && value.longValue() == nonce) {
+				log.info("Removing peer {}:{} because of probe timeout", () -> peer, () -> formatNonce(nonce));
+				this.probes.remove(peer);
+				this.addressbook.removePeer(peer.getNID());
+			}
+		}
+	}
+
+	private void discoverPeers() {
+		// Probe all the bootstrap hosts not in the address book so that they know about us
+		bootstrapDiscovery.discoveryHosts().stream()
+			.filter(ti -> this.addressbook.peer(ti).isEmpty())
+			.forEachOrdered(this::nudge);
+	}
+
+	private String formatNonce(long nonce) {
+		return Long.toHexString(nonce);
+	}
+
+	private boolean notOurNid(PeerWithSystem peer) {
+		return !this.localSystem.getNID().equals(peer.getNID());
+	}
+
+	private boolean notInAddressBook(PeerWithSystem peer) {
+		return this.addressbook.peer(peer.getNID()).isEmpty();
+	}
+}
+