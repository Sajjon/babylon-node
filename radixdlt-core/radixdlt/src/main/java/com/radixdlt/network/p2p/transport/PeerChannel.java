/* Copyright 2021 Radix Publishing Ltd incorporated in Jersey (Channel Islands).
 *
 * Licensed under the Radix License, Version 1.0 (the "License"); you may not use this
 * file except in compliance with the License. You may obtain a copy of the License at:
 *
 * radixfoundation.org/licenses/LICENSE-v1
 *
 * The Licensor hereby grants permission for the Canonical version of the Work to be
 * published, distributed and used under or by reference to the Licensor’s trademark
 * Radix ® and use of any unregistered trade names, logos or get-up.
 *
 * The Licensor provides the Work (and each Contributor provides its Contributions) on an
 * "AS IS" BASIS, WITHOUT WARRANTIES OR CONDITIONS OF ANY KIND, either express or implied,
 * including, without limitation, any warranties or conditions of TITLE, NON-INFRINGEMENT,
 * MERCHANTABILITY, or FITNESS FOR A PARTICULAR PURPOSE.
 *
 * Whilst the Work is capable of being deployed, used and adopted (instantiated) to create
 * a distributed ledger it is your responsibility to test and validate the code, together
 * with all logic and performance of that code under all foreseeable scenarios.
 *
 * The Licensor does not make or purport to make and hereby excludes liability for all
 * and any representation, warranty or undertaking in any form whatsoever, whether express
 * or implied, to any entity or person, including any representation, warranty or
 * undertaking, as to the functionality security use, value or other characteristics of
 * any distributed ledger nor in respect the functioning or value of any tokens which may
 * be created stored or transferred using the Work. The Licensor does not warrant that the
 * Work or any use of the Work complies with any law or regulation in any territory where
 * it may be implemented or used or that it will be appropriate for any specific purpose.
 *
 * Neither the licensor nor any current or former employees, officers, directors, partners,
 * trustees, representatives, agents, advisors, contractors, or volunteers of the Licensor
 * shall be liable for any direct or indirect, special, incidental, consequential or other
 * losses of any kind, in tort, contract or otherwise (including but not limited to loss
 * of revenue, income or profits, or loss of use or data, or loss of reputation, or loss
 * of any economic or other opportunity of whatsoever nature or howsoever arising), arising
 * out of or in connection with (without limitation of any use, misuse, of any ledger system
 * or use made or its functionality or any performance or operation of any code or protocol
 * caused by bugs or programming or logic errors or otherwise);
 *
 * A. any offer, purchase, holding, use, sale, exchange or transmission of any
 * cryptographic keys, tokens or assets created, exchanged, stored or arising from any
 * interaction with the Work;
 *
 * B. any failure in a transmission or loss of any token or assets keys or other digital
 * artefacts due to errors in transmission;
 *
 * C. bugs, hacks, logic errors or faults in the Work or any communication;
 *
 * D. system software or apparatus including but not limited to losses caused by errors
 * in holding or transmitting tokens by any third-party;
 *
 * E. breaches or failure of security including hacker attacks, loss or disclosure of
 * password, loss of private key, unauthorised use or misuse of such passwords or keys;
 *
 * F. any losses including loss of anticipated savings or other benefits resulting from
 * use of the Work or any changes to the Work (however implemented).
 *
 * You are solely responsible for; testing, validating and evaluation of all operation
 * logic, functionality, security and appropriateness of using the Work for any commercial
 * or non-commercial purpose and for any reproduction or redistribution by You of the
 * Work. You assume all risks associated with Your use of the Work and the exercise of
 * permissions under this License.
 */

package com.radixdlt.network.p2p.transport;

import static com.radixdlt.network.messaging.MessagingErrors.IO_ERROR;

import com.google.common.util.concurrent.RateLimiter;
import com.radixdlt.counters.SystemCounters;
import com.radixdlt.crypto.ECKeyOps;
import com.radixdlt.environment.EventDispatcher;
import com.radixdlt.network.messaging.InboundMessage;
import com.radixdlt.network.p2p.NodeId;
import com.radixdlt.network.p2p.P2PConfig;
import com.radixdlt.network.p2p.PeerEvent;
import com.radixdlt.network.p2p.PeerEvent.PeerConnected;
import com.radixdlt.network.p2p.PeerEvent.PeerDisconnected;
import com.radixdlt.network.p2p.PeerEvent.PeerHandshakeFailed;
import com.radixdlt.network.p2p.RadixNodeUri;
import com.radixdlt.network.p2p.transport.handshake.AuthHandshakeResult;
import com.radixdlt.network.p2p.transport.handshake.AuthHandshakeResult.AuthHandshakeError;
import com.radixdlt.network.p2p.transport.handshake.AuthHandshakeResult.AuthHandshakeSuccess;
import com.radixdlt.network.p2p.transport.handshake.AuthHandshaker;
import com.radixdlt.networks.Addressing;
import com.radixdlt.serialization.Serialization;
import com.radixdlt.utils.RateCalculator;
import com.radixdlt.utils.functional.Result;
import io.netty.buffer.ByteBuf;
import io.netty.buffer.ByteBufOutputStream;
import io.netty.buffer.PooledByteBufAllocator;
import io.netty.buffer.Unpooled;
import io.netty.channel.ChannelHandlerContext;
import io.netty.channel.SimpleChannelInboundHandler;
import io.netty.channel.socket.SocketChannel;
import io.reactivex.rxjava3.core.BackpressureOverflowStrategy;
import io.reactivex.rxjava3.core.Flowable;
import io.reactivex.rxjava3.processors.PublishProcessor;
import java.io.IOException;
import java.net.InetSocketAddress;
import java.security.SecureRandom;
import java.time.Duration;
import java.util.Objects;
import java.util.Optional;
import org.apache.logging.log4j.Level;
import org.apache.logging.log4j.LogManager;
import org.apache.logging.log4j.Logger;
import org.radix.time.Time;

/**
 * Class that manages TCP connection channel. It takes care of the initial handshake, creating the
 * frame and message codec and forwarding the messages to MessageCentral.
 */
@SuppressWarnings({"UnstableApiUsage", "OptionalUsedAsFieldOrParameterType"})
public final class PeerChannel extends SimpleChannelInboundHandler<ByteBuf> {
  private static final Logger log = LogManager.getLogger();

  enum ChannelState {
    INACTIVE,
    AUTH_HANDSHAKE,
    ACTIVE
  }

  private final Object lock = new Object();
  private final RateLimiter droppedMessagesRateLimiter = RateLimiter.create(1.0);
  private final PublishProcessor<InboundMessage> inboundMessageSink = PublishProcessor.create();
  private final Flowable<InboundMessage> inboundMessages;
  private final SystemCounters counters;
  private final Addressing addressing;
  private final EventDispatcher<PeerEvent> peerEventDispatcher;
  private final Optional<RadixNodeUri> uri;
  private final AuthHandshaker authHandshaker;
  private final boolean isInitiator;
  private final SocketChannel nettyChannel;
  private Optional<InetSocketAddress> remoteAddress;

  private ChannelState state = ChannelState.INACTIVE;
  private NodeId remoteNodeId;
  private FrameCodec frameCodec;
  private Optional<String> remoteLatestForkName = Optional.empty();

  private final RateCalculator outMessagesStats = new RateCalculator(Duration.ofSeconds(10), 128);

  public PeerChannel(
      P2PConfig config,
      Addressing addressing,
      int networkId,
      String latestForkName,
      SystemCounters counters,
      Serialization serialization,
      SecureRandom secureRandom,
      ECKeyOps ecKeyOps,
      EventDispatcher<PeerEvent> peerEventDispatcher,
      Optional<RadixNodeUri> uri,
      SocketChannel nettyChannel,
      Optional<InetSocketAddress> remoteAddress) {
    this.counters = Objects.requireNonNull(counters);
    this.addressing = Objects.requireNonNull(addressing);
    this.peerEventDispatcher = Objects.requireNonNull(peerEventDispatcher);
    this.uri = Objects.requireNonNull(uri);
    uri.ifPresent(u -> this.remoteNodeId = u.getNodeId());
    this.authHandshaker =
        new AuthHandshaker(serialization, secureRandom, ecKeyOps, networkId, latestForkName);
    this.nettyChannel = Objects.requireNonNull(nettyChannel);
    this.remoteAddress = Objects.requireNonNull(remoteAddress);

    this.isInitiator = uri.isPresent();

    this.inboundMessages =
        inboundMessageSink.onBackpressureBuffer(
            config.channelBufferSize(),
            () -> {
              this.counters.increment(SystemCounters.CounterType.NETWORKING_TCP_DROPPED_MESSAGES);
              final var logLevel =
                  droppedMessagesRateLimiter.tryAcquire() ? Level.WARN : Level.TRACE;
              if (log.isEnabled(logLevel)) {
                log.log(logLevel, "TCP msg buffer overflow, dropping msg on {}", this);
              }
            },
            BackpressureOverflowStrategy.DROP_LATEST);

    if (this.nettyChannel.isActive()) {
      this.init();
    }
  }

  private void initHandshake(NodeId remoteNodeId) {
    final var initiatePacket = authHandshaker.initiate(remoteNodeId.getPublicKey());

    if (log.isTraceEnabled()) {
      log.trace("Sending auth initiate to {}", this);
    }

    this.write(Unpooled.wrappedBuffer(initiatePacket));
  }

  public Flowable<InboundMessage> inboundMessages() {
    return inboundMessages;
  }

  private void handleHandshakeData(ByteBuf data) throws IOException {
    if (this.isInitiator) {
      if (log.isTraceEnabled()) {
        log.trace("Auth response from {}", this);
      }
      final var handshakeResult = this.authHandshaker.handleResponseMessage(data);
      this.finalizeHandshake(handshakeResult);
    } else {
      if (log.isTraceEnabled()) {
        log.trace("Auth initiate from {}", this);
      }
      final var result = this.authHandshaker.handleInitialMessage(data);
      this.write(Unpooled.wrappedBuffer(result.getFirst()));
      this.finalizeHandshake(result.getSecond());
    }
  }

  private void finalizeHandshake(AuthHandshakeResult handshakeResult) {
<<<<<<< HEAD
    if (handshakeResult instanceof AuthHandshakeSuccess) {
      final var successResult = (AuthHandshakeSuccess) handshakeResult;
      this.remoteNodeId = successResult.getRemoteNodeId();
      this.frameCodec = new FrameCodec(successResult.getSecrets());
      this.remoteLatestForkName = successResult.getLatestForkName();
=======
    if (handshakeResult instanceof final AuthHandshakeSuccess successResult) {
      this.remoteNodeId = successResult.remoteNodeId();
      this.frameCodec = new FrameCodec(successResult.secrets());
      this.remoteLatestForkHash = successResult.latestForkHash();
>>>>>>> 350979ff
      this.state = ChannelState.ACTIVE;

      if (log.isTraceEnabled()) {
        log.trace("Successful auth handshake: {}", this);
      }
      peerEventDispatcher.dispatch(new PeerConnected(this));
    } else {
      final var errorResult = (AuthHandshakeError) handshakeResult;

      log.warn("Auth handshake failed on {}: {}", this, errorResult.msg());
      peerEventDispatcher.dispatch(new PeerHandshakeFailed(this));
      this.disconnect();
    }
  }

  private void handleMessage(ByteBuf buf) throws IOException {
    final var receiveTime = Time.currentTimestamp();

    synchronized (this.lock) {
      final var maybeFrame = this.frameCodec.tryReadSingleFrame(buf);
      maybeFrame.ifPresentOrElse(
          frame -> inboundMessageSink.onNext(new InboundMessage(receiveTime, remoteNodeId, frame)),
          () -> log.error("Failed to read a complete frame: {}", this));
    }
  }

  @Override
  public void channelActive(ChannelHandlerContext ctx) {
    // if we weren't able to determine peer's address earlier, it should be available now
    if (this.remoteAddress.isEmpty()) {
      this.remoteAddress = Optional.ofNullable(this.nettyChannel.remoteAddress());
    }

    if (this.state == ChannelState.INACTIVE) {
      this.init();
    }
  }

  private void init() {
    if (log.isTraceEnabled()) {
      log.trace("Init: {}", this);
    }
    this.state = ChannelState.AUTH_HANDSHAKE;
    if (this.isInitiator) {
      this.initHandshake(this.remoteNodeId);
    }
  }

  @Override
  public void channelRead0(ChannelHandlerContext ctx, ByteBuf buf) throws Exception {
    switch (this.state) {
      case ACTIVE -> this.handleMessage(buf);
      case AUTH_HANDSHAKE -> this.handleHandshakeData(buf);
      case INACTIVE -> throw new IllegalStateException("Unexpected read on inactive channel");
    }
  }

  @Override
  public void channelInactive(ChannelHandlerContext ctx) {
    log.info("Closed: {}", this);

    final var prevState = this.state;
    this.state = ChannelState.INACTIVE;
    this.inboundMessageSink.onComplete();

    if (prevState == ChannelState.ACTIVE) {
      // only send out event if peer was previously active
      this.peerEventDispatcher.dispatch(new PeerDisconnected(this));
    }
  }

  @Override
  public void exceptionCaught(ChannelHandlerContext ctx, Throwable cause) {
    log.warn("Exception on {}: {}", this, cause.getMessage());
    ctx.close();
  }

  private void write(ByteBuf data) {
    this.nettyChannel.writeAndFlush(data);
  }

  public Result<Object> send(byte[] data) {
    synchronized (this.lock) {
      if (this.state != ChannelState.ACTIVE) {
        return IO_ERROR.result();
      } else {
        try {
          // we don't need to release the buffer manually as this is done by Netty (in
          // writeAndFlush)
          final var buf = PooledByteBufAllocator.DEFAULT.buffer(data.length);
          try (var out = new ByteBufOutputStream(buf)) {
            this.frameCodec.writeFrame(data, out);
          }
          this.write(buf);
          this.outMessagesStats.tick();
          return Result.ok(new Object());
        } catch (IOException e) {
          return IO_ERROR.result();
        }
      }
    }
  }

  public long sentMessagesRate() {
    return this.outMessagesStats.currentRate();
  }

  public void disconnect() {
    synchronized (this.lock) {
      this.nettyChannel.close();
    }
  }

  public NodeId getRemoteNodeId() {
    return this.remoteNodeId;
  }

  public boolean isInbound() {
    return !this.isInitiator;
  }

  public boolean isOutbound() {
    return this.isInitiator;
  }

  public Optional<RadixNodeUri> getUri() {
    return this.uri;
  }

  public String getHost() {
    return remoteAddress.map(InetSocketAddress::getHostString).orElse("?");
  }

  public int getPort() {
    return remoteAddress.map(InetSocketAddress::getPort).orElse(0);
  }

  public Optional<String> getRemoteLatestForkName() {
    return remoteLatestForkName;
  }

  @Override
  public String toString() {
    return String.format(
        "{%s %s@%s:%s | %s}",
        isInitiator ? "<-" : "->",
        remoteNodeId != null ? addressing.forNodes().of(this.remoteNodeId.getPublicKey()) : "?",
        getHost(),
        getPort(),
        state);
  }
}<|MERGE_RESOLUTION|>--- conflicted
+++ resolved
@@ -216,18 +216,10 @@
   }
 
   private void finalizeHandshake(AuthHandshakeResult handshakeResult) {
-<<<<<<< HEAD
-    if (handshakeResult instanceof AuthHandshakeSuccess) {
-      final var successResult = (AuthHandshakeSuccess) handshakeResult;
-      this.remoteNodeId = successResult.getRemoteNodeId();
-      this.frameCodec = new FrameCodec(successResult.getSecrets());
-      this.remoteLatestForkName = successResult.getLatestForkName();
-=======
     if (handshakeResult instanceof final AuthHandshakeSuccess successResult) {
       this.remoteNodeId = successResult.remoteNodeId();
       this.frameCodec = new FrameCodec(successResult.secrets());
-      this.remoteLatestForkHash = successResult.latestForkHash();
->>>>>>> 350979ff
+      this.remoteLatestForkName = successResult.latestForkName();
       this.state = ChannelState.ACTIVE;
 
       if (log.isTraceEnabled()) {
