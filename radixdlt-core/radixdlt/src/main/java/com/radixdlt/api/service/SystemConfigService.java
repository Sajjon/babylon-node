/*
 * (C) Copyright 2021 Radix DLT Ltd
 *
 * Radix DLT Ltd licenses this file to you under the Apache License,
 * Version 2.0 (the "License"); you may not use this file except in
 * compliance with the License.  You may obtain a copy of the
 * License at
 *
 * http://www.apache.org/licenses/LICENSE-2.0
 *
 * Unless required by applicable law or agreed to in writing,
 * software distributed under the License is distributed on an
 * "AS IS" BASIS, WITHOUT WARRANTIES OR CONDITIONS OF ANY KIND,
 * either express or implied.  See the License for the specific
 * language governing permissions and limitations under the License.
 *
 */

package com.radixdlt.api.service;

<<<<<<< HEAD
import com.radixdlt.statecomputer.LedgerAndBFTProof;
import com.radixdlt.statecomputer.forks.ForkManager;
import com.radixdlt.store.EngineStore;
=======
import com.radixdlt.networks.Addressing;
>>>>>>> 76e842bf
import org.json.JSONArray;
import org.json.JSONObject;

import com.google.common.annotations.VisibleForTesting;
import com.google.inject.Inject;
import com.radixdlt.EndpointStatus;
import com.radixdlt.api.qualifier.Endpoints;
import com.radixdlt.consensus.bft.PacemakerTimeout;
import com.radixdlt.consensus.sync.BFTSyncPatienceMillis;
import com.radixdlt.counters.SystemCounters;
import com.radixdlt.counters.SystemCounters.CounterType;
import com.radixdlt.ledger.AccumulatorState;
import com.radixdlt.ledger.VerifiedTxnsAndProof;
import com.radixdlt.mempool.MempoolMaxSize;
import com.radixdlt.mempool.MempoolThrottleMs;
import com.radixdlt.network.p2p.P2PConfig;
import com.radixdlt.network.p2p.PeersView;
import com.radixdlt.statecomputer.MaxValidators;
import com.radixdlt.statecomputer.MinValidators;
import com.radixdlt.statecomputer.checkpoint.Genesis;
import com.radixdlt.statecomputer.forks.ForkConfig;
import com.radixdlt.sync.SyncConfig;
import com.radixdlt.systeminfo.InMemorySystemInfo;
import com.radixdlt.utils.Bytes;

import java.util.List;
import java.util.function.Consumer;
import java.util.stream.Collectors;

import static com.radixdlt.api.JsonRpcUtil.fromList;
import static com.radixdlt.api.JsonRpcUtil.jsonArray;
import static com.radixdlt.api.JsonRpcUtil.jsonObject;

public class SystemConfigService {
	@VisibleForTesting
	static final List<CounterType> API_COUNTERS = List.of(
		CounterType.COUNT_APIDB_QUEUE_SIZE,
		CounterType.COUNT_APIDB_FLUSH_COUNT,
		CounterType.COUNT_APIDB_BALANCE_TOTAL,
		CounterType.COUNT_APIDB_BALANCE_READ,
		CounterType.COUNT_APIDB_BALANCE_WRITE,
		CounterType.COUNT_APIDB_BALANCE_BYTES_READ,
		CounterType.COUNT_APIDB_BALANCE_BYTES_WRITE,
		CounterType.COUNT_APIDB_TOKEN_TOTAL,
		CounterType.COUNT_APIDB_TOKEN_READ,
		CounterType.COUNT_APIDB_TOKEN_WRITE,
		CounterType.COUNT_APIDB_TOKEN_BYTES_READ,
		CounterType.COUNT_APIDB_TOKEN_BYTES_WRITE,
		CounterType.COUNT_APIDB_TRANSACTION_TOTAL,
		CounterType.COUNT_APIDB_TRANSACTION_READ,
		CounterType.COUNT_APIDB_TRANSACTION_WRITE,
		CounterType.COUNT_APIDB_TRANSACTION_BYTES_READ,
		CounterType.COUNT_APIDB_TRANSACTION_BYTES_WRITE,
		CounterType.ELAPSED_APIDB_BALANCE_READ,
		CounterType.ELAPSED_APIDB_BALANCE_WRITE,
		CounterType.ELAPSED_APIDB_TOKEN_READ,
		CounterType.ELAPSED_APIDB_TOKEN_WRITE,
		CounterType.ELAPSED_APIDB_TRANSACTION_READ,
		CounterType.ELAPSED_APIDB_TRANSACTION_WRITE,
		CounterType.ELAPSED_APIDB_FLUSH_TIME
	);

	@VisibleForTesting
	static final List<CounterType> BFT_COUNTERS = List.of(
		CounterType.BFT_CONSENSUS_EVENTS,
		CounterType.BFT_INDIRECT_PARENT,
		CounterType.BFT_PROCESSED,
		CounterType.BFT_PROPOSALS_MADE,
		CounterType.BFT_REJECTED,
		CounterType.BFT_TIMEOUT,
		CounterType.BFT_TIMED_OUT_VIEWS,
		CounterType.BFT_TIMEOUT_QUORUMS,
		CounterType.BFT_STATE_VERSION,
		CounterType.BFT_VERTEX_STORE_SIZE,
		CounterType.BFT_VERTEX_STORE_FORKS,
		CounterType.BFT_VERTEX_STORE_REBUILDS,
		CounterType.BFT_VOTE_QUORUMS,
		CounterType.BFT_SYNC_REQUESTS_SENT,
		CounterType.BFT_SYNC_REQUEST_TIMEOUTS
	);

	@VisibleForTesting
	static final List<CounterType> MEMPOOL_COUNTERS = List.of(
		CounterType.MEMPOOL_COUNT,
		CounterType.MEMPOOL_MAXCOUNT,
		CounterType.MEMPOOL_RELAYER_SENT_COUNT,
		CounterType.MEMPOOL_ADD_SUCCESS,
		CounterType.MEMPOOL_PROPOSED_TRANSACTION,
		CounterType.MEMPOOL_ERRORS_HOOK,
		CounterType.MEMPOOL_ERRORS_CONFLICT,
		CounterType.MEMPOOL_ERRORS_OTHER
	);

	@VisibleForTesting
	static final List<CounterType> RADIX_ENGINE_COUNTERS = List.of(
		CounterType.RADIX_ENGINE_INVALID_PROPOSED_COMMANDS,
		CounterType.RADIX_ENGINE_USER_TRANSACTIONS,
		CounterType.RADIX_ENGINE_SYSTEM_TRANSACTIONS
	);

	@VisibleForTesting
	static final List<CounterType> SYNC_COUNTERS = List.of(
		CounterType.SYNC_LAST_READ_MILLIS,
		CounterType.SYNC_INVALID_COMMANDS_RECEIVED,
		CounterType.SYNC_PROCESSED,
		CounterType.SYNC_TARGET_STATE_VERSION,
		CounterType.SYNC_TARGET_CURRENT_DIFF,
		CounterType.SYNC_REMOTE_REQUESTS_PROCESSED
	);

	@VisibleForTesting
	static final List<CounterType> NETWORKING_COUNTERS = List.of(
		CounterType.MESSAGES_INBOUND_RECEIVED,
		CounterType.MESSAGES_INBOUND_PROCESSED,
		CounterType.MESSAGES_INBOUND_DISCARDED,
		CounterType.MESSAGES_OUTBOUND_ABORTED,
		CounterType.MESSAGES_OUTBOUND_PENDING,
		CounterType.MESSAGES_OUTBOUND_PROCESSED,
		CounterType.MESSAGES_OUTBOUND_SENT,
		CounterType.NETWORKING_UDP_DROPPED_MESSAGES,
		CounterType.NETWORKING_TCP_DROPPED_MESSAGES,
		CounterType.NETWORKING_TCP_IN_OPENED,
		CounterType.NETWORKING_TCP_OUT_OPENED,
		CounterType.NETWORKING_TCP_CLOSED,
		CounterType.NETWORKING_SENT_BYTES,
		CounterType.NETWORKING_RECEIVED_BYTES
	);

	private final JSONObject radixEngineConfiguration;
	private final JSONObject mempoolConfiguration;
	private final JSONObject apiConfiguration;
	private final JSONObject bftConfiguration;
	private final JSONObject syncConfiguration;
	private final JSONObject checkpointsConfiguration;
	private final JSONObject networkingConfiguration;

	private final InMemorySystemInfo inMemorySystemInfo;
	private final SystemCounters systemCounters;
	private final List<EndpointStatus> endpointStatuses;
	private final PeersView peersView;
	private final Addressing addressing;

	@Inject
	public SystemConfigService(
		@Endpoints List<EndpointStatus> endpointStatuses,
		@PacemakerTimeout long pacemakerTimeout,
		@BFTSyncPatienceMillis int bftSyncPatienceMillis,
		@MempoolMaxSize int mempoolMaxSize,
		@MempoolThrottleMs long mempoolThrottleMs,
		@MinValidators int minValidators,
		@MaxValidators int maxValidators,
		@Genesis VerifiedTxnsAndProof genesis,
		ForkManager forkManager,
		EngineStore<LedgerAndBFTProof> engineStore,
		SyncConfig syncConfig,
		InMemorySystemInfo inMemorySystemInfo,
		SystemCounters systemCounters,
		PeersView peersView,
		P2PConfig p2PConfig,
		Addressing addressing
	) {
		this.inMemorySystemInfo = inMemorySystemInfo;
		this.systemCounters = systemCounters;
		this.endpointStatuses = endpointStatuses;
		this.peersView = peersView;
		this.addressing = addressing;

<<<<<<< HEAD
		radixEngineConfiguration = prepareRadixEngineConfiguration(forkManager, engineStore, minValidators, maxValidators, maxTxnsPerProposal);
=======
		radixEngineConfiguration = prepareRadixEngineConfiguration(forkConfigTreeMap, minValidators, maxValidators);
>>>>>>> 76e842bf
		mempoolConfiguration = prepareMempoolConfiguration(mempoolMaxSize, mempoolThrottleMs);
		apiConfiguration = prepareApiConfiguration(endpointStatuses);
		bftConfiguration = prepareBftConfiguration(pacemakerTimeout, bftSyncPatienceMillis);
		syncConfiguration = syncConfig.asJson();
		checkpointsConfiguration = prepareCheckpointsConfiguration(genesis);
		networkingConfiguration = prepareNetworkingConfiguration(p2PConfig);
	}

	public JSONObject getApiConfiguration() {
		return apiConfiguration;
	}

	public JSONObject getApiData() {
		return countersToJson(systemCounters, API_COUNTERS, false);
	}

	public JSONObject getBftConfiguration() {
		return bftConfiguration;
	}

	public JSONObject getBftData() {
		return countersToJson(systemCounters, BFT_COUNTERS, true);
	}

	public JSONObject getMempoolConfiguration() {
		return mempoolConfiguration;
	}

	public JSONObject getMempoolData() {
		return countersToJson(systemCounters, MEMPOOL_COUNTERS, true);
	}

	public JSONObject getLatestProof() {
		var proof = inMemorySystemInfo.getCurrentProof();
		return proof == null ? new JSONObject() : proof.asJSON(addressing);
	}

	public JSONObject getLatestEpochProof() {
		var proof = inMemorySystemInfo.getEpochProof();
		return proof == null ? new JSONObject() : proof.asJSON(addressing);
	}

	public JSONObject getRadixEngineConfiguration() {
		return radixEngineConfiguration;
	}

	public JSONObject getRadixEngineData() {
		return countersToJson(systemCounters, RADIX_ENGINE_COUNTERS, true);
	}

	public JSONObject getSyncConfig() {
		return syncConfiguration;
	}

	public JSONObject getSyncData() {
		return countersToJson(systemCounters, SYNC_COUNTERS, true);
	}

	public JSONObject getNetworkingConfiguration() {
		return networkingConfiguration;
	}

	public JSONArray getNetworkingPeers() {
		var peerArray = new JSONArray();

		peersView.peers()
			.map(this::peerToJson)
			.forEach(peerArray::put);

		return peerArray;
	}

	public long getNetworkingPeersCount() {
		return peersView.peers().count();
	}

	public JSONObject getNetworkingData() {
		return countersToJson(systemCounters, NETWORKING_COUNTERS, false);
	}

	public JSONObject getCheckpoints() {
		return checkpointsConfiguration;
	}

	public void withEndpointStatuses(Consumer<? super EndpointStatus> consumer) {
		endpointStatuses.forEach(consumer);
	}

	public AccumulatorState accumulatorState() {
		return inMemorySystemInfo.getCurrentProof().getAccumulatorState();
	}

	@VisibleForTesting
	static JSONObject countersToJson(SystemCounters counters, List<CounterType> types, boolean skipTopLevel) {
		var result = jsonObject();
		types.forEach(counterType -> counterToJson(result, counters, counterType, skipTopLevel));
		return result;
	}

	@VisibleForTesting
	static void counterToJson(JSONObject obj, SystemCounters systemCounters, CounterType type, boolean skipTopLevel) {
		var ptr = obj;
		var iterator = List.of(type.jsonPath().split("\\.")).listIterator();

		if (skipTopLevel && iterator.hasNext()) {
			iterator.next();
		}

		while (iterator.hasNext()) {
			var element = toCamelCase(iterator.next());

			if (ptr.has(element)) {
				ptr = ptr.getJSONObject(element);
			} else {
				if (iterator.hasNext()) {
					var newObj = jsonObject();
					ptr.put(element, newObj);
					ptr = newObj;
				} else {
					ptr.put(element, systemCounters.get(type));
				}
			}
		}
	}

	@VisibleForTesting
	static String toCamelCase(String input) {
		var output = new StringBuilder();

		boolean upCaseNext = false;

		for (var chr : input.toCharArray()) {
			if (chr == '_') {
				upCaseNext = true;
				continue;
			}

			output.append(upCaseNext ? Character.toUpperCase(chr) : chr);
			upCaseNext = false;
		}

		return output.toString();
	}

	@VisibleForTesting
	static JSONObject prepareApiConfiguration(List<EndpointStatus> statuses) {
		var enabled = statuses.stream()
			.filter(EndpointStatus::enabled)
			.map(EndpointStatus::name)
			.collect(Collectors.toList());

		return jsonObject().put(
			"endpoints",
			fromList(enabled, endpoint -> "/" + endpoint)
		);
	}

	@VisibleForTesting
	static JSONObject prepareRadixEngineConfiguration(
		ForkManager forkManager,
		EngineStore<LedgerAndBFTProof> engineStore,
		int minValidators,
		int maxValidators
	) {
<<<<<<< HEAD
		final var knownForks = jsonArray();
		forkManager.forkConfigs().forEach(config -> knownForks.put(forkConfigJson(config)));

		final var currentFork = engineStore.getCurrentForkHash()
			.flatMap(forkManager::getByHash)
			.orElseGet(forkManager::genesisFork);
=======
		var forks = jsonArray();
		forkConfigTreeMap.forEach((e, config) -> forks.put(
			jsonObject()
				.put("name", config.getName())
				.put("version", config.getVersion().name().toLowerCase())
				.put("maxRounds", config.getConfig().getMaxRounds())
				.put("maxSigsPerRound", config.getConfig().getMaxSigsPerRound().orElse(-1))
				.put("epoch", e)
		));
>>>>>>> 76e842bf

		return jsonObject()
			.put("minValidators", minValidators)
			.put("maxValidators", maxValidators)
<<<<<<< HEAD
			.put("maxTxnsPerProposal", maxTxnsPerProposal)
			.put("known_forks", knownForks)
			.put("current_fork", forkConfigJson(currentFork));
	}

	private static JSONObject forkConfigJson(ForkConfig forkConfig) {
		return new JSONObject()
			.put("name", forkConfig.getName())
			.put("hash", forkConfig.getHash().toString())
			.put("minEpoch", forkConfig.getMinEpoch())
			.put("maxRounds", forkConfig.getEngineRules().getMaxRounds().number());
=======
			.put("forks", forks);
>>>>>>> 76e842bf
	}

	@VisibleForTesting
	static JSONObject prepareMempoolConfiguration(int mempoolMaxSize, long mempoolThrottleMs) {
		return jsonObject()
			.put("maxSize", mempoolMaxSize)
			.put("throttleMs", mempoolThrottleMs);
	}

	@VisibleForTesting
	static JSONObject prepareBftConfiguration(long pacemakerTimeout, long bftSyncPatienceMillis) {
		return jsonObject()
			.put("pacemakerTimeout", pacemakerTimeout)
			.put("bftSyncPatienceMs", bftSyncPatienceMillis);
	}

	@VisibleForTesting
	JSONObject prepareCheckpointsConfiguration(VerifiedTxnsAndProof genesis) {
		return jsonObject()
			.put("txn", fromList(genesis.getTxns(), txn -> Bytes.toHexString(txn.getPayload())))
			.put("proof", genesis.getProof().asJSON(addressing));
	}

	private JSONObject prepareNetworkingConfiguration(P2PConfig p2PConfig) {
		return jsonObject()
			.put("defaultPort", p2PConfig.defaultPort())
			.put("discoveryInterval", p2PConfig.discoveryInterval())
			.put("listenAddress", p2PConfig.listenAddress())
			.put("listenPort", p2PConfig.listenPort())
			.put("broadcastPort", p2PConfig.broadcastPort())
			.put("peerConnectionTimeout", p2PConfig.peerConnectionTimeout())
			.put("maxInboundChannels", p2PConfig.maxInboundChannels())
			.put("maxOutboundChannels", p2PConfig.maxOutboundChannels())
			.put("channelBufferSize", p2PConfig.channelBufferSize())
			.put("peerLivenessCheckInterval", p2PConfig.peerLivenessCheckInterval())
			.put("pingTimeout", p2PConfig.pingTimeout())
			.put("seedNodes", fromList(p2PConfig.seedNodes(), seedNode -> seedNode));
	}

	private JSONObject peerToJson(PeersView.PeerInfo peer) {
		var channelsJson = jsonArray();
		var peerJson = jsonObject().put("address", addressing.forNodes().of(peer.getNodeId().getPublicKey()));

		peer.getChannels().forEach(channel -> {
			var channelJson = jsonObject();
			channelJson.put("type", channel.isOutbound() ? "out" : "in");
			channelJson.put("localPort", channel.getSocketAddress().getPort());
			channel.getUri().ifPresent(uri -> channelJson.put("uri", uri.toString()));
			channelsJson.put(channelJson);
		});
		peerJson.put("channels", channelsJson);
		return peerJson;
	}
}
<|MERGE_RESOLUTION|>--- conflicted
+++ resolved
@@ -18,13 +18,10 @@
 
 package com.radixdlt.api.service;
 
-<<<<<<< HEAD
+import com.radixdlt.networks.Addressing;
 import com.radixdlt.statecomputer.LedgerAndBFTProof;
 import com.radixdlt.statecomputer.forks.ForkManager;
 import com.radixdlt.store.EngineStore;
-=======
-import com.radixdlt.networks.Addressing;
->>>>>>> 76e842bf
 import org.json.JSONArray;
 import org.json.JSONObject;
 
@@ -192,11 +189,7 @@
 		this.peersView = peersView;
 		this.addressing = addressing;
 
-<<<<<<< HEAD
-		radixEngineConfiguration = prepareRadixEngineConfiguration(forkManager, engineStore, minValidators, maxValidators, maxTxnsPerProposal);
-=======
-		radixEngineConfiguration = prepareRadixEngineConfiguration(forkConfigTreeMap, minValidators, maxValidators);
->>>>>>> 76e842bf
+		radixEngineConfiguration = prepareRadixEngineConfiguration(forkManager, engineStore, minValidators, maxValidators);
 		mempoolConfiguration = prepareMempoolConfiguration(mempoolMaxSize, mempoolThrottleMs);
 		apiConfiguration = prepareApiConfiguration(endpointStatuses);
 		bftConfiguration = prepareBftConfiguration(pacemakerTimeout, bftSyncPatienceMillis);
@@ -361,30 +354,16 @@
 		int minValidators,
 		int maxValidators
 	) {
-<<<<<<< HEAD
 		final var knownForks = jsonArray();
 		forkManager.forkConfigs().forEach(config -> knownForks.put(forkConfigJson(config)));
 
 		final var currentFork = engineStore.getCurrentForkHash()
 			.flatMap(forkManager::getByHash)
 			.orElseGet(forkManager::genesisFork);
-=======
-		var forks = jsonArray();
-		forkConfigTreeMap.forEach((e, config) -> forks.put(
-			jsonObject()
-				.put("name", config.getName())
-				.put("version", config.getVersion().name().toLowerCase())
-				.put("maxRounds", config.getConfig().getMaxRounds())
-				.put("maxSigsPerRound", config.getConfig().getMaxSigsPerRound().orElse(-1))
-				.put("epoch", e)
-		));
->>>>>>> 76e842bf
 
 		return jsonObject()
 			.put("minValidators", minValidators)
 			.put("maxValidators", maxValidators)
-<<<<<<< HEAD
-			.put("maxTxnsPerProposal", maxTxnsPerProposal)
 			.put("known_forks", knownForks)
 			.put("current_fork", forkConfigJson(currentFork));
 	}
@@ -394,10 +373,8 @@
 			.put("name", forkConfig.getName())
 			.put("hash", forkConfig.getHash().toString())
 			.put("minEpoch", forkConfig.getMinEpoch())
-			.put("maxRounds", forkConfig.getEngineRules().getMaxRounds().number());
-=======
-			.put("forks", forks);
->>>>>>> 76e842bf
+			.put("maxRounds", forkConfig.getEngineRules().getMaxRounds().number())
+			.put("maxSigsPerRound", forkConfig.getEngineRules().getMaxSigsPerRound().orElse(0));
 	}
 
 	@VisibleForTesting
