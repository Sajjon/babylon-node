--- conflicted
+++ resolved
@@ -19,13 +19,9 @@
 
 import com.radixdlt.application.tokens.Amount;
 import com.radixdlt.consensus.bft.View;
-<<<<<<< HEAD
+import com.radixdlt.crypto.ECPublicKey;
 import com.radixdlt.statecomputer.forks.ForkManagerModule;
 import com.radixdlt.statecomputer.forks.MainnetForksModule;
-=======
-import com.radixdlt.crypto.ECPublicKey;
-import com.radixdlt.statecomputer.forks.ForksModule;
->>>>>>> 76e842bf
 import com.radixdlt.statecomputer.forks.RERulesConfig;
 import org.assertj.core.api.Condition;
 import org.junit.After;
@@ -147,12 +143,8 @@
 		Guice.createInjector(
 			new MockedGenesisModule(),
 			new CryptoModule(),
-<<<<<<< HEAD
 			new ForkManagerModule(),
 			new MainnetForksModule(),
-			new RadixEngineForksLatestOnlyModule(new RERulesConfig(false, 100L, 2)),
-=======
-			new ForksModule(),
 			new RadixEngineForksLatestOnlyModule(
 				new RERulesConfig(
 					Amount.ofTokens(0),
@@ -164,7 +156,6 @@
 					Amount.ofTokens(10),
 					9800
 				)),
->>>>>>> 76e842bf
 			new RadixEngineModule(),
 			new AbstractModule() {
 				@Override
@@ -199,11 +190,6 @@
 		final BFTNode self = BFTNode.create(ecKeyPair.getPublicKey());
 
 		return Guice.createInjector(
-<<<<<<< HEAD
-			new RadixEngineForksLatestOnlyModule(new RERulesConfig(false, epochCeilingView, 2)),
-			new ForkManagerModule(),
-			new MainnetForksModule(),
-=======
 			new RadixEngineForksLatestOnlyModule(
 				new RERulesConfig(
 					Amount.ofTokens(0),
@@ -215,8 +201,8 @@
 					Amount.ofTokens(10),
 					9800
 				)),
-			new ForksModule(),
->>>>>>> 76e842bf
+			new ForkManagerModule(),
+			new MainnetForksModule(),
 			MempoolConfig.asModule(10, 10),
 			RadixEngineConfig.asModule(1, Integer.MAX_VALUE),
 			new AbstractModule() {
