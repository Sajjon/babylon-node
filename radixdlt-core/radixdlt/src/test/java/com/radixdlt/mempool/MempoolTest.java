/*
 * (C) Copyright 2020 Radix DLT Ltd
 *
 * Radix DLT Ltd licenses this file to you under the Apache License,
 * Version 2.0 (the "License"); you may not use this file except in
 * compliance with the License.  You may obtain a copy of the
 * License at
 *
 * http://www.apache.org/licenses/LICENSE-2.0
 *
 * Unless required by applicable law or agreed to in writing,
 * software distributed under the License is distributed on an
 * "AS IS" BASIS, WITHOUT WARRANTIES OR CONDITIONS OF ANY KIND,
 * either express or implied.  See the License for the specific
 * language governing permissions and limitations under the License.
 */

package com.radixdlt.mempool;

<<<<<<< HEAD
import com.radixdlt.statecomputer.forks.ForkManagerModule;
import com.radixdlt.statecomputer.forks.MainnetForksModule;
=======
import com.radixdlt.consensus.bft.View;
import com.radixdlt.statecomputer.forks.ForksModule;
import com.radixdlt.statecomputer.forks.RERules;
>>>>>>> 76e842bf
import com.radixdlt.statecomputer.forks.RERulesConfig;
import org.junit.Ignore;
import org.junit.Rule;
import org.junit.Test;
import org.junit.rules.TemporaryFolder;

import com.google.inject.AbstractModule;
import com.google.inject.Guice;
import com.google.inject.Inject;
import com.google.inject.Injector;
import com.radixdlt.SingleNodeAndPeersDeterministicNetworkModule;
import com.radixdlt.atom.TxLowLevelBuilder;
import com.radixdlt.atom.Txn;
import com.radixdlt.atomos.UnclaimedREAddr;
import com.radixdlt.consensus.LedgerProof;
import com.radixdlt.consensus.bft.BFTNode;
import com.radixdlt.consensus.bft.Self;
import com.radixdlt.counters.SystemCounters;
import com.radixdlt.counters.SystemCounters.CounterType;
import com.radixdlt.crypto.ECKeyPair;
import com.radixdlt.crypto.HashUtils;
import com.radixdlt.environment.deterministic.DeterministicProcessor;
import com.radixdlt.environment.deterministic.network.ControlledMessage;
import com.radixdlt.environment.deterministic.network.DeterministicNetwork;
import com.radixdlt.identifiers.REAddr;
import com.radixdlt.ledger.AccumulatorState;
import com.radixdlt.ledger.VerifiedTxnsAndProof;
import com.radixdlt.network.p2p.PeersView;
import com.radixdlt.qualifier.NumPeers;
import com.radixdlt.statecomputer.RadixEngineConfig;
import com.radixdlt.statecomputer.RadixEngineStateComputer;
import com.radixdlt.statecomputer.checkpoint.Genesis;
import com.radixdlt.statecomputer.checkpoint.MockedGenesisModule;
import com.radixdlt.statecomputer.forks.RadixEngineForksLatestOnlyModule;
import com.radixdlt.store.DatabaseLocation;

import java.nio.charset.StandardCharsets;
import java.util.List;

import static org.assertj.core.api.Assertions.assertThat;
import static org.mockito.Mockito.mock;
import static org.mockito.Mockito.when;

public class MempoolTest {
	private static final int NUM_PEERS = 2;

	@Rule
	public TemporaryFolder folder = new TemporaryFolder();

	@Inject @Self private BFTNode self;
	@Inject @Genesis private VerifiedTxnsAndProof genesisTxns;
	@Inject private DeterministicProcessor processor;
	@Inject private DeterministicNetwork network;
	@Inject private RadixEngineStateComputer stateComputer;
	@Inject private SystemCounters systemCounters;
	@Inject private PeersView peersView;
	@Inject private RERules rules;
	@Inject @MempoolRelayInitialDelay private long initialDelay;
	@Inject @MempoolRelayRepeatDelay private long repeatDelay;

	private Injector getInjector() {
		return Guice.createInjector(
			new RadixEngineForksLatestOnlyModule(RERulesConfig.testingDefault().removeSigsPerRoundLimit()),
			MempoolConfig.asModule(10, 10, 200, 500, 10),
<<<<<<< HEAD
			new ForkManagerModule(),
			new MainnetForksModule(),
			RadixEngineConfig.asModule(1, 100, 50),
=======
			new ForksModule(),
			RadixEngineConfig.asModule(1, 100),
>>>>>>> 76e842bf
			new SingleNodeAndPeersDeterministicNetworkModule(),
			new MockedGenesisModule(),
			new AbstractModule() {
				@Override
				protected void configure() {
					bindConstant().annotatedWith(NumPeers.class).to(NUM_PEERS);
					bindConstant().annotatedWith(DatabaseLocation.class).to(folder.getRoot().getAbsolutePath());
				}
			}
		);
	}

	private BFTNode getFirstPeer() {
		return peersView.peers().findFirst().get().bftNode();
	}

	private Txn createTxn(ECKeyPair keyPair, int numMutexes) {
		TxLowLevelBuilder atomBuilder = TxLowLevelBuilder.newBuilder(rules.getSerialization());
		for (int i = 0; i < numMutexes; i++) {
			var symbol = "test" + (char) ('c' + i);
			var addr = REAddr.ofHashedKey(keyPair.getPublicKey(), symbol);
			var rriParticle = new UnclaimedREAddr(addr);
			atomBuilder
				.virtualDown(rriParticle, symbol.getBytes(StandardCharsets.UTF_8))
				.end();
		}
		var signature = keyPair.sign(atomBuilder.hashToSign());
		return atomBuilder.sig(signature).build();
	}

	private Txn createTxn(ECKeyPair keyPair) {
		return createTxn(keyPair, 1);
	}

	@Test
	public void add_local_command_to_mempool() {
		// Arrange
		getInjector().injectMembers(this);
		ECKeyPair keyPair = ECKeyPair.generateNew();
		var txn = createTxn(keyPair);

		// Act
		processor.handleMessage(self, MempoolAdd.create(txn), null);

		// Assert
		assertThat(systemCounters.get(CounterType.MEMPOOL_COUNT)).isEqualTo(1);
		// FIXME: Added hack which requires genesis to be sent as message so ignore this check for now
		//assertThat(network.allMessages())
			//.hasOnlyOneElementSatisfying(m -> assertThat(m.message()).isInstanceOf(MempoolAddSuccess.class));
	}

	@Test
	public void add_remote_command_to_mempool() {
		// Arrange
		getInjector().injectMembers(this);
		ECKeyPair keyPair = ECKeyPair.generateNew();
		var txn = createTxn(keyPair);

		// Act
		processor.handleMessage(getFirstPeer(), MempoolAdd.create(txn), null);

		// Assert
		assertThat(systemCounters.get(CounterType.MEMPOOL_COUNT)).isEqualTo(1);
		// FIXME: Added hack which requires genesis to be sent as message so ignore this check for now
		//assertThat(network.allMessages())
			//.hasOnlyOneElementSatisfying(m -> assertThat(m.message()).isInstanceOf(MempoolAddSuccess.class));
	}

	@Test
	public void relay_successful_local_add() {
		// Arrange
		getInjector().injectMembers(this);
		ECKeyPair keyPair = ECKeyPair.generateNew();
		var txn = createTxn(keyPair);

		// Act
		processor.handleMessage(self, MempoolAddSuccess.create(txn), null);

		// Assert
		assertThat(systemCounters.get(CounterType.MEMPOOL_RELAYER_SENT_COUNT)).isEqualTo(NUM_PEERS);
	}

	@Test
	public void relay_successful_remote_add() {
		// Arrange
		getInjector().injectMembers(this);
		ECKeyPair keyPair = ECKeyPair.generateNew();
		var txn = createTxn(keyPair);

		// Act
		processor.handleMessage(self, MempoolAddSuccess.create(txn, getFirstPeer()), null);

		// Assert
		assertThat(systemCounters.get(CounterType.MEMPOOL_RELAYER_SENT_COUNT)).isEqualTo(NUM_PEERS - 1);
	}

	@Test
	public void add_same_command_to_mempool() {
		// Arrange
		getInjector().injectMembers(this);
		ECKeyPair keyPair = ECKeyPair.generateNew();
		var txn = createTxn(keyPair);
		MempoolAdd mempoolAdd = MempoolAdd.create(txn);
		processor.handleMessage(getFirstPeer(), mempoolAdd, null);

		// Act
		processor.handleMessage(getFirstPeer(), mempoolAdd, null);

		// Assert
		assertThat(systemCounters.get(CounterType.MEMPOOL_COUNT)).isEqualTo(1);
	}

	@Test
	public void add_conflicting_commands_to_mempool() {
		// Arrange
		getInjector().injectMembers(this);
		ECKeyPair keyPair = ECKeyPair.generateNew();
		var txn = createTxn(keyPair, 2);
		MempoolAdd mempoolAdd = MempoolAdd.create(txn);
		processor.handleMessage(getFirstPeer(), mempoolAdd, null);

		// Act
		var txn2 = createTxn(keyPair, 1);
		MempoolAdd mempoolAddSuccess2 = MempoolAdd.create(txn2);
		processor.handleMessage(getFirstPeer(), mempoolAddSuccess2, null);

		// Assert
		assertThat(systemCounters.get(CounterType.MEMPOOL_COUNT)).isEqualTo(2);
	}

	@Test
	public void add_bad_command_to_mempool() {
		// Arrange
		getInjector().injectMembers(this);
		final var txn = Txn.create(new byte[0]);

		// Act
		MempoolAdd mempoolAdd = MempoolAdd.create(txn);
		processor.handleMessage(getFirstPeer(), mempoolAdd, null);

		// Assert
		assertThat(systemCounters.get(CounterType.MEMPOOL_COUNT)).isEqualTo(0);
	}

	@Test
	public void replay_command_to_mempool() {
		// Arrange
		getInjector().injectMembers(this);
		ECKeyPair keyPair = ECKeyPair.generateNew();
		var txn = createTxn(keyPair);
		var proof = mock(LedgerProof.class);
		when(proof.getAccumulatorState()).thenReturn(new AccumulatorState(genesisTxns.getTxns().size() + 1, HashUtils.random256()));
		when(proof.getStateVersion()).thenReturn((long) genesisTxns.getTxns().size() + 1);
		when(proof.getView()).thenReturn(View.of(1));
		var commandsAndProof = VerifiedTxnsAndProof.create(List.of(txn), proof);
		stateComputer.commit(commandsAndProof, null);

		// Act
		MempoolAdd mempoolAdd = MempoolAdd.create(txn);
		processor.handleMessage(getFirstPeer(), mempoolAdd, null);

		// Assert
		assertThat(systemCounters.get(CounterType.MEMPOOL_COUNT)).isEqualTo(0);
	}

	@Test
	public void mempool_removes_conflicts_on_commit() {
		// Arrange
		getInjector().injectMembers(this);
		ECKeyPair keyPair = ECKeyPair.generateNew();
		var txn = createTxn(keyPair, 2);
		MempoolAdd mempoolAdd = MempoolAdd.create(txn);
		processor.handleMessage(getFirstPeer(), mempoolAdd, null);

		// Act
		var txn2 = createTxn(keyPair, 1);
		var proof = mock(LedgerProof.class);
		when(proof.getAccumulatorState()).thenReturn(new AccumulatorState(genesisTxns.getTxns().size() + 1, HashUtils.random256()));
		when(proof.getStateVersion()).thenReturn((long) genesisTxns.getTxns().size() + 1);
		when(proof.getView()).thenReturn(View.of(1));
		var commandsAndProof = VerifiedTxnsAndProof.create(List.of(txn2), proof);
		stateComputer.commit(commandsAndProof, null);

		// Assert
		assertThat(systemCounters.get(CounterType.MEMPOOL_COUNT)).isEqualTo(0);
	}

	@Test
	public void mempool_removes_multiple_conflicts_on_commit() {
		// Arrange
		getInjector().injectMembers(this);
		ECKeyPair keyPair = ECKeyPair.generateNew();
		var txn = createTxn(keyPair, 2);
		MempoolAdd mempoolAdd = MempoolAdd.create(txn);
		processor.handleMessage(getFirstPeer(), mempoolAdd, null);
		var txn2 = createTxn(keyPair, 3);
		processor.handleMessage(getFirstPeer(), MempoolAdd.create(txn2), null);

		// Act
		var txn3 = createTxn(keyPair, 1);
		var proof = mock(LedgerProof.class);
		when(proof.getAccumulatorState()).thenReturn(new AccumulatorState(genesisTxns.getTxns().size() + 1, HashUtils.random256()));
		when(proof.getStateVersion()).thenReturn((long) genesisTxns.getTxns().size() + 1);
		when(proof.getView()).thenReturn(View.of(1));
		var commandsAndProof = VerifiedTxnsAndProof.create(List.of(txn3), proof);
		stateComputer.commit(commandsAndProof, null);

		// Assert
		assertThat(systemCounters.get(CounterType.MEMPOOL_COUNT)).isEqualTo(0);
	}

	@Test
	@Ignore("Added hack which requires genesis to be sent as message. Reenable when fixed.")
	public void mempool_should_relay_commands_respecting_delay_config_params() throws Exception {
		// Arrange
		getInjector().injectMembers(this);
		final var keyPair = ECKeyPair.generateNew();
		final var txn = createTxn(keyPair);
		final var mempoolAdd = MempoolAdd.create(txn);
		processor.handleMessage(self, mempoolAdd, null);
		assertThat(systemCounters.get(CounterType.MEMPOOL_COUNT)).isEqualTo(1);

		assertThat(network.allMessages())
			.hasOnlyOneElementSatisfying(m -> assertThat(m.message()).isInstanceOf(MempoolAddSuccess.class));
		network.dropMessages(msg -> msg.message() instanceof MempoolAddSuccess);

		// should not relay immediately
		processor.handleMessage(self, MempoolRelayTrigger.create(), null);
		assertThat(network.allMessages()).isEmpty();

		// should relay after initial delay
		Thread.sleep(initialDelay);
		processor.handleMessage(self, MempoolRelayTrigger.create(), null);
		assertThat(network.allMessages())
			.extracting(ControlledMessage::message)
			.hasOnlyElementsOfType(MempoolAdd.class);
		network.dropMessages(msg -> msg.message() instanceof MempoolAdd);

		// should not relay again immediately
		processor.handleMessage(self, MempoolRelayTrigger.create(), null);
		assertThat(network.allMessages()).isEmpty();

		// should relay after repeat delay
		Thread.sleep(repeatDelay);
		processor.handleMessage(self, MempoolRelayTrigger.create(), null);
		assertThat(network.allMessages())
			.extracting(ControlledMessage::message)
			.hasOnlyElementsOfType(MempoolAdd.class);
	}
}<|MERGE_RESOLUTION|>--- conflicted
+++ resolved
@@ -17,14 +17,10 @@
 
 package com.radixdlt.mempool;
 
-<<<<<<< HEAD
+import com.radixdlt.consensus.bft.View;
+import com.radixdlt.statecomputer.forks.ForkConfig;
 import com.radixdlt.statecomputer.forks.ForkManagerModule;
 import com.radixdlt.statecomputer.forks.MainnetForksModule;
-=======
-import com.radixdlt.consensus.bft.View;
-import com.radixdlt.statecomputer.forks.ForksModule;
-import com.radixdlt.statecomputer.forks.RERules;
->>>>>>> 76e842bf
 import com.radixdlt.statecomputer.forks.RERulesConfig;
 import org.junit.Ignore;
 import org.junit.Rule;
@@ -81,7 +77,7 @@
 	@Inject private RadixEngineStateComputer stateComputer;
 	@Inject private SystemCounters systemCounters;
 	@Inject private PeersView peersView;
-	@Inject private RERules rules;
+	@Inject private ForkConfig forkConfig;
 	@Inject @MempoolRelayInitialDelay private long initialDelay;
 	@Inject @MempoolRelayRepeatDelay private long repeatDelay;
 
@@ -89,14 +85,9 @@
 		return Guice.createInjector(
 			new RadixEngineForksLatestOnlyModule(RERulesConfig.testingDefault().removeSigsPerRoundLimit()),
 			MempoolConfig.asModule(10, 10, 200, 500, 10),
-<<<<<<< HEAD
 			new ForkManagerModule(),
 			new MainnetForksModule(),
-			RadixEngineConfig.asModule(1, 100, 50),
-=======
-			new ForksModule(),
 			RadixEngineConfig.asModule(1, 100),
->>>>>>> 76e842bf
 			new SingleNodeAndPeersDeterministicNetworkModule(),
 			new MockedGenesisModule(),
 			new AbstractModule() {
@@ -114,7 +105,7 @@
 	}
 
 	private Txn createTxn(ECKeyPair keyPair, int numMutexes) {
-		TxLowLevelBuilder atomBuilder = TxLowLevelBuilder.newBuilder(rules.getSerialization());
+		TxLowLevelBuilder atomBuilder = TxLowLevelBuilder.newBuilder(forkConfig.getEngineRules().getSerialization());
 		for (int i = 0; i < numMutexes; i++) {
 			var symbol = "test" + (char) ('c' + i);
 			var addr = REAddr.ofHashedKey(keyPair.getPublicKey(), symbol);
