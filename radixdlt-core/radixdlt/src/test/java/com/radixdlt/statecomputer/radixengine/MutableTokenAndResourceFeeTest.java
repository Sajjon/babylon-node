/*
 * (C) Copyright 2021 Radix DLT Ltd
 *
 * Radix DLT Ltd licenses this file to you under the Apache License,
 * Version 2.0 (the "License"); you may not use this file except in
 * compliance with the License.  You may obtain a copy of the
 * License at
 *
 * http://www.apache.org/licenses/LICENSE-2.0
 *
 * Unless required by applicable law or agreed to in writing,
 * software distributed under the License is distributed on an
 * "AS IS" BASIS, WITHOUT WARRANTIES OR CONDITIONS OF ANY KIND,
 * either express or implied.  See the License for the specific
 * language governing permissions and limitations under the License.
 *
 */

package com.radixdlt.statecomputer.radixengine;

import com.google.inject.multibindings.ProvidesIntoSet;
import com.radixdlt.application.tokens.Amount;
import com.radixdlt.application.system.FeeTable;
import com.radixdlt.constraintmachine.exceptions.InvalidPermissionException;
import com.radixdlt.serialization.DeserializeException;
import com.radixdlt.statecomputer.forks.ForkManagerModule;
import com.radixdlt.statecomputer.forks.MainnetForksModule;
import com.radixdlt.statecomputer.forks.RERulesConfig;
import org.junit.Rule;
import org.junit.Test;
import org.junit.rules.TemporaryFolder;

import com.google.inject.AbstractModule;
import com.google.inject.Guice;
import com.google.inject.Inject;
import com.google.inject.Injector;
import com.radixdlt.SingleNodeAndPeersDeterministicNetworkModule;
import com.radixdlt.atom.MutableTokenDefinition;
import com.radixdlt.atom.TxBuilderException;
import com.radixdlt.atom.TxnConstructionRequest;
import com.radixdlt.atom.actions.CreateMutableToken;
import com.radixdlt.atom.actions.MintToken;
import com.radixdlt.consensus.LedgerProof;
import com.radixdlt.crypto.ECKeyPair;
import com.radixdlt.engine.RadixEngine;
import com.radixdlt.engine.RadixEngineException;
import com.radixdlt.identifiers.REAddr;
import com.radixdlt.mempool.MempoolConfig;
import com.radixdlt.qualifier.NumPeers;
import com.radixdlt.statecomputer.LedgerAndBFTProof;
import com.radixdlt.statecomputer.checkpoint.MockedGenesisModule;
import com.radixdlt.statecomputer.forks.RadixEngineForksLatestOnlyModule;
import com.radixdlt.store.DatabaseLocation;
import com.radixdlt.store.LastStoredProof;
import com.radixdlt.store.berkeley.BerkeleyLedgerEntryStore;
import com.radixdlt.utils.UInt256;
import org.radix.TokenIssuance;

import java.util.List;

import static org.assertj.core.api.Assertions.assertThatThrownBy;


public class MutableTokenAndResourceFeeTest {
	private final ECKeyPair keyPair = ECKeyPair.generateNew();

	@Rule
	public TemporaryFolder folder = new TemporaryFolder();

	@Inject
	private RadixEngine<LedgerAndBFTProof> sut;

	@Inject
	private BerkeleyLedgerEntryStore ledgerEntryStore;

	// FIXME: Hack, need this in order to cause provider for genesis to be stored
	@Inject
	@LastStoredProof
	private LedgerProof ledgerProof;

	private Injector createInjector() {
		return Guice.createInjector(
			MempoolConfig.asModule(1000, 10),
			new RadixEngineForksLatestOnlyModule(RERulesConfig.testingDefault().overrideFeeTable(
				FeeTable.create(
					Amount.zero(),
					Amount.ofTokens(1)
				)
			)),
<<<<<<< HEAD
			new ForkManagerModule(),
			new MainnetForksModule(),
			RadixEngineConfig.asModule(1, 100),
=======
			new ForksModule(),
>>>>>>> 8b43442a
			new SingleNodeAndPeersDeterministicNetworkModule(),
			new MockedGenesisModule(),
			new AbstractModule() {
				@Override
				protected void configure() {
					bindConstant().annotatedWith(NumPeers.class).to(0);
					bindConstant().annotatedWith(DatabaseLocation.class).to(folder.getRoot().getAbsolutePath());
				}

				@ProvidesIntoSet
				private TokenIssuance issuance() {
					return TokenIssuance.of(keyPair.getPublicKey(), Amount.ofTokens(1).toSubunits());
				}
			}
		);
	}

	@Test
	public void cannot_create_xrd_token() throws Exception {
		// Arrange
		createInjector().injectMembers(this);
		var account = REAddr.ofPubKeyAccount(keyPair.getPublicKey());
		var tokDef = new MutableTokenDefinition(
			keyPair.getPublicKey(),
			"xrd",
			"XRD",
			"XRD",
			null,
			null
		);
		var txn = sut.construct(
			TxnConstructionRequest.create()
				.feePayer(account)
				.action(new CreateMutableToken(tokDef))
		).signAndBuild(keyPair::sign);

		// Act/Assert
		assertThatThrownBy(() -> sut.execute(List.of(txn)))
			.hasRootCauseInstanceOf(InvalidPermissionException.class);
	}

	@Test
	public void cannot_mint_xrd_token() throws Exception {
		// Arrange
		createInjector().injectMembers(this);

		// Act/Assert
		var account = REAddr.ofPubKeyAccount(keyPair.getPublicKey());
		var txn = sut.construct(new MintToken(REAddr.ofNativeToken(), account, UInt256.SEVEN))
			.signAndBuild(keyPair::sign);
		assertThatThrownBy(() -> sut.execute(List.of(txn)))
			.hasRootCauseInstanceOf(InvalidPermissionException.class);
	}

	@Test
	public void atomic_token_creation_with_fees_and_spend_should_succeed() throws Exception {
		// Arrange
		createInjector().injectMembers(this);
		var tokDef = new MutableTokenDefinition(
			keyPair.getPublicKey(),
			"test",
			"test",
			"desc",
			null,
			null
		);

		var account = REAddr.ofPubKeyAccount(keyPair.getPublicKey());
		var tokenAddr = REAddr.ofHashedKey(keyPair.getPublicKey(), "test");
		var txn = sut.construct(
			TxnConstructionRequest.create()
				.feePayer(account)
				.createMutableToken(tokDef)
				.mint(tokenAddr, account, UInt256.SEVEN)
				.transfer(tokenAddr, account, account, UInt256.FIVE)
		).signAndBuild(keyPair::sign);

		// Act/Assert
		sut.execute(List.of(txn));
	}

	@Test
	public void mint_to_non_account_address_should_fail() throws Exception {
		// Arrange
		createInjector().injectMembers(this);
		var tokDef = new MutableTokenDefinition(
			keyPair.getPublicKey(),
			"test",
			"test",
			"desc",
			null,
			null
		);

		var account = REAddr.ofPubKeyAccount(keyPair.getPublicKey());
		var tokenAddr = REAddr.ofHashedKey(keyPair.getPublicKey(), "test");
		var txn = sut.construct(
			TxnConstructionRequest.create()
				.feePayer(account)
				.createMutableToken(tokDef)
				.mint(tokenAddr, REAddr.ofHashedKey(keyPair.getPublicKey(), "test"), UInt256.SEVEN)
		).signAndBuild(keyPair::sign);

		// Act/Assert
		assertThatThrownBy(() -> sut.execute(List.of(txn))).hasRootCauseInstanceOf(DeserializeException.class);
	}

	@Test
	public void can_create_no_description_token() throws TxBuilderException, RadixEngineException {
		// Arrange
		createInjector().injectMembers(this);
		var tokDef = new MutableTokenDefinition(
			keyPair.getPublicKey(),
			"test",
			"test",
			null,
			null,
			null
		);
		var account = REAddr.ofPubKeyAccount(keyPair.getPublicKey());
		var atom = sut.construct(
			TxnConstructionRequest.create()
				.feePayer(account)
				.action(new CreateMutableToken(tokDef))
			).signAndBuild(keyPair::sign);

		// Act/Assert
		sut.execute(List.of(atom));
	}
}<|MERGE_RESOLUTION|>--- conflicted
+++ resolved
@@ -87,13 +87,8 @@
 					Amount.ofTokens(1)
 				)
 			)),
-<<<<<<< HEAD
 			new ForkManagerModule(),
 			new MainnetForksModule(),
-			RadixEngineConfig.asModule(1, 100),
-=======
-			new ForksModule(),
->>>>>>> 8b43442a
 			new SingleNodeAndPeersDeterministicNetworkModule(),
 			new MockedGenesisModule(),
 			new AbstractModule() {
