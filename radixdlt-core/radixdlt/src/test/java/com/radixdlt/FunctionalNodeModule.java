/*
 * (C) Copyright 2021 Radix DLT Ltd
 *
 * Radix DLT Ltd licenses this file to you under the Apache License,
 * Version 2.0 (the "License"); you may not use this file except in
 * compliance with the License.  You may obtain a copy of the
 * License at
 *
 * http://www.apache.org/licenses/LICENSE-2.0
 *
 * Unless required by applicable law or agreed to in writing,
 * software distributed under the License is distributed on an
 * "AS IS" BASIS, WITHOUT WARRANTIES OR CONDITIONS OF ANY KIND,
 * either express or implied.  See the License for the specific
 * language governing permissions and limitations under the License.
 */

package com.radixdlt;

import com.google.inject.AbstractModule;
import com.google.inject.Module;
import com.radixdlt.application.ValidatorRegistratorModule;
import com.radixdlt.ledger.MockedCommandGeneratorModule;
import com.radixdlt.ledger.MockedLedgerModule;
import com.radixdlt.mempool.MempoolReceiverModule;
import com.radixdlt.mempool.MempoolRelayerModule;
import com.radixdlt.statecomputer.MockedMempoolStateComputerModule;
import com.radixdlt.statecomputer.MockedStateComputerModule;
import com.radixdlt.statecomputer.MockedStateComputerWithEpochsModule;
import com.radixdlt.statecomputer.RadixEngineModule;
import com.radixdlt.statecomputer.checkpoint.RadixEngineCheckpointModule;
import com.radixdlt.sync.MockedSyncServiceModule;

/**
 * Manages the functional components of a node
 */
public final class FunctionalNodeModule extends AbstractModule {
	private final boolean hasConsensus;
	private final boolean hasSync;

	// State manager
	private final boolean hasLedger;
	private final boolean hasMempool;
	private final boolean hasRadixEngine;

	private final boolean hasMempoolRelayer;

	private final boolean hasEpochs;

	// FIXME: This is required for now for shared syncing, remove after refactor
	private final Module mockedSyncServiceModule = new MockedSyncServiceModule();

	public FunctionalNodeModule() {
		this(true, true, true, true, true, true, true);
	}

	public FunctionalNodeModule(
		boolean hasConsensus,
		boolean hasLedger,
		boolean hasMempool,
		boolean hasMempoolRelayer,
		boolean hasRadixEngine,
		boolean hasEpochs,
		boolean hasSync
	) {
		this.hasConsensus = hasConsensus;
		this.hasLedger = hasLedger;
		this.hasMempool = hasMempool;
		this.hasMempoolRelayer = hasMempoolRelayer;
		this.hasRadixEngine = hasRadixEngine;
		this.hasEpochs = hasEpochs;
		this.hasSync = hasSync;
	}

	@Override
	public void configure() {
		install(new DispatcherModule());

		// Consensus
		if (hasConsensus) {
			install(new ConsensusModule());
			if (hasEpochs) {
				install(new EpochsConsensusModule());
			}
		}

		// Sync
		if (hasLedger) {
			if (!hasSync) {
				install(mockedSyncServiceModule);
			} else {
				install(new SyncServiceModule());
				if (hasEpochs) {
					install(new EpochsSyncModule());
				}
			}
		}

		// State Manager
		if (!hasLedger) {
			install(new MockedLedgerModule());
		} else {
			install(new LedgerModule());

			if (!hasMempool) {
				install(new MockedCommandGeneratorModule());

				if (!hasEpochs) {
					install(new MockedStateComputerModule());
				} else {
					install(new MockedStateComputerWithEpochsModule());
				}
			} else {
				install(new MempoolReceiverModule());

				if (hasMempoolRelayer) {
					install(new MempoolRelayerModule());
				}

				if (!hasRadixEngine) {
					install(new MockedMempoolStateComputerModule());
				} else {
					install(new NoFeeModule());
					install(new RadixEngineModule());
<<<<<<< HEAD
					install(new ValidatorRegistratorModule());
=======
					install(new RadixEngineCheckpointModule());
>>>>>>> 1572ee8c
				}
			}

			if (hasEpochs) {
				install(new EpochsLedgerUpdateModule());
			}
		}
	}
}<|MERGE_RESOLUTION|>--- conflicted
+++ resolved
@@ -122,11 +122,8 @@
 				} else {
 					install(new NoFeeModule());
 					install(new RadixEngineModule());
-<<<<<<< HEAD
 					install(new ValidatorRegistratorModule());
-=======
 					install(new RadixEngineCheckpointModule());
->>>>>>> 1572ee8c
 				}
 			}
 
