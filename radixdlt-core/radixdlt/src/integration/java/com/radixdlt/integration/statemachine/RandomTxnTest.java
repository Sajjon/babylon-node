/*
 * (C) Copyright 2021 Radix DLT Ltd
 *
 * Radix DLT Ltd licenses this file to you under the Apache License,
 * Version 2.0 (the "License"); you may not use this file except in
 * compliance with the License.  You may obtain a copy of the
 * License at
 *
 * http://www.apache.org/licenses/LICENSE-2.0
 *
 * Unless required by applicable law or agreed to in writing,
 * software distributed under the License is distributed on an
 * "AS IS" BASIS, WITHOUT WARRANTIES OR CONDITIONS OF ANY KIND,
 * either express or implied.  See the License for the specific
 * language governing permissions and limitations under the License.
 *
 */

package com.radixdlt.integration.statemachine;

<<<<<<< HEAD
import com.radixdlt.statecomputer.forks.ForkManagerModule;
import com.radixdlt.statecomputer.forks.MainnetForksModule;
import com.radixdlt.statecomputer.forks.RERulesConfig;
=======
import com.radixdlt.statecomputer.forks.ForksModule;
>>>>>>> 76e842bf
import org.apache.logging.log4j.LogManager;
import org.apache.logging.log4j.Logger;
import org.junit.Rule;
import org.junit.Test;
import org.junit.rules.TemporaryFolder;

import com.google.inject.AbstractModule;
import com.google.inject.Guice;
import com.google.inject.Inject;
import com.google.inject.Injector;
import com.radixdlt.SingleNodeAndPeersDeterministicNetworkModule;
import com.radixdlt.atom.Txn;
import com.radixdlt.consensus.LedgerProof;
import com.radixdlt.constraintmachine.PermissionLevel;
import com.radixdlt.engine.RadixEngine;
import com.radixdlt.engine.RadixEngineException;
import com.radixdlt.mempool.MempoolConfig;
import com.radixdlt.qualifier.NumPeers;
import com.radixdlt.statecomputer.LedgerAndBFTProof;
import com.radixdlt.statecomputer.RadixEngineConfig;
import com.radixdlt.statecomputer.checkpoint.MockedGenesisModule;
import com.radixdlt.statecomputer.forks.RadixEngineForksLatestOnlyModule;
import com.radixdlt.store.DatabaseLocation;
import com.radixdlt.store.LastStoredProof;

import java.util.List;
import java.util.Random;

public class RandomTxnTest {
	private static final Logger logger = LogManager.getLogger();
	@Rule
	public TemporaryFolder folder = new TemporaryFolder();

	@Inject
	private RadixEngine<LedgerAndBFTProof> engine;

	// FIXME: Hack, need this in order to cause provider for genesis to be stored
	@Inject
	@LastStoredProof
	private LedgerProof ledgerProof;

	private Injector createInjector() {
		return Guice.createInjector(
			MempoolConfig.asModule(1000, 10),
<<<<<<< HEAD
			new RadixEngineForksLatestOnlyModule(new RERulesConfig(false, 100, 2)),
			new ForkManagerModule(),
			new MainnetForksModule(),
			RadixEngineConfig.asModule(1, 10, 50),
=======
			new RadixEngineForksLatestOnlyModule(),
			new ForksModule(),
			RadixEngineConfig.asModule(1, 10),
>>>>>>> 76e842bf
			new SingleNodeAndPeersDeterministicNetworkModule(),
			new MockedGenesisModule(),
			new AbstractModule() {
				@Override
				protected void configure() {
					bindConstant().annotatedWith(NumPeers.class).to(0);
					bindConstant().annotatedWith(DatabaseLocation.class).to(folder.getRoot().getAbsolutePath());
				}
			}
		);
	}

	@Test
	public void poor_mans_fuzz_test() {
		var random = new Random(12345678);

		// Arrange
		createInjector().injectMembers(this);
		final var count = 1000000;

		for (int i = 0; i < count; i++) {
			int len = random.nextInt(512);
			var payload = new byte[len];
			random.nextBytes(payload);
			for (int j = 0; j < len; j++) {
				payload[j] = random.nextBoolean() ? (byte) random.nextInt(10) : payload[j];
			}
			var txns = List.of(Txn.create(payload));
			if (i % 1000 == 0) {
				logger.info(i + "/" + count);
			}
			try {
				engine.execute(txns, null, PermissionLevel.SYSTEM);
			} catch (RadixEngineException e) {
				// ignore
			}
		}
	}
}<|MERGE_RESOLUTION|>--- conflicted
+++ resolved
@@ -18,13 +18,8 @@
 
 package com.radixdlt.integration.statemachine;
 
-<<<<<<< HEAD
 import com.radixdlt.statecomputer.forks.ForkManagerModule;
 import com.radixdlt.statecomputer.forks.MainnetForksModule;
-import com.radixdlt.statecomputer.forks.RERulesConfig;
-=======
-import com.radixdlt.statecomputer.forks.ForksModule;
->>>>>>> 76e842bf
 import org.apache.logging.log4j.LogManager;
 import org.apache.logging.log4j.Logger;
 import org.junit.Rule;
@@ -69,16 +64,10 @@
 	private Injector createInjector() {
 		return Guice.createInjector(
 			MempoolConfig.asModule(1000, 10),
-<<<<<<< HEAD
-			new RadixEngineForksLatestOnlyModule(new RERulesConfig(false, 100, 2)),
+			new RadixEngineForksLatestOnlyModule(),
 			new ForkManagerModule(),
 			new MainnetForksModule(),
-			RadixEngineConfig.asModule(1, 10, 50),
-=======
-			new RadixEngineForksLatestOnlyModule(),
-			new ForksModule(),
 			RadixEngineConfig.asModule(1, 10),
->>>>>>> 76e842bf
 			new SingleNodeAndPeersDeterministicNetworkModule(),
 			new MockedGenesisModule(),
 			new AbstractModule() {
