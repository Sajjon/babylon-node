--- conflicted
+++ resolved
@@ -20,11 +20,7 @@
 
 import com.radixdlt.application.tokens.Amount;
 import com.radixdlt.statecomputer.forks.ForksModule;
-<<<<<<< HEAD
 import com.radixdlt.statecomputer.forks.MainnetForksModule;
-=======
-import com.radixdlt.statecomputer.forks.MainnetForkConfigsModule;
->>>>>>> 8a96e200
 import com.radixdlt.statecomputer.forks.RERulesConfig;
 import com.radixdlt.utils.PrivateKeys;
 import org.junit.Rule;
@@ -118,21 +114,15 @@
 	private Injector createInjector() {
 		return Guice.createInjector(
 			MempoolConfig.asModule(1000, 10),
-			new MainnetForkConfigsModule(),
 			new RadixEngineForksLatestOnlyModule(RERulesConfig.testingDefault()),
 			new ForksModule(),
-<<<<<<< HEAD
 			new MainnetForksModule(),
-			new SingleNodeAndPeersDeterministicNetworkModule(),
-			new MockedGenesisModule(),
-=======
 			new SingleNodeAndPeersDeterministicNetworkModule(TEST_KEY),
 			new MockedGenesisModule(
 				Set.of(TEST_KEY.getPublicKey()),
 				Amount.ofTokens(110),
 				Amount.ofTokens(100)
 			),
->>>>>>> 8a96e200
 			new MempoolFillerModule(),
 			new AbstractModule() {
 				@Override
