--- conflicted
+++ resolved
@@ -65,14 +65,12 @@
 	@Inject private EventDispatcher<ScheduledMempoolFill> scheduledMempoolFillEventDispatcher;
 	@Inject private SystemCounters systemCounters;
 
-<<<<<<< HEAD
 	private Injector createInjector() {
 		return Guice.createInjector(
 			MempoolConfig.asModule(1000, 10),
 			new RadixEngineForksLatestOnlyModule(RERulesConfig.testingDefault()),
 	        new ForkManagerModule(),
 			new MainnetForksModule(),
-			RadixEngineConfig.asModule(1, 10),
 			new SingleNodeAndPeersDeterministicNetworkModule(),
 			new MockedGenesisModule(),
 			new MempoolFillerModule(),
@@ -82,22 +80,6 @@
 					bindConstant().annotatedWith(NumPeers.class).to(0);
 					bindConstant().annotatedWith(DatabaseLocation.class).to(folder.getRoot().getAbsolutePath());
 				}
-=======
-    private Injector createInjector() {
-        return Guice.createInjector(
-            MempoolConfig.asModule(1000, 10),
-            new ForksModule(),
-            new RadixEngineForksLatestOnlyModule(RERulesConfig.testingDefault()),
-            new SingleNodeAndPeersDeterministicNetworkModule(),
-            new MockedGenesisModule(),
-            new MempoolFillerModule(),
-            new AbstractModule() {
-                @Override
-                protected void configure() {
-                    bindConstant().annotatedWith(NumPeers.class).to(0);
-                    bindConstant().annotatedWith(DatabaseLocation.class).to(folder.getRoot().getAbsolutePath());
-                }
->>>>>>> 8b43442a
 
 				@ProvidesIntoSet
 				private TokenIssuance mempoolFillerIssuance(@Self ECPublicKey self) {
