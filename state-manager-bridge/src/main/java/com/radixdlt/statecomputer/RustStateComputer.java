--- conflicted
+++ resolved
@@ -65,21 +65,13 @@
 package com.radixdlt.statecomputer;
 
 import com.google.common.reflect.TypeToken;
-import com.radixdlt.exceptions.StateManagerRuntimeError;
 import com.radixdlt.lang.Result;
-<<<<<<< HEAD
 import com.radixdlt.lang.Unit;
 import com.radixdlt.mempool.*;
-import com.radixdlt.sbor.NativeCalls;
-=======
-import com.radixdlt.mempool.MempoolInserter;
-import com.radixdlt.mempool.MempoolRelayReader;
-import com.radixdlt.mempool.RustMempool;
 import com.radixdlt.rev2.ComponentAddress;
 import com.radixdlt.rev2.Decimal;
-import com.radixdlt.sbor.StateManagerSbor;
+import com.radixdlt.sbor.NativeCalls;
 import com.radixdlt.statecomputer.commit.CommitRequest;
->>>>>>> 343f2994
 import com.radixdlt.statecomputer.preview.PreviewError;
 import com.radixdlt.statecomputer.preview.PreviewRequest;
 import com.radixdlt.statecomputer.preview.PreviewResult;
@@ -102,12 +94,18 @@
     verifyFunc =
         NativeCalls.Func1.with(
             rustState, new TypeToken<>() {}, new TypeToken<>() {}, RustStateComputer::verify);
-    executeFunc =
-        NativeCalls.Func1.with(
-            rustState, new TypeToken<>() {}, new TypeToken<>() {}, RustStateComputer::execute);
     previewFunc =
         NativeCalls.Func1.with(
             rustState, new TypeToken<>() {}, new TypeToken<>() {}, RustStateComputer::preview);
+    commitFunc =
+        NativeCalls.Func1.with(
+            rustState, new TypeToken<>() {}, new TypeToken<>() {}, RustStateComputer::commit);
+    componentXrdAmountFunc =
+        NativeCalls.Func1.with(
+            rustState,
+            new TypeToken<>() {},
+            new TypeToken<>() {},
+            RustStateComputer::componentXrdAmount);
   }
 
   public TransactionStoreReader getTransactionStoreReader() {
@@ -127,26 +125,12 @@
     return this.mempool.getTransactionsForProposal(count, transactionToExclude);
   }
 
-<<<<<<< HEAD
-  public void commit(List<RawTransaction> transactions, long committedStateVersion) {
-    this.mempool.handleTransactionsCommitted(transactions);
-    for (int i = 0; i < transactions.size(); i++) {
-      var transaction = transactions.get(i);
-
-      executeFunc.call(transaction);
-=======
   public Decimal getComponentXrdAmount(ComponentAddress componentAddress) {
-    return callNativeFn(
-        componentAddress,
-        ComponentAddress.class,
-        new TypeToken<>() {},
-        RustStateComputer::componentXrdAmount);
+    return componentXrdAmountFunc.call(componentAddress);
   }
->>>>>>> 343f2994
 
   public void commit(CommitRequest commitRequest) {
-    final var encodedRequest = StateManagerSbor.sbor.encode(commitRequest, CommitRequest.class);
-    commit(this.rustState, encodedRequest);
+    commitFunc.call(commitRequest);
   }
 
   public boolean verify(RawTransaction transaction) {
@@ -165,14 +149,12 @@
 
   private static native byte[] preview(StateManager.RustState rustState, byte[] encodedArgs);
 
-<<<<<<< HEAD
-  private final NativeCalls.Func1<RawTransaction, Unit> executeFunc;
+  private final NativeCalls.Func1<CommitRequest, Unit> commitFunc;
 
-  private static native byte[] execute(StateManager.RustState rustState, byte[] encodedArgs);
-=======
   private static native byte[] commit(StateManager.RustState rustState, byte[] encodedArgs);
+
+  private final NativeCalls.Func1<ComponentAddress, Decimal> componentXrdAmountFunc;
 
   private static native byte[] componentXrdAmount(
       StateManager.RustState rustState, byte[] encodedArgs);
->>>>>>> 343f2994
 }