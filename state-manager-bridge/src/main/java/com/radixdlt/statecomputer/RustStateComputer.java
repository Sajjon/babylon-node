--- conflicted
+++ resolved
@@ -79,12 +79,15 @@
 import com.radixdlt.transaction.REv2TransactionAndProofStore;
 import com.radixdlt.transactions.RawTransaction;
 import java.util.List;
+import java.util.Objects;
 
 public class RustStateComputer {
   private final RustMempool mempool;
   private final REv2TransactionAndProofStore transactionStore;
 
   public RustStateComputer(StateManager stateManager) {
+    Objects.requireNonNull(stateManager);
+
     this.mempool = new RustMempool(stateManager);
     this.transactionStore = new REv2TransactionAndProofStore(stateManager);
     verifyFunc =
@@ -137,11 +140,7 @@
     return previewFunc.call(previewRequest);
   }
 
-<<<<<<< HEAD
-  private final NativeCalls.Func1<StateManager, RawTransaction, Boolean> verifyFunc;
-=======
-  private final NativeCalls.Func1<RawTransaction, Result<Unit, String>> verifyFunc;
->>>>>>> 5b2f8432
+  private final NativeCalls.Func1<StateManager, RawTransaction, Result<Unit, String>> verifyFunc;
 
   private static native byte[] verify(StateManager stateManager, byte[] payload);
 
