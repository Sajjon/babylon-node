--- conflicted
+++ resolved
@@ -72,11 +72,9 @@
 import com.radixdlt.sbor.codec.StructCodec;
 
 public record StateManagerConfig(
-<<<<<<< HEAD
-    Option<RustMempoolConfig> mempoolConfigOpt, REv2DatabaseConfig databaseConfig) {
-=======
-    NetworkDefinition networkDefinition, Option<RustMempoolConfig> mempoolConfigOpt) {
->>>>>>> 5b2f8432
+    NetworkDefinition networkDefinition,
+    Option<RustMempoolConfig> mempoolConfigOpt,
+    REv2DatabaseConfig databaseConfig) {
   public static void registerCodec(CodecMap codecMap) {
     codecMap.register(
         StateManagerConfig.class,
@@ -85,11 +83,8 @@
                 StateManagerConfig::new,
                 codecs.of(NetworkDefinition.class),
                 codecs.of(new TypeToken<Option<RustMempoolConfig>>() {}),
-<<<<<<< HEAD
                 codecs.of(new TypeToken<REv2DatabaseConfig>() {}),
-                (s, encoder) -> encoder.encode(s.mempoolConfigOpt, s.databaseConfig)));
-=======
-                (s, encoder) -> encoder.encode(s.networkDefinition, s.mempoolConfigOpt)));
->>>>>>> 5b2f8432
+                (s, encoder) ->
+                    encoder.encode(s.networkDefinition, s.mempoolConfigOpt, s.databaseConfig)));
   }
 }