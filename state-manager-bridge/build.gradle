--- conflicted
+++ resolved
@@ -74,9 +74,6 @@
 }
 
 compileJava {
-<<<<<<< HEAD
-    if (!project.hasProperty('ci')) {
-=======
     // See log levels here: https://docs.gradle.org/current/userguide/logging.html
     // We need to choose a level which outputs for a normal build in IntelliJ, but it doesn't output in quiet mode
     // This prevents it being output by the jobs EG generateDevUniverse run in quiet mode. Hence, lifecycle.
@@ -86,7 +83,6 @@
     } else {
         logger.lifecycle("A native debug rust build required for the node to run natively will be run.")
         logger.lifecycle("This can be skipped with SKIP_NATIVE_RUST_BUILD=TRUE, if the rust is being built separately.")
->>>>>>> 054dcce7
         dependsOn(":state-manager:buildRustDebug")
     }
 }
