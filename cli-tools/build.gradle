--- conflicted
+++ resolved
@@ -109,16 +109,12 @@
 
     testImplementation 'junit:junit'
     testImplementation 'org.assertj:assertj-core'
-<<<<<<< HEAD
+    testImplementation 'org.awaitility:awaitility:3.0.0'
     testImplementation project(':cli-tools')
-
 }
 
 configurations {
     integrationImplementation.extendsFrom testImplementation
-=======
-    testImplementation 'org.awaitility:awaitility:3.0.0'
->>>>>>> 8e82ed62
 }
 
 
@@ -235,19 +231,25 @@
 }
 tasks.getByName("startScripts").dependsOn createGenerateNodeKeyScripts
 
-<<<<<<< HEAD
 task runTargetedIntegrationTestsUsingCliTools(type: Test) {
     filter {
         includeTestsMatching "com.radixdlt.integration.targeted.*"
     }
 
-    environment "RADIX_NODE_KEYSTORE_PASSWORD",  System.getenv('supersecret')
+    environment "RADIX_NODE_KEYSTORE_PASSWORD", System.getenv('supersecret')
     testClassesDirs = sourceSets.integration.output.classesDirs
     classpath = sourceSets.integration.runtimeClasspath
-=======
+}
+
+task runAllIntegrationTestsUsingCliTools(type: Test) {
+    environment "RADIX_NODE_KEYSTORE_PASSWORD", System.getenv('supersecret')
+    testClassesDirs = sourceSets.integration.output.classesDirs
+    classpath = sourceSets.integration.runtimeClasspath
+}
+
 task runP2pTests(type: JavaExec) {
     classpath = sourceSets.p2pTest.runtimeClasspath
     systemProperty "java.library.path", "${project(':state-manager').projectDir}/target/debug/"
     main = "com.radixdlt.p2ptest.LargeMessageTest"
->>>>>>> 8e82ed62
+
 }