--- conflicted
+++ resolved
@@ -11,17 +11,10 @@
 
 public class RadixWalletExample {
 
-<<<<<<< HEAD
 	private static String TO_ADDRESS_BASE58 = "JFgcgRKq6GbQqP8mZzDRhtr7K7YQM1vZiYopZLRpAeVxcnePRXX";
 	//private static String TO_ADDRESS_BASE58 = null;
-	private static String PAYLOAD = "A gift for you!";
+	private static String MESSAGE = "A gift for you!";
 	private static long AMOUNT = 1000;
-=======
-	private static String TO_ADDRESS_BASE58 = "JGuwJVu7REeqQtx7736GB9AJ91z5xB55t8NvteaoC25AumYovjp";
-	//private static String TO_ADDRESS_BASE58 = null;
-	private static long AMOUNT = 1;
-	private static String MESSAGE = "A gift!";
->>>>>>> 55eba167
 
 	// Initialize Radix Universe
 	static {
