--- conflicted
+++ resolved
@@ -76,32 +76,4 @@
           key: ${{ runner.os }}-gradle-${{ hashFiles('**/*.gradle') }}
           restore-keys: ${{ runner.os }}-gradle
       - name: integration tests
-<<<<<<< HEAD
-        run: ./gradlew targetedIntegrationTest --refresh-dependencies
-  rcnet-testing:
-    name: RCNet live network testing
-    if: github.ref == 'refs/heads/develop'
-    runs-on: ubuntu-20.04
-    steps:
-      - uses: actions/checkout@v2
-        with:
-          fetch-depth: 0
-      - uses: actions/setup-java@v2
-        with:
-          distribution: 'zulu'
-          java-version: '17'
-      - name: Cache Gradle packages
-        uses: actions/cache@v1
-        with:
-          path: ~/.gradle/caches
-          key: ${{ runner.os }}-gradle-${{ hashFiles('**/*.gradle') }}
-          restore-keys: ${{ runner.os }}-gradle
-      - name: Run tests against RCNet
-        run: ./gradlew systemTests --tests "com.radixdlt.test.system.TransactionsTests.*" --refresh-dependencies --info
-        env:
-          RADIXDLT_JSON_RPC_API_ROOT_URL: https://rcnet.radixdlt.com
-          RADIXDLT_FAUCET_URL: https://rcnet-faucet.radixdlt.com
-          RADIXDLT_BASIC_AUTH: ${{ secrets.BASIC_AUTH_RCNET_ADMIN }}
-=======
-        run: ./gradlew slowIntegrationTest --refresh-dependencies
->>>>>>> 5b531320
+        run: ./gradlew targetedIntegrationTest --refresh-dependencies