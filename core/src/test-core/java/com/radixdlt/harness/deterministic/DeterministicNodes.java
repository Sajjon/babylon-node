--- conflicted
+++ resolved
@@ -103,14 +103,8 @@
 
   // Nodes
   private final List<Injector> nodeInstances;
-<<<<<<< HEAD
   private final ControlledAddressBook addressBook;
   private final Map<Integer, PhysicalNodeConfig> nodeConfigs;
-=======
-  private final Map<BFTNode, Integer> bftAddressBook;
-  private final Map<NodeId, Integer> p2pAddressBook;
-  private final Map<Integer, BFTNode> nodeIdentifiers;
->>>>>>> b6a3007b
   private final Module baseModule;
   private final Module overrideModule;
 
@@ -125,42 +119,19 @@
     this.baseModule = baseModule;
     this.overrideModule = overrideModule;
     this.network = network;
-<<<<<<< HEAD
     this.addressBook = new ControlledAddressBook();
     this.nodeConfigs =
         Streams.mapWithIndex(nodeConfigs.stream(), (node, index) -> Pair.of((int) index, node))
-=======
-    this.bftAddressBook =
-        Streams.mapWithIndex(nodes.stream(), (node, index) -> Pair.of((int) index, node))
-            .collect(Collectors.toMap(Pair::getSecond, Pair::getFirst));
-    this.p2pAddressBook =
-        Streams.mapWithIndex(
-                nodes.stream(),
-                (node, index) -> Pair.of((int) index, NodeId.fromPublicKey(node.getKey())))
-            .collect(Collectors.toMap(Pair::getSecond, Pair::getFirst));
-    this.nodeIdentifiers =
-        Streams.mapWithIndex(nodes.stream(), (node, index) -> Pair.of((int) index, node))
->>>>>>> b6a3007b
             .collect(Collectors.toMap(Pair::getFirst, Pair::getSecond));
     this.nodeInstances =
         Stream.generate(() -> (Injector) null)
             .limit(nodeConfigs.size())
             .collect(Collectors.toList());
 
-    this.bootNodesTemporarilyAndBuildAddressBook(network);
-  }
-
-  private void bootNodesTemporarilyAndBuildAddressBook(DeterministicNetwork network) {
-    for (int nodeIndex = 0; nodeIndex < this.nodeInstances.size(); nodeIndex++) {
-      var injector = createBFTInstance(nodeIndex, baseModule, overrideModule, 0);
-      var node = injector.getInstance(Key.get(BFTNode.class, Self.class));
-      this.addressBook.addressBook.put(node, nodeIndex);
-      var closeables = injector.getInstance(Key.get(new TypeLiteral<Set<NodeAutoCloseable>>() {}));
-      for (var c : closeables) {
-        c.close();
+      for (int nodeIndex = 0; nodeIndex < this.nodeInstances.size(); nodeIndex++) {
+          var nodeId = NodeId.fromPublicKey(this.nodeConfigs.get(nodeIndex).key());
+          this.addressBook.addressBook.put(nodeId, nodeIndex);
       }
-    }
-    network.dropAllMessages();
   }
 
   private static class ControlledTimeSupplier implements TimeSupplier {
@@ -180,27 +151,17 @@
     }
   }
 
-  private static class ControlledAddressBook implements Function<BFTNode, Integer> {
-
-    private final Map<BFTNode, Integer> addressBook;
+  private static class ControlledAddressBook implements Function<NodeId, Integer> {
+
+    private final Map<NodeId, Integer> addressBook;
 
     public ControlledAddressBook() {
       this.addressBook = new HashMap<>();
     }
 
     @Override
-    public Integer apply(BFTNode bftNode) {
-      var index = this.addressBook.get(bftNode);
-      if (index == null) {
-        index =
-            this.addressBook.entrySet().stream()
-                .filter(e -> e.getKey().getKey().equals(bftNode.getKey()))
-                .findFirst()
-                .map(Map.Entry::getValue)
-                .orElse(null);
-      }
-
-      return index;
+    public Integer apply(NodeId nodeId) {
+      return this.addressBook.get(nodeId);
     }
   }
 
@@ -215,8 +176,7 @@
               public void configure() {
                 install(
                     new EventLoggerModule(
-<<<<<<< HEAD
-                        new EventLoggerConfig(k -> "Node" + addressBook.apply(BFTNode.create(k)))));
+                        new EventLoggerConfig(k -> "Node" + addressBook.apply(NodeId.fromPublicKey(k)))));
                 bind(ECDSASecp256k1PublicKey.class)
                     .annotatedWith(Self.class)
                     .toInstance(config.key());
@@ -233,25 +193,6 @@
                     new TestP2PModule.Builder()
                         .withAllNodes(addressBook.addressBook.keySet().stream().toList())
                         .build());
-=======
-                        new EventLoggerConfig(
-                            k -> "Node" + bftAddressBook.get(BFTNode.create(k)))));
-                bind(BFTNode.class).annotatedWith(Self.class).toInstance(self);
-                bind(NodeId.class)
-                    .annotatedWith(Self.class)
-                    .toInstance(NodeId.fromPublicKey(self.getKey()));
-                install(
-                    new TestP2PModule.Builder()
-                        .withAllNodes(bftAddressBook.keySet().stream().toList())
-                        .build());
-                bind(Environment.class)
-                    .toInstance(
-                        new ControlledDispatcher(
-                            p2pAddressBook::get,
-                            network,
-                            NodeId.fromPublicKey(self.getKey()),
-                            nodeIndex));
->>>>>>> b6a3007b
                 bind(Metrics.class).toInstance(new MetricsInitializer().initialize());
                 bind(ControlledTimeSupplier.class).toInstance(new ControlledTimeSupplier(time));
                 bind(TimeSupplier.class).to(ControlledTimeSupplier.class);
@@ -267,8 +208,8 @@
 
               @Provides
               @Singleton
-              Environment sender(@Self BFTNode self) {
-                return new ControlledSender(addressBook, network, self, nodeIndex);
+              Environment sender(@Self NodeId self) {
+                return new ControlledDispatcher(addressBook, network, self, nodeIndex);
               }
             },
             baseModule);
@@ -339,11 +280,6 @@
     var nextMsg = timedNextMsg.value();
     var sender = nextMsg.origin();
     int receiverIndex = nextMsg.channelId().receiverIndex();
-<<<<<<< HEAD
-=======
-    var sender = NodeId.fromPublicKey(this.nodeIdentifiers.get(senderIndex).getKey());
->>>>>>> b6a3007b
-
     var injector = nodeInstances.get(receiverIndex);
 
     if (injector == null) {
