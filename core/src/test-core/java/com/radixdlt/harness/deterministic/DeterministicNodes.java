--- conflicted
+++ resolved
@@ -234,11 +234,7 @@
 
     ThreadContext.put("self", " " + injector.getInstance(Key.get(String.class, Self.class)));
     try {
-<<<<<<< HEAD
-      log.debug("Receive message at {}: {}", timedNextMsg.time(), nextMsg);
-=======
       log.debug("{}: Receive message {}", timedNextMsg.time(), nextMsg);
->>>>>>> adc5f2ce
       nodeInstances
           .get(receiverIndex)
           .getInstance(DeterministicProcessor.class)
