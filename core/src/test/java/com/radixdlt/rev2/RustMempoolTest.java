/* Copyright 2021 Radix Publishing Ltd incorporated in Jersey (Channel Islands).
 *
 * Licensed under the Radix License, Version 1.0 (the "License"); you may not use this
 * file except in compliance with the License. You may obtain a copy of the License at:
 *
 * radixfoundation.org/licenses/LICENSE-v1
 *
 * The Licensor hereby grants permission for the Canonical version of the Work to be
 * published, distributed and used under or by reference to the Licensor’s trademark
 * Radix ® and use of any unregistered trade names, logos or get-up.
 *
 * The Licensor provides the Work (and each Contributor provides its Contributions) on an
 * "AS IS" BASIS, WITHOUT WARRANTIES OR CONDITIONS OF ANY KIND, either express or implied,
 * including, without limitation, any warranties or conditions of TITLE, NON-INFRINGEMENT,
 * MERCHANTABILITY, or FITNESS FOR A PARTICULAR PURPOSE.
 *
 * Whilst the Work is capable of being deployed, used and adopted (instantiated) to create
 * a distributed ledger it is your responsibility to test and validate the code, together
 * with all logic and performance of that code under all foreseeable scenarios.
 *
 * The Licensor does not make or purport to make and hereby excludes liability for all
 * and any representation, warranty or undertaking in any form whatsoever, whether express
 * or implied, to any entity or person, including any representation, warranty or
 * undertaking, as to the functionality security use, value or other characteristics of
 * any distributed ledger nor in respect the functioning or value of any tokens which may
 * be created stored or transferred using the Work. The Licensor does not warrant that the
 * Work or any use of the Work complies with any law or regulation in any territory where
 * it may be implemented or used or that it will be appropriate for any specific purpose.
 *
 * Neither the licensor nor any current or former employees, officers, directors, partners,
 * trustees, representatives, agents, advisors, contractors, or volunteers of the Licensor
 * shall be liable for any direct or indirect, special, incidental, consequential or other
 * losses of any kind, in tort, contract or otherwise (including but not limited to loss
 * of revenue, income or profits, or loss of use or data, or loss of reputation, or loss
 * of any economic or other opportunity of whatsoever nature or howsoever arising), arising
 * out of or in connection with (without limitation of any use, misuse, of any ledger system
 * or use made or its functionality or any performance or operation of any code or protocol
 * caused by bugs or programming or logic errors or otherwise);
 *
 * A. any offer, purchase, holding, use, sale, exchange or transmission of any
 * cryptographic keys, tokens or assets created, exchanged, stored or arising from any
 * interaction with the Work;
 *
 * B. any failure in a transmission or loss of any token or assets keys or other digital
 * artefacts due to errors in transmission;
 *
 * C. bugs, hacks, logic errors or faults in the Work or any communication;
 *
 * D. system software or apparatus including but not limited to losses caused by errors
 * in holding or transmitting tokens by any third-party;
 *
 * E. breaches or failure of security including hacker attacks, loss or disclosure of
 * password, loss of private key, unauthorised use or misuse of such passwords or keys;
 *
 * F. any losses including loss of anticipated savings or other benefits resulting from
 * use of the Work or any changes to the Work (however implemented).
 *
 * You are solely responsible for; testing, validating and evaluation of all operation
 * logic, functionality, security and appropriateness of using the Work for any commercial
 * or non-commercial purpose and for any reproduction or redistribution by You of the
 * Work. You assume all risks associated with Your use of the Work and the exercise of
 * permissions under this License.
 */

package com.radixdlt.rev2;

import static com.radixdlt.rev2.REv2TestTransactions.constructValidRawTransaction;
import static org.junit.Assert.assertEquals;
import static org.junit.Assert.assertTrue;

import com.radixdlt.lang.Option;
import com.radixdlt.mempool.MempoolDuplicateException;
import com.radixdlt.mempool.MempoolFullException;
import com.radixdlt.mempool.RustMempool;
import com.radixdlt.mempool.RustMempoolConfig;
import com.radixdlt.monitoring.MetricsInitializer;
import com.radixdlt.statecomputer.RustStateComputer;
<<<<<<< HEAD
import com.radixdlt.statecomputer.commit.CommitRequest;
import com.radixdlt.statemanager.*;
=======
import com.radixdlt.statemanager.LoggingConfig;
import com.radixdlt.statemanager.REv2DatabaseConfig;
import com.radixdlt.statemanager.StateManager;
import com.radixdlt.statemanager.StateManagerConfig;
import com.radixdlt.transaction.TransactionBuilder;
>>>>>>> 97bd73e0
import com.radixdlt.transactions.RawNotarizedTransaction;
import java.util.HashSet;
import java.util.List;
import java.util.Set;
import org.junit.Assert;
import org.junit.Test;

public final class RustMempoolTest {

  private static void initStateComputer(StateManager stateManager) {
<<<<<<< HEAD
    final var metrics = new MetricsInitializer().initialize();
    var stateComputer = new RustStateComputer(metrics, stateManager);
    var transactionsWithProof = KnownGenesis.create();
    var transactions = transactionsWithProof.getTransactions();
    var proof = transactionsWithProof.getProof();
    stateComputer
        .commit(new CommitRequest(transactions, REv2ToConsensus.ledgerProof(proof), Option.none()))
        .unwrap();
=======
    new LedgerInitializer(
            new RustStateComputer(new MetricsInitializer().initialize(), stateManager))
        .prepareAndCommit(
            TransactionBuilder.createGenesis(
                Map.of(),
                Map.of(),
                UInt64.fromNonNegativeLong(1),
                UInt64.fromNonNegativeLong(10),
                UInt64.fromNonNegativeLong(1)));
>>>>>>> 97bd73e0
  }

  @Test
  public void test_rust_mempool_add() throws Exception {
    final var mempoolSize = 2;
    final var config =
        new StateManagerConfig(
            NetworkDefinition.INT_TEST_NET,
            Option.some(new RustMempoolConfig(mempoolSize)),
            REv2DatabaseConfig.inMemory(),
            LoggingConfig.getDefault());
    final var metrics = new MetricsInitializer().initialize();

    try (var stateManager = StateManager.createAndInitialize(config)) {
      initStateComputer(stateManager);
      var rustMempool = new RustMempool(metrics, stateManager);
      var transaction1 = constructValidRawTransaction(0, 0);
      var transaction2 = constructValidRawTransaction(0, 1);
      var transaction3 = constructValidRawTransaction(0, 2);

      assertEquals(0, rustMempool.getCount());

      // Add a transaction.
      rustMempool.addTransaction(transaction1);

      assertEquals(1, rustMempool.getCount());

      Assert.assertThrows(
          MempoolDuplicateException.class,
          () -> {
            // Duplicate transaction - this should fail
            rustMempool.addTransaction(transaction1);
          });
      assertEquals(1, rustMempool.getCount());

      // This transaction is new, and the mempool has size 2 - this should be fine, and
      // the mempool will now be full
      rustMempool.addTransaction(transaction2);
      assertEquals(2, rustMempool.getCount());

      try {
        // Mempool is full - adding a new transaction should fail
        rustMempool.addTransaction(transaction3);
        // Because we want to assert properties of the exception, we have to use this weird
        // try/catch approach, instead of assertThrows
        Assert.fail();
      } catch (MempoolFullException ex) {
        assertEquals(2, ex.getMaxSize());
        assertEquals(2, ex.getCurrentSize());
      }
      assertEquals(2, rustMempool.getCount());

      // With a full mempool, a duplicate transaction returns Duplicate, not MempoolFull
      // This is an implementation detail, not mandated behaviour, feel free to change it in future
      Assert.assertThrows(
          MempoolDuplicateException.class,
          () -> {
            // Duplicate transaction - this should fail
            rustMempool.addTransaction(transaction1);
          });
      assertEquals(2, rustMempool.getCount());
    }
  }

  @Test
  public void test_rust_mempool_getTxns() throws Exception {
    final var mempoolSize = 3;
    final var config =
        new StateManagerConfig(
            NetworkDefinition.INT_TEST_NET,
            Option.some(new RustMempoolConfig(mempoolSize)),
            REv2DatabaseConfig.inMemory(),
            LoggingConfig.getDefault());
    final var metrics = new MetricsInitializer().initialize();

    try (var stateManager = StateManager.createAndInitialize(config)) {
      initStateComputer(stateManager);
      var rustMempool = new RustMempool(metrics, stateManager);
      var transaction1 = constructValidRawTransaction(0, 0);
      var transaction2 = constructValidRawTransaction(0, 1);
      var transaction3 = constructValidRawTransaction(0, 2);

      // Add Transactions
      rustMempool.addTransaction(transaction1);
      rustMempool.addTransaction(transaction2);
      rustMempool.addTransaction(transaction3);
      assertEquals(3, rustMempool.getCount());

      // Simple Test. Get transactions, and check that are returned.

      // Get zero transactions.
      List<RawNotarizedTransaction> returnedList;
      Set<RawNotarizedTransaction> returnedSet;

      final var unlimitedBytesSize = Integer.MAX_VALUE;
      Assert.assertThrows(
          IllegalArgumentException.class,
          () -> rustMempool.getTransactionsForProposal(-1, unlimitedBytesSize, List.of()));

      Assert.assertThrows(
          IllegalArgumentException.class,
          () -> rustMempool.getTransactionsForProposal(0, unlimitedBytesSize, List.of()));

      // Get one to three transaction.
      returnedList = rustMempool.getTransactionsForProposal(1, unlimitedBytesSize, List.of());
      // Check if it contains 1 element only, either transaction1, transaction2, transaction3
      assertEquals(1, returnedList.size());
      assertTrue(List.of(transaction1, transaction2, transaction3).containsAll(returnedList));

      returnedList = rustMempool.getTransactionsForProposal(2, unlimitedBytesSize, List.of());
      assertEquals(2, returnedList.size());
      // Transform it into a set to avoid duplicates.
      returnedSet = new HashSet<>(returnedList);
      // Check no duplicates
      assertEquals(2, returnedSet.size());
      // Check that elements are our expected transactions
      assertTrue(List.of(transaction1, transaction2, transaction3).containsAll(returnedList));

      returnedList = rustMempool.getTransactionsForProposal(3, unlimitedBytesSize, List.of());
      assertEquals(3, returnedList.size());
      // Transform it into a set to avoid duplicates.
      returnedSet = new HashSet<>(returnedList);
      // Check no duplicates
      assertEquals(3, returnedSet.size());
      // Check that elements are our expected transactions
      assertTrue(List.of(transaction1, transaction2, transaction3).containsAll(returnedList));

      // Get transactions, using seen to avoid existing transactions.
      returnedList =
          rustMempool.getTransactionsForProposal(3, unlimitedBytesSize, List.of(transaction1));
      assertEquals(2, returnedList.size());
      // Transform it into a set to avoid duplicates.
      returnedSet = new HashSet<>(returnedList);
      // Check no duplicates
      assertEquals(2, returnedSet.size());
      // Check that elements are our expected transactions
      assertTrue(List.of(transaction2, transaction3).containsAll(returnedList));

      returnedList =
          rustMempool.getTransactionsForProposal(3, unlimitedBytesSize, List.of(transaction2));
      assertEquals(2, returnedList.size());
      // Transform it into a set to avoid duplicates.
      returnedSet = new HashSet<>(returnedList);
      // Check no duplicates
      assertEquals(2, returnedSet.size());
      // Check that elements are our expected transactions
      assertTrue(List.of(transaction1, transaction3).containsAll(returnedList));

      returnedList =
          rustMempool.getTransactionsForProposal(3, unlimitedBytesSize, List.of(transaction3));
      assertEquals(2, returnedList.size());
      // Transform it into a set to avoid duplicates.
      returnedSet = new HashSet<>(returnedList);
      // Check no duplicates
      assertEquals(2, returnedSet.size());
      // Check that elements are our expected transactions
      assertTrue(List.of(transaction1, transaction2).containsAll(returnedList));

      returnedList =
          rustMempool.getTransactionsForProposal(
              3, unlimitedBytesSize, List.of(transaction1, transaction2, transaction3));
      assertEquals(List.of(), returnedList);

      final var txnPayloadSize = transaction1.getPayload().length;
      // The assertions below assume txns are of equal size; making sure that it holds
      assertEquals(txnPayloadSize, transaction2.getPayload().length);
      assertEquals(txnPayloadSize, transaction3.getPayload().length);

      returnedList = rustMempool.getTransactionsForProposal(3, txnPayloadSize, List.of());
      assertEquals(1, returnedList.size());

      returnedList = rustMempool.getTransactionsForProposal(3, txnPayloadSize - 1, List.of());
      assertEquals(0, returnedList.size());

      returnedList = rustMempool.getTransactionsForProposal(3, txnPayloadSize * 2, List.of());
      assertEquals(2, returnedList.size());

      returnedList = rustMempool.getTransactionsForProposal(3, txnPayloadSize * 2 - 1, List.of());
      assertEquals(1, returnedList.size());

      returnedList = rustMempool.getTransactionsForProposal(3, txnPayloadSize * 3, List.of());
      assertEquals(3, returnedList.size());

      returnedList = rustMempool.getTransactionsForProposal(3, txnPayloadSize * 3 - 1, List.of());
      assertEquals(2, returnedList.size());
    }
  }

  @Test
  public void test_rust_mempool_getRelayTxns() throws Exception {
    final var mempoolSize = 3;
    final var config =
        new StateManagerConfig(
            NetworkDefinition.INT_TEST_NET,
            Option.some(new RustMempoolConfig(mempoolSize)),
            REv2DatabaseConfig.inMemory(),
            LoggingConfig.getDefault());
    final var metrics = new MetricsInitializer().initialize();

    try (var stateManager = StateManager.createAndInitialize(config)) {
      initStateComputer(stateManager);

      var rustMempool = new RustMempool(metrics, stateManager);
      var transaction1 = constructValidRawTransaction(0, 0);
      var transaction2 = constructValidRawTransaction(0, 1);
      var transaction3 = constructValidRawTransaction(0, 2);

      rustMempool.addTransaction(transaction1);
      rustMempool.addTransaction(transaction2);
      rustMempool.addTransaction(transaction3);
      assertEquals(3, rustMempool.getCount());

      var returnedList = rustMempool.getTransactionsToRelay(3, Integer.MAX_VALUE);
      assertEquals(3, returnedList.size());
      assertTrue(List.of(transaction1, transaction2, transaction3).containsAll(returnedList));

      final var txnPayloadSize = transaction1.getPayload().length;
      // The assertions below assume txns are of equal size; making sure that it holds
      assertEquals(txnPayloadSize, transaction2.getPayload().length);
      assertEquals(txnPayloadSize, transaction3.getPayload().length);

      returnedList = rustMempool.getTransactionsToRelay(3, txnPayloadSize);
      assertEquals(1, returnedList.size());

      returnedList = rustMempool.getTransactionsToRelay(3, txnPayloadSize - 1);
      assertEquals(0, returnedList.size());

      returnedList = rustMempool.getTransactionsToRelay(3, txnPayloadSize * 2);
      assertEquals(2, returnedList.size());

      returnedList = rustMempool.getTransactionsToRelay(3, txnPayloadSize * 2 - 1);
      assertEquals(1, returnedList.size());

      returnedList = rustMempool.getTransactionsToRelay(3, txnPayloadSize * 3);
      assertEquals(3, returnedList.size());

      returnedList = rustMempool.getTransactionsToRelay(3, txnPayloadSize * 3 - 1);
      assertEquals(2, returnedList.size());
    }
  }
}<|MERGE_RESOLUTION|>--- conflicted
+++ resolved
@@ -75,19 +75,16 @@
 import com.radixdlt.mempool.RustMempoolConfig;
 import com.radixdlt.monitoring.MetricsInitializer;
 import com.radixdlt.statecomputer.RustStateComputer;
-<<<<<<< HEAD
-import com.radixdlt.statecomputer.commit.CommitRequest;
-import com.radixdlt.statemanager.*;
-=======
 import com.radixdlt.statemanager.LoggingConfig;
 import com.radixdlt.statemanager.REv2DatabaseConfig;
 import com.radixdlt.statemanager.StateManager;
 import com.radixdlt.statemanager.StateManagerConfig;
 import com.radixdlt.transaction.TransactionBuilder;
->>>>>>> 97bd73e0
 import com.radixdlt.transactions.RawNotarizedTransaction;
+import com.radixdlt.utils.UInt64;
 import java.util.HashSet;
 import java.util.List;
+import java.util.Map;
 import java.util.Set;
 import org.junit.Assert;
 import org.junit.Test;
@@ -95,16 +92,6 @@
 public final class RustMempoolTest {
 
   private static void initStateComputer(StateManager stateManager) {
-<<<<<<< HEAD
-    final var metrics = new MetricsInitializer().initialize();
-    var stateComputer = new RustStateComputer(metrics, stateManager);
-    var transactionsWithProof = KnownGenesis.create();
-    var transactions = transactionsWithProof.getTransactions();
-    var proof = transactionsWithProof.getProof();
-    stateComputer
-        .commit(new CommitRequest(transactions, REv2ToConsensus.ledgerProof(proof), Option.none()))
-        .unwrap();
-=======
     new LedgerInitializer(
             new RustStateComputer(new MetricsInitializer().initialize(), stateManager))
         .prepareAndCommit(
@@ -114,7 +101,6 @@
                 UInt64.fromNonNegativeLong(1),
                 UInt64.fromNonNegativeLong(10),
                 UInt64.fromNonNegativeLong(1)));
->>>>>>> 97bd73e0
   }
 
   @Test
