--- conflicted
+++ resolved
@@ -100,11 +100,8 @@
             10,
             10 * 1024 * 1024,
             50 * 1024 * 1024,
-<<<<<<< HEAD
             REv2StateManagerModule.DatabaseType.IN_MEMORY,
-=======
-            REv2DatabaseConfig.inMemory(false),
->>>>>>> d96311c2
+            true,
             Option.none()),
         new AbstractModule() {
           @Override
