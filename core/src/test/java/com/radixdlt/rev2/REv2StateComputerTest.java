--- conflicted
+++ resolved
@@ -66,25 +66,17 @@
 
 import static org.assertj.core.api.Assertions.assertThat;
 
-<<<<<<< HEAD
+import com.google.common.collect.ImmutableList;
 import com.google.inject.*;
 import com.radixdlt.consensus.Blake2b256Hasher;
-=======
-import com.google.common.collect.ImmutableList;
-import com.google.inject.*;
->>>>>>> 4ae3b100
 import com.radixdlt.consensus.ConsensusByzantineEvent;
-import com.radixdlt.consensus.LedgerProof;
 import com.radixdlt.consensus.bft.BFTValidatorId;
 import com.radixdlt.consensus.bft.Self;
 import com.radixdlt.consensus.liveness.ProposerElection;
 import com.radixdlt.environment.EventDispatcher;
 import com.radixdlt.genesis.GenesisBuilder;
-<<<<<<< HEAD
 import com.radixdlt.genesis.RawGenesisDataWithHash;
-=======
 import com.radixdlt.identifiers.Address;
->>>>>>> 4ae3b100
 import com.radixdlt.lang.Option;
 import com.radixdlt.ledger.*;
 import com.radixdlt.mempool.MempoolAddSuccess;
@@ -95,12 +87,16 @@
 import com.radixdlt.networks.Network;
 import com.radixdlt.p2p.NodeId;
 import com.radixdlt.rev2.modules.REv2LedgerInitializerModule;
+import com.radixdlt.rev2.modules.REv2LedgerInitializerToken;
 import com.radixdlt.rev2.modules.REv2LedgerRecoveryModule;
 import com.radixdlt.rev2.modules.REv2StateManagerModule;
 import com.radixdlt.serialization.DefaultSerialization;
+import com.radixdlt.statecomputer.commit.ActiveValidatorInfo;
+import com.radixdlt.statecomputer.commit.LedgerHeader;
 import com.radixdlt.statemanager.DatabaseFlags;
 import com.radixdlt.transactions.RawNotarizedTransaction;
 import com.radixdlt.utils.UInt64;
+import java.util.Comparator;
 import java.util.List;
 import java.util.Map;
 import org.junit.Test;
@@ -121,8 +117,12 @@
             Option.none()),
         new REv2LedgerInitializerModule(
             RawGenesisDataWithHash.fromGenesisData(
-                GenesisBuilder.createGenesisWithNumValidators(
-                    1, Decimal.of(1), UInt64.fromNonNegativeLong(10)),
+                GenesisBuilder.createGenesisWithValidatorsAndXrdBalances(
+                    ImmutableList.of(ONLY_VALIDATOR_ID.getKey()),
+                    Decimal.of(1),
+                    Address.virtualAccountAddress(ONLY_VALIDATOR_ID.getKey()),
+                    Map.of(),
+                    UInt64.fromNonNegativeLong(10)),
                 new Blake2b256Hasher(DefaultSerialization.getInstance()))),
         new REv2LedgerRecoveryModule(),
         new AbstractModule() {
@@ -154,33 +154,28 @@
     // Arrange
     var injector = createInjector();
     var stateComputer = injector.getInstance(StateComputerLedger.StateComputer.class);
-<<<<<<< HEAD
-    var accumulatorHash =
+    var unused = injector.getInstance(REv2LedgerInitializerToken.class);
+    var genesisEpochProof =
         injector
-            .getInstance(Key.get(LedgerProof.class, LastProof.class))
-            .getAccumulatorState()
-            .getAccumulatorHash();
-=======
-    var genesis =
-        GenesisBuilder.createGenesisWithValidatorsAndXrdBalances(
-            ImmutableList.of(ONLY_VALIDATOR_ID.getKey()),
-            Decimal.of(1),
-            Address.virtualAccountAddress(ONLY_VALIDATOR_ID.getKey()),
-            Map.of(),
-            UInt64.fromNonNegativeLong(10));
-    var genesisResult =
-        new LedgerInitializer(injector.getInstance(RustStateComputer.class))
-            .prepareAndCommit(genesis);
->>>>>>> 4ae3b100
+            .getInstance(REv2TransactionsAndProofReader.class)
+            .getFirstEpochProofREv2()
+            .orElseThrow();
+    var accumulatorHash = genesisEpochProof.ledgerHeader().accumulatorState().accumulatorHash();
     var validTransaction =
         REv2TestTransactions.constructValidRawTransaction(ScryptoConstants.FAUCET_ADDRESS, 0, 0);
 
     // Act
     var roundDetails =
-        new RoundDetails(1, 1, false, 0, genesisResult.getActiveValidator(0), 1000, 1000);
+        new RoundDetails(
+            1,
+            1,
+            false,
+            0,
+            getValidatorFromEpochHeader(genesisEpochProof.ledgerHeader(), 0),
+            1000,
+            1000);
     var result =
-        stateComputer.prepare(
-            genesisResult.accumulatorHash(), List.of(), List.of(validTransaction), roundDetails);
+        stateComputer.prepare(accumulatorHash, List.of(), List.of(validTransaction), roundDetails);
 
     // Assert
     assertThat(result.getFailedTransactions()).isEmpty();
@@ -191,34 +186,44 @@
     // Arrange
     var injector = createInjector();
     var stateComputer = injector.getInstance(StateComputerLedger.StateComputer.class);
-<<<<<<< HEAD
-    var accumulatorHash =
+    var unused = injector.getInstance(REv2LedgerInitializerToken.class);
+    var genesisEpochProof =
         injector
-            .getInstance(Key.get(LedgerProof.class, LastProof.class))
-            .getAccumulatorState()
-            .getAccumulatorHash();
-=======
-    var genesis =
-        GenesisBuilder.createGenesisWithValidatorsAndXrdBalances(
-            ImmutableList.of(ONLY_VALIDATOR_ID.getKey()),
-            Decimal.of(1),
-            Address.virtualAccountAddress(ONLY_VALIDATOR_ID.getKey()),
-            Map.of(),
-            UInt64.fromNonNegativeLong(10));
-    var genesisResult =
-        new LedgerInitializer(injector.getInstance(RustStateComputer.class))
-            .prepareAndCommit(genesis);
->>>>>>> 4ae3b100
+            .getInstance(REv2TransactionsAndProofReader.class)
+            .getFirstEpochProofREv2()
+            .orElseThrow();
+    var accumulatorHash = genesisEpochProof.ledgerHeader().accumulatorState().accumulatorHash();
     var invalidTransaction = RawNotarizedTransaction.create(new byte[1]);
 
     // Act
     var roundDetails =
-        new RoundDetails(1, 1, false, 0, genesisResult.getActiveValidator(0), 1000, 1000);
+        new RoundDetails(
+            1,
+            1,
+            false,
+            0,
+            getValidatorFromEpochHeader(genesisEpochProof.ledgerHeader(), 0),
+            1000,
+            1000);
     var result =
         stateComputer.prepare(
-            genesisResult.accumulatorHash(), List.of(), List.of(invalidTransaction), roundDetails);
+            accumulatorHash, List.of(), List.of(invalidTransaction), roundDetails);
 
     // Assert
     assertThat(result.getFailedTransactions()).hasSize(1);
   }
+
+  private BFTValidatorId getValidatorFromEpochHeader(LedgerHeader epochHeader, int validatorIndex) {
+    final var validator =
+        epochHeader.nextEpoch().unwrap().validators().stream()
+            .sorted(Comparator.comparing(ActiveValidatorInfo::stake).reversed())
+            .skip(validatorIndex)
+            .findFirst()
+            .orElseThrow(() -> new IllegalStateException("some validator expected"));
+    return BFTValidatorId.create(
+        validator
+            .address()
+            .unwrap(() -> new IllegalStateException("active validator must have address")),
+        validator.key());
+  }
 }