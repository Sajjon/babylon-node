/* Copyright 2021 Radix Publishing Ltd incorporated in Jersey (Channel Islands).
 *
 * Licensed under the Radix License, Version 1.0 (the "License"); you may not use this
 * file except in compliance with the License. You may obtain a copy of the License at:
 *
 * radixfoundation.org/licenses/LICENSE-v1
 *
 * The Licensor hereby grants permission for the Canonical version of the Work to be
 * published, distributed and used under or by reference to the Licensor’s trademark
 * Radix ® and use of any unregistered trade names, logos or get-up.
 *
 * The Licensor provides the Work (and each Contributor provides its Contributions) on an
 * "AS IS" BASIS, WITHOUT WARRANTIES OR CONDITIONS OF ANY KIND, either express or implied,
 * including, without limitation, any warranties or conditions of TITLE, NON-INFRINGEMENT,
 * MERCHANTABILITY, or FITNESS FOR A PARTICULAR PURPOSE.
 *
 * Whilst the Work is capable of being deployed, used and adopted (instantiated) to create
 * a distributed ledger it is your responsibility to test and validate the code, together
 * with all logic and performance of that code under all foreseeable scenarios.
 *
 * The Licensor does not make or purport to make and hereby excludes liability for all
 * and any representation, warranty or undertaking in any form whatsoever, whether express
 * or implied, to any entity or person, including any representation, warranty or
 * undertaking, as to the functionality security use, value or other characteristics of
 * any distributed ledger nor in respect the functioning or value of any tokens which may
 * be created stored or transferred using the Work. The Licensor does not warrant that the
 * Work or any use of the Work complies with any law or regulation in any territory where
 * it may be implemented or used or that it will be appropriate for any specific purpose.
 *
 * Neither the licensor nor any current or former employees, officers, directors, partners,
 * trustees, representatives, agents, advisors, contractors, or volunteers of the Licensor
 * shall be liable for any direct or indirect, special, incidental, consequential or other
 * losses of any kind, in tort, contract or otherwise (including but not limited to loss
 * of revenue, income or profits, or loss of use or data, or loss of reputation, or loss
 * of any economic or other opportunity of whatsoever nature or howsoever arising), arising
 * out of or in connection with (without limitation of any use, misuse, of any ledger system
 * or use made or its functionality or any performance or operation of any code or protocol
 * caused by bugs or programming or logic errors or otherwise);
 *
 * A. any offer, purchase, holding, use, sale, exchange or transmission of any
 * cryptographic keys, tokens or assets created, exchanged, stored or arising from any
 * interaction with the Work;
 *
 * B. any failure in a transmission or loss of any token or assets keys or other digital
 * artefacts due to errors in transmission;
 *
 * C. bugs, hacks, logic errors or faults in the Work or any communication;
 *
 * D. system software or apparatus including but not limited to losses caused by errors
 * in holding or transmitting tokens by any third-party;
 *
 * E. breaches or failure of security including hacker attacks, loss or disclosure of
 * password, loss of private key, unauthorised use or misuse of such passwords or keys;
 *
 * F. any losses including loss of anticipated savings or other benefits resulting from
 * use of the Work or any changes to the Work (however implemented).
 *
 * You are solely responsible for; testing, validating and evaluation of all operation
 * logic, functionality, security and appropriateness of using the Work for any commercial
 * or non-commercial purpose and for any reproduction or redistribution by You of the
 * Work. You assume all risks associated with Your use of the Work and the exercise of
 * permissions under this License.
 */

package com.radixdlt.consensus.bft;

import static java.util.Objects.requireNonNull;

import com.fasterxml.jackson.annotation.JsonCreator;
import com.fasterxml.jackson.annotation.JsonProperty;
import com.radixdlt.serialization.DsonOutput;
import com.radixdlt.serialization.DsonOutput.Output;
import com.radixdlt.serialization.SerializerConstants;
import com.radixdlt.serialization.SerializerDummy;
import com.radixdlt.serialization.SerializerId2;
import com.radixdlt.utils.UInt256;
import java.util.Objects;
import javax.annotation.concurrent.Immutable;

/** Represents a validator and their Proof-of-Stake status. */
@Immutable
@SerializerId2("consensus.bft_validator")
public final class BFTValidator {
  @JsonProperty(SerializerConstants.SERIALIZER_NAME)
  @DsonOutput({Output.ALL})
  SerializerDummy serializer = SerializerDummy.DUMMY;

  // Power associated with each validator, could e.g. be based on staked tokens
  @JsonProperty("power")
  @DsonOutput({Output.ALL})
  private final UInt256 power;

  // Public key for consensus
  private final BFTValidatorId validatorId;

  @JsonCreator
  private BFTValidator(
<<<<<<< HEAD
      @JsonProperty(value = "node", required = true) String node,
      @JsonProperty(value = "power", required = true) UInt256 power) {
    this(BFTValidatorId.fromSerializedString(node), power);
=======
      @JsonProperty(value = "id", required = true) String validatorId,
      @JsonProperty(value = "power", required = true) UInt256 power) {
    this(toBFTValidatorId(requireNonNull(validatorId)), power);
>>>>>>> 510f680a
  }

  private BFTValidator(BFTValidatorId validatorId, UInt256 power) {
    this.validatorId = requireNonNull(validatorId);
    this.power = requireNonNull(power);
  }

  public static BFTValidator from(BFTValidatorId validatorId, UInt256 power) {
    return new BFTValidator(validatorId, power);
  }

  public BFTValidatorId getValidatorId() {
    return validatorId;
  }

  public UInt256 getPower() {
    return power;
  }

  @JsonProperty("id")
  @DsonOutput(Output.ALL)
<<<<<<< HEAD
  private String getSerializerNodeKey() {
    return this.node.toSerializedString();
=======
  private String getSerializerValidatorId() {
    return encodePublicKey(this.validatorId);
  }

  private static String encodePublicKey(BFTValidatorId key) {
    return Bytes.toHexString(key.getKey().getBytes());
  }

  private static BFTValidatorId toBFTValidatorId(String str) {
    try {
      return BFTValidatorId.fromPublicKeyBytes(Bytes.fromHexString(str));
    } catch (PublicKeyException e) {
      throw new IllegalStateException("Error decoding public key", e);
    }
>>>>>>> 510f680a
  }

  @Override
  public int hashCode() {
    return Objects.hash(this.validatorId, this.power);
  }

  @Override
  public boolean equals(Object obj) {
    if (this == obj) {
      return true;
    }

    return (obj instanceof BFTValidator other)
        && Objects.equals(this.validatorId, other.validatorId)
        && Objects.equals(this.power, other.power);
  }

  @Override
  public String toString() {
<<<<<<< HEAD
    return String.format("%s{node=%s power=%s}", getClass().getSimpleName(), this.node, this.power);
=======
    return String.format(
        "%s{id=%s power=%s}",
        getClass().getSimpleName(), this.validatorId.getShortenedName(), this.power);
>>>>>>> 510f680a
  }
}<|MERGE_RESOLUTION|>--- conflicted
+++ resolved
@@ -95,15 +95,9 @@
 
   @JsonCreator
   private BFTValidator(
-<<<<<<< HEAD
-      @JsonProperty(value = "node", required = true) String node,
-      @JsonProperty(value = "power", required = true) UInt256 power) {
-    this(BFTValidatorId.fromSerializedString(node), power);
-=======
       @JsonProperty(value = "id", required = true) String validatorId,
       @JsonProperty(value = "power", required = true) UInt256 power) {
-    this(toBFTValidatorId(requireNonNull(validatorId)), power);
->>>>>>> 510f680a
+    this(BFTValidatorId.fromSerializedString(requireNonNull(validatorId)), power);
   }
 
   private BFTValidator(BFTValidatorId validatorId, UInt256 power) {
@@ -125,25 +119,8 @@
 
   @JsonProperty("id")
   @DsonOutput(Output.ALL)
-<<<<<<< HEAD
-  private String getSerializerNodeKey() {
-    return this.node.toSerializedString();
-=======
   private String getSerializerValidatorId() {
-    return encodePublicKey(this.validatorId);
-  }
-
-  private static String encodePublicKey(BFTValidatorId key) {
-    return Bytes.toHexString(key.getKey().getBytes());
-  }
-
-  private static BFTValidatorId toBFTValidatorId(String str) {
-    try {
-      return BFTValidatorId.fromPublicKeyBytes(Bytes.fromHexString(str));
-    } catch (PublicKeyException e) {
-      throw new IllegalStateException("Error decoding public key", e);
-    }
->>>>>>> 510f680a
+    return this.validatorId.toSerializedString();
   }
 
   @Override
@@ -164,12 +141,7 @@
 
   @Override
   public String toString() {
-<<<<<<< HEAD
-    return String.format("%s{node=%s power=%s}", getClass().getSimpleName(), this.node, this.power);
-=======
     return String.format(
-        "%s{id=%s power=%s}",
-        getClass().getSimpleName(), this.validatorId.getShortenedName(), this.power);
->>>>>>> 510f680a
+        "%s{id=%s power=%s}", getClass().getSimpleName(), this.validatorId, this.power);
   }
 }