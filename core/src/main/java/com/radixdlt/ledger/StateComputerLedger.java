/* Copyright 2021 Radix Publishing Ltd incorporated in Jersey (Channel Islands).
 *
 * Licensed under the Radix License, Version 1.0 (the "License"); you may not use this
 * file except in compliance with the License. You may obtain a copy of the License at:
 *
 * radixfoundation.org/licenses/LICENSE-v1
 *
 * The Licensor hereby grants permission for the Canonical version of the Work to be
 * published, distributed and used under or by reference to the Licensor’s trademark
 * Radix ® and use of any unregistered trade names, logos or get-up.
 *
 * The Licensor provides the Work (and each Contributor provides its Contributions) on an
 * "AS IS" BASIS, WITHOUT WARRANTIES OR CONDITIONS OF ANY KIND, either express or implied,
 * including, without limitation, any warranties or conditions of TITLE, NON-INFRINGEMENT,
 * MERCHANTABILITY, or FITNESS FOR A PARTICULAR PURPOSE.
 *
 * Whilst the Work is capable of being deployed, used and adopted (instantiated) to create
 * a distributed ledger it is your responsibility to test and validate the code, together
 * with all logic and performance of that code under all foreseeable scenarios.
 *
 * The Licensor does not make or purport to make and hereby excludes liability for all
 * and any representation, warranty or undertaking in any form whatsoever, whether express
 * or implied, to any entity or person, including any representation, warranty or
 * undertaking, as to the functionality security use, value or other characteristics of
 * any distributed ledger nor in respect the functioning or value of any tokens which may
 * be created stored or transferred using the Work. The Licensor does not warrant that the
 * Work or any use of the Work complies with any law or regulation in any territory where
 * it may be implemented or used or that it will be appropriate for any specific purpose.
 *
 * Neither the licensor nor any current or former employees, officers, directors, partners,
 * trustees, representatives, agents, advisors, contractors, or volunteers of the Licensor
 * shall be liable for any direct or indirect, special, incidental, consequential or other
 * losses of any kind, in tort, contract or otherwise (including but not limited to loss
 * of revenue, income or profits, or loss of use or data, or loss of reputation, or loss
 * of any economic or other opportunity of whatsoever nature or howsoever arising), arising
 * out of or in connection with (without limitation of any use, misuse, of any ledger system
 * or use made or its functionality or any performance or operation of any code or protocol
 * caused by bugs or programming or logic errors or otherwise);
 *
 * A. any offer, purchase, holding, use, sale, exchange or transmission of any
 * cryptographic keys, tokens or assets created, exchanged, stored or arising from any
 * interaction with the Work;
 *
 * B. any failure in a transmission or loss of any token or assets keys or other digital
 * artefacts due to errors in transmission;
 *
 * C. bugs, hacks, logic errors or faults in the Work or any communication;
 *
 * D. system software or apparatus including but not limited to losses caused by errors
 * in holding or transmitting tokens by any third-party;
 *
 * E. breaches or failure of security including hacker attacks, loss or disclosure of
 * password, loss of private key, unauthorised use or misuse of such passwords or keys;
 *
 * F. any losses including loss of anticipated savings or other benefits resulting from
 * use of the Work or any changes to the Work (however implemented).
 *
 * You are solely responsible for; testing, validating and evaluation of all operation
 * logic, functionality, security and appropriateness of using the Work for any commercial
 * or non-commercial purpose and for any reproduction or redistribution by You of the
 * Work. You assume all risks associated with Your use of the Work and the exercise of
 * permissions under this License.
 */

package com.radixdlt.ledger;

import com.google.common.collect.ImmutableList;
<<<<<<< HEAD
import com.google.common.collect.Iterators;
import com.google.common.collect.Streams;
import com.google.common.primitives.Ints;
=======
>>>>>>> 7a8b768a
import com.google.inject.Inject;
import com.radixdlt.consensus.*;
import com.radixdlt.consensus.bft.*;
import com.radixdlt.consensus.liveness.ProposalGenerator;
import com.radixdlt.consensus.vertexstore.ExecutedVertex;
import com.radixdlt.consensus.vertexstore.VertexStoreState;
import com.radixdlt.environment.EventProcessor;
import com.radixdlt.environment.RemoteEventProcessor;
import com.radixdlt.lang.Option;
import com.radixdlt.mempool.MempoolAdd;
import com.radixdlt.monitoring.Metrics;
import com.radixdlt.p2p.NodeId;
import com.radixdlt.rev2.LastProof;
import com.radixdlt.transactions.NotarizedTransactionHash;
import com.radixdlt.transactions.RawLedgerTransaction;
import com.radixdlt.transactions.RawNotarizedTransaction;
import com.radixdlt.utils.TimeSupplier;
import java.util.*;

/** Synchronizes execution */
public final class StateComputerLedger implements Ledger, ProposalGenerator {

  public interface ExecutedTransaction {
    RawLedgerTransaction transaction();

    Option<NotarizedTransactionHash> notarizedTransactionHash();
  }

  public static class StateComputerResult {
    private final List<ExecutedTransaction> executedTransactions;
    private final int rejectedTransactionCount;
    private final NextEpoch nextEpoch;
    private final LedgerHashes ledgerHashes;

    public StateComputerResult(
        List<ExecutedTransaction> executedTransactions,
        int rejectedTransactionCount,
        NextEpoch nextEpoch,
        LedgerHashes ledgerHashes) {
      this.executedTransactions = Objects.requireNonNull(executedTransactions);
      this.rejectedTransactionCount = rejectedTransactionCount;
      this.nextEpoch = nextEpoch;
      this.ledgerHashes = ledgerHashes;
    }

    public StateComputerResult(
        List<ExecutedTransaction> executedTransactions,
        int rejectedTransactionCount,
        LedgerHashes ledgerHashes) {
      this(executedTransactions, rejectedTransactionCount, null, ledgerHashes);
    }

    public Optional<NextEpoch> getNextEpoch() {
      return Optional.ofNullable(nextEpoch);
    }

    public LedgerHashes getLedgerHashes() {
      return ledgerHashes;
    }

    public List<ExecutedTransaction> getSuccessfullyExecutedTransactions() {
      return executedTransactions;
    }

    public int getRejectedTransactionCount() {
      return rejectedTransactionCount;
    }
  }

  public interface StateComputer {
    void addToMempool(MempoolAdd mempoolAdd, NodeId origin);

    List<RawNotarizedTransaction> getTransactionsForProposal(
        List<ExecutedTransaction> executedTransactions);

    StateComputerResult prepare(
        LedgerHashes committedLedgerHashes,
        List<ExecutedVertex> preparedUncommittedVertices,
        LedgerHashes preparedUncommittedLedgerHashes,
        List<RawNotarizedTransaction> proposedTransactions,
        RoundDetails roundDetails);

    void commit(
        CommittedTransactionsWithProof committedTransactionsWithProof,
        VertexStoreState vertexStore);
  }

  private final Comparator<LedgerProof> headerComparator;
  private final StateComputer stateComputer;
  private final Metrics metrics;
  private final TimeSupplier timeSupplier;
  private final Object commitAndAdvanceLedgerLock;
  private LedgerProof currentLedgerHeader;

  @Inject
  public StateComputerLedger(
      TimeSupplier timeSupplier,
      @LastProof LedgerProof initialLedgerState,
      Comparator<LedgerProof> headerComparator,
      StateComputer stateComputer,
      Metrics metrics) {
    this.timeSupplier = Objects.requireNonNull(timeSupplier);
    this.headerComparator = Objects.requireNonNull(headerComparator);
    this.stateComputer = Objects.requireNonNull(stateComputer);
    this.metrics = Objects.requireNonNull(metrics);
    this.currentLedgerHeader = initialLedgerState;
    this.commitAndAdvanceLedgerLock = new Object();
  }

  public RemoteEventProcessor<NodeId, MempoolAdd> mempoolAddRemoteEventProcessor() {
    return (node, mempoolAdd) -> stateComputer.addToMempool(mempoolAdd, node);
  }

  public EventProcessor<MempoolAdd> mempoolAddEventProcessor() {
    return mempoolAdd -> stateComputer.addToMempool(mempoolAdd, null);
  }

  @Override
  public List<RawNotarizedTransaction> getTransactionsForProposal(
      Round round, List<ExecutedVertex> prepared) {
    final ImmutableList<ExecutedTransaction> executedTransactions =
        prepared.stream()
            .flatMap(ExecutedVertex::successfulTransactions)
            .collect(ImmutableList.toImmutableList());
    return stateComputer.getTransactionsForProposal(executedTransactions);
  }

  @Override
  public Optional<ExecutedVertex> prepare(
      LinkedList<ExecutedVertex> previous, VertexWithHash vertexWithHash) {
    return metrics.ledger().prepare().measure(() -> this.prepareInternal(previous, vertexWithHash));
  }

  private Optional<ExecutedVertex> prepareInternal(
      LinkedList<ExecutedVertex> previousVertices, VertexWithHash vertexWithHash) {
    final var vertex = vertexWithHash.vertex();
    final LedgerHeader parentHeader = vertex.getParentHeader().getLedgerHeader();

    final StateComputerResult result;
    synchronized (this.commitAndAdvanceLedgerLock) {
      final var againstLedgerHeader = this.currentLedgerHeader.getHeader();
      final var againstStateVersion = againstLedgerHeader.getStateVersion();

      if (againstStateVersion > parentHeader.getStateVersion()) {
        // We have received a stale vertex to prepare - ignore it.
        return Optional.empty();
      }

      if (parentHeader.isEndOfEpoch()) {
        // Don't execute any transactions and commit to the same LedgerHeader if in the process of
        // an epoch change. Updates to LedgerHeader here may cause a disagreement on the next epoch
        // initial vertex if a TC occurs for example.
        return Optional.of(
            new ExecutedVertex(
                vertexWithHash, parentHeader, ImmutableList.of(), this.timeSupplier.currentTime()));
      }

      // It's possible that this function is called with a list of vertices which starts with some
      // committed vertices. By matching on the state version, we remove the already committed
      // vertices from the "previous" list.
      final var previousVertexIterator = Iterators.peekingIterator(previousVertices.iterator());
      while (previousVertexIterator.hasNext()) {
        final var previousVertexBaseHeader =
            previousVertexIterator.peek().vertex().getParentHeader().getLedgerHeader();
        if (previousVertexBaseHeader.getStateVersion() == againstStateVersion) {
          if (!previousVertexBaseHeader.getHashes().equals(againstLedgerHeader.getHashes())) {
            // Some vertex has matched on the state version (which isn't particularly improbable,
            // since only a number of transactions must coincide). However, the ledger hashes did
            // not match, which means that other vertices than ours were committed.
            return Optional.empty();
          }
          break;
        }
        previousVertexIterator.next();
      }
      final var verticesInExtension = Streams.stream(previousVertexIterator).toList();

      if (verticesInExtension.isEmpty()) {
        // None of the previous vertices has matched our current top of ledger. There is still a
        // possibility that the proposed vertex is built right on that top. But if not, then we
        // cannot progress.
        if (!parentHeader.getHashes().equals(againstLedgerHeader.getHashes())) {
          return Optional.empty();
        }
      }

      result =
          this.stateComputer.prepare(
              againstLedgerHeader.getHashes(),
              verticesInExtension,
              parentHeader.getHashes(),
              vertex.getTransactions(),
              RoundDetails.fromVertex(vertexWithHash));
    }

    final LedgerHeader ledgerHeader =
        LedgerHeader.create(
            parentHeader.getEpoch(),
            vertex.getRound(),
            parentHeader.getStateVersion() + result.getSuccessfullyExecutedTransactions().size(),
            result.getLedgerHashes(),
            vertex.getQCToParent().getWeightedTimestampOfSignatures(),
            vertex.proposerTimestamp(),
            result.getNextEpoch().orElse(null));

    return Optional.of(
        new ExecutedVertex(
            vertexWithHash,
            ledgerHeader,
            result.getSuccessfullyExecutedTransactions(),
            this.timeSupplier.currentTime()));
  }

  public EventProcessor<BFTCommittedUpdate> bftCommittedUpdateEventProcessor() {
    return committedUpdate -> {
      updateCommittedVerticesMetrics(committedUpdate);

      final ImmutableList<RawLedgerTransaction> transactions =
          committedUpdate.committed().stream()
              .flatMap(ExecutedVertex::successfulTransactions)
              .map(ExecutedTransaction::transaction)
              .collect(ImmutableList.toImmutableList());
      var proof = committedUpdate.vertexStoreState().getRootHeader();
      var transactionsWithProof = CommittedTransactionsWithProof.create(transactions, proof);
      metrics
          .ledger()
          .commit()
          .measure(() -> this.commit(transactionsWithProof, committedUpdate.vertexStoreState()));
    };
  }

  private void updateCommittedVerticesMetrics(BFTCommittedUpdate committedUpdate) {
    final var numCommittedFallbackVertices =
        committedUpdate.committed().stream().filter(v -> v.vertex().isFallback()).count();
    final var numCommittedNonFallbackVertices =
        committedUpdate.committed().size() - numCommittedFallbackVertices;

    metrics
        .bft()
        .committedVertices()
        .label(new Metrics.Bft.CommittedVertex(true))
        .inc(numCommittedFallbackVertices);

    metrics
        .bft()
        .committedVertices()
        .label(new Metrics.Bft.CommittedVertex(false))
        .inc(numCommittedNonFallbackVertices);
  }

  public EventProcessor<CommittedTransactionsWithProof> syncEventProcessor() {
    return p -> metrics.ledger().commit().measure(() -> this.commit(p, null));
  }

  private void commit(
      CommittedTransactionsWithProof committedTransactionsWithProof, VertexStoreState vertexStore) {
    final LedgerProof nextHeader = committedTransactionsWithProof.getProof();

    final int extensionTransactionCount; // for metrics purposes only
    synchronized (this.commitAndAdvanceLedgerLock) {
      final LedgerProof againstLedgerHeader = this.currentLedgerHeader;

      if (this.headerComparator.compare(nextHeader, againstLedgerHeader) <= 0) {
        return;
      }

<<<<<<< HEAD
      final var transactions = committedTransactionsWithProof.getTransactions();
      final var startIndex =
          transactions.size()
              - nextHeader.getStateVersion()
              + againstLedgerHeader.getStateVersion();
      final var extension = transactions.subList(Ints.checkedCast(startIndex), transactions.size());

      var extensionToCommit =
          CommittedTransactionsWithProof.create(
              extension, committedTransactionsWithProof.getProof());
=======
      final var extensionToCommit =
          committedTransactionsWithProof.getExtensionFrom(
              againstLedgerHeader.getAccumulatorState().getStateVersion());
>>>>>>> 7a8b768a

      // persist
      this.stateComputer.commit(extensionToCommit, vertexStore);

      // TODO: move all of the following to post-persist event handling (while considering the
      // synchronization theoretically needed here).
      this.currentLedgerHeader = nextHeader;

      extensionTransactionCount = extensionToCommit.getTransactions().size();
    }

    this.metrics.ledger().stateVersion().set(nextHeader.getStateVersion());
    if (vertexStore == null) {
      this.metrics.ledger().syncTransactionsProcessed().inc(extensionTransactionCount);
    } else {
      this.metrics.ledger().bftTransactionsProcessed().inc(extensionTransactionCount);
    }
  }
}<|MERGE_RESOLUTION|>--- conflicted
+++ resolved
@@ -65,12 +65,8 @@
 package com.radixdlt.ledger;
 
 import com.google.common.collect.ImmutableList;
-<<<<<<< HEAD
 import com.google.common.collect.Iterators;
 import com.google.common.collect.Streams;
-import com.google.common.primitives.Ints;
-=======
->>>>>>> 7a8b768a
 import com.google.inject.Inject;
 import com.radixdlt.consensus.*;
 import com.radixdlt.consensus.bft.*;
@@ -337,22 +333,8 @@
         return;
       }
 
-<<<<<<< HEAD
-      final var transactions = committedTransactionsWithProof.getTransactions();
-      final var startIndex =
-          transactions.size()
-              - nextHeader.getStateVersion()
-              + againstLedgerHeader.getStateVersion();
-      final var extension = transactions.subList(Ints.checkedCast(startIndex), transactions.size());
-
-      var extensionToCommit =
-          CommittedTransactionsWithProof.create(
-              extension, committedTransactionsWithProof.getProof());
-=======
       final var extensionToCommit =
-          committedTransactionsWithProof.getExtensionFrom(
-              againstLedgerHeader.getAccumulatorState().getStateVersion());
->>>>>>> 7a8b768a
+          committedTransactionsWithProof.getExtensionFrom(againstLedgerHeader.getStateVersion());
 
       // persist
       this.stateComputer.commit(extensionToCommit, vertexStore);
