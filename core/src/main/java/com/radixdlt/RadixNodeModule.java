/* Copyright 2021 Radix Publishing Ltd incorporated in Jersey (Channel Islands).
 *
 * Licensed under the Radix License, Version 1.0 (the "License"); you may not use this
 * file except in compliance with the License. You may obtain a copy of the License at:
 *
 * radixfoundation.org/licenses/LICENSE-v1
 *
 * The Licensor hereby grants permission for the Canonical version of the Work to be
 * published, distributed and used under or by reference to the Licensor’s trademark
 * Radix ® and use of any unregistered trade names, logos or get-up.
 *
 * The Licensor provides the Work (and each Contributor provides its Contributions) on an
 * "AS IS" BASIS, WITHOUT WARRANTIES OR CONDITIONS OF ANY KIND, either express or implied,
 * including, without limitation, any warranties or conditions of TITLE, NON-INFRINGEMENT,
 * MERCHANTABILITY, or FITNESS FOR A PARTICULAR PURPOSE.
 *
 * Whilst the Work is capable of being deployed, used and adopted (instantiated) to create
 * a distributed ledger it is your responsibility to test and validate the code, together
 * with all logic and performance of that code under all foreseeable scenarios.
 *
 * The Licensor does not make or purport to make and hereby excludes liability for all
 * and any representation, warranty or undertaking in any form whatsoever, whether express
 * or implied, to any entity or person, including any representation, warranty or
 * undertaking, as to the functionality security use, value or other characteristics of
 * any distributed ledger nor in respect the functioning or value of any tokens which may
 * be created stored or transferred using the Work. The Licensor does not warrant that the
 * Work or any use of the Work complies with any law or regulation in any territory where
 * it may be implemented or used or that it will be appropriate for any specific purpose.
 *
 * Neither the licensor nor any current or former employees, officers, directors, partners,
 * trustees, representatives, agents, advisors, contractors, or volunteers of the Licensor
 * shall be liable for any direct or indirect, special, incidental, consequential or other
 * losses of any kind, in tort, contract or otherwise (including but not limited to loss
 * of revenue, income or profits, or loss of use or data, or loss of reputation, or loss
 * of any economic or other opportunity of whatsoever nature or howsoever arising), arising
 * out of or in connection with (without limitation of any use, misuse, of any ledger system
 * or use made or its functionality or any performance or operation of any code or protocol
 * caused by bugs or programming or logic errors or otherwise);
 *
 * A. any offer, purchase, holding, use, sale, exchange or transmission of any
 * cryptographic keys, tokens or assets created, exchanged, stored or arising from any
 * interaction with the Work;
 *
 * B. any failure in a transmission or loss of any token or assets keys or other digital
 * artefacts due to errors in transmission;
 *
 * C. bugs, hacks, logic errors or faults in the Work or any communication;
 *
 * D. system software or apparatus including but not limited to losses caused by errors
 * in holding or transmitting tokens by any third-party;
 *
 * E. breaches or failure of security including hacker attacks, loss or disclosure of
 * password, loss of private key, unauthorised use or misuse of such passwords or keys;
 *
 * F. any losses including loss of anticipated savings or other benefits resulting from
 * use of the Work or any changes to the Work (however implemented).
 *
 * You are solely responsible for; testing, validating and evaluation of all operation
 * logic, functionality, security and appropriateness of using the Work for any commercial
 * or non-commercial purpose and for any reproduction or redistribution by You of the
 * Work. You assume all risks associated with Your use of the Work and the exercise of
 * permissions under this License.
 */

package com.radixdlt;

import com.google.common.base.Splitter;
import com.google.common.collect.Streams;
import com.google.inject.AbstractModule;
import com.google.inject.Key;
import com.google.inject.multibindings.OptionalBinder;
import com.radixdlt.addressing.Addressing;
import com.radixdlt.api.CoreApiServerModule;
import com.radixdlt.api.prometheus.PrometheusApiModule;
import com.radixdlt.api.system.SystemApiModule;
import com.radixdlt.consensus.bft.*;
import com.radixdlt.consensus.epoch.EpochsConsensusModule;
import com.radixdlt.consensus.sync.BFTSyncPatienceMillis;
import com.radixdlt.crypto.ECDSASecp256k1PublicKey;
import com.radixdlt.crypto.HashUtils;
import com.radixdlt.crypto.exception.PublicKeyException;
import com.radixdlt.environment.rx.RxEnvironmentModule;
import com.radixdlt.identifiers.Address;
import com.radixdlt.keys.BFTValidatorIdFromGenesisModule;
import com.radixdlt.keys.BFTValidatorIdModule;
import com.radixdlt.keys.PersistedBFTKeyModule;
import com.radixdlt.lang.Option;
import com.radixdlt.lang.Tuple;
import com.radixdlt.ledger.AccumulatorState;
import com.radixdlt.logger.EventLoggerConfig;
import com.radixdlt.logger.EventLoggerModule;
import com.radixdlt.mempool.MempoolReceiverModule;
import com.radixdlt.mempool.MempoolRelayConfig;
import com.radixdlt.mempool.MempoolRelayerModule;
import com.radixdlt.mempool.RustMempoolConfig;
import com.radixdlt.messaging.MessagingModule;
import com.radixdlt.modules.*;
import com.radixdlt.networks.Network;
import com.radixdlt.networks.NetworkId;
import com.radixdlt.p2p.P2PModule;
import com.radixdlt.p2p.capability.LedgerSyncCapability;
import com.radixdlt.rev2.ComponentAddress;
import com.radixdlt.rev2.Decimal;
import com.radixdlt.rev2.modules.BerkeleySafetyStoreModule;
import com.radixdlt.rev2.modules.REv2ConsensusRecoveryModule;
import com.radixdlt.rev2.modules.REv2LedgerRecoveryModule;
import com.radixdlt.rev2.modules.REv2StateManagerModule;
import com.radixdlt.statemanager.REv2DatabaseConfig;
import com.radixdlt.sync.SyncRelayConfig;
import com.radixdlt.transaction.TransactionBuilder;
import com.radixdlt.utils.BooleanUtils;
import com.radixdlt.utils.IOUtils;
import com.radixdlt.utils.PrivateKeys;
import com.radixdlt.utils.UInt64;
import com.radixdlt.utils.properties.RuntimeProperties;
import java.io.FileInputStream;
import java.io.IOException;
import java.util.HashMap;
import java.util.Map;
import java.util.Optional;
import java.util.Set;
import org.apache.logging.log4j.LogManager;
import org.apache.logging.log4j.Logger;
import org.json.JSONObject;

/** Module which manages everything in a single node */
public final class RadixNodeModule extends AbstractModule {
  private static final int DEFAULT_CORE_API_PORT = 3333;
  private static final int DEFAULT_SYSTEM_API_PORT = 3334;
  private static final int DEFAULT_PROMETHEUS_API_PORT = 3335;

  // APIs are only exposed on localhost by default
  private static final String DEFAULT_CORE_API_BIND_ADDRESS = "127.0.0.1";
  private static final String DEFAULT_SYSTEM_API_BIND_ADDRESS = "127.0.0.1";
  private static final String DEFAULT_PROMETHEUS_API_BIND_ADDRESS = "127.0.0.1";

  // XRD allocation for testnets
  private static final Set<Network> XRD_ALLOCATION_NETWORKS =
      Set.of(Network.NEBUNET, Network.HAMMUNET);
  private static final Decimal XRD_ALLOCATION_AMOUNT =
      Decimal.of(700_000_000_000L); // 70% XRD_MAX_SUPPLY
  private static final ECDSASecp256k1PublicKey XRD_ALLOCATION_ACCOUNT_PUBLIC_KEY =
      ECDSASecp256k1PublicKey.tryFromHex(
              "026f08db98ef1d0231eb15580da9123db8e25aa1747c8c32e5fd2ec47b8db73d5c")
          .unwrap();

  private static final Logger log = LogManager.getLogger();

  private final RuntimeProperties properties;
  private final int networkId;

  public RadixNodeModule(RuntimeProperties properties) {
    this.properties = properties;
    this.networkId =
        Optional.ofNullable(properties.get("network.id"))
            .map(Integer::parseInt)
            .orElseThrow(() -> new IllegalStateException("Must specify network.id"));
  }

  @Override
  protected void configure() {
    if (this.networkId <= 0) {
      throw new IllegalStateException("Illegal networkId " + networkId);
    }
    final var network =
        Network.ofId(this.networkId)
            .orElseThrow(
                () ->
                    new IllegalStateException(
                        "NetworkId " + networkId + " does not match any known networks"));

    bindConstant().annotatedWith(NetworkId.class).to(networkId);

    bind(RuntimeProperties.class).toInstance(properties);

    // Consensus configuration
    // These cannot be changed without introducing possibilities of
    // going out of sync with consensus.
    bindConstant()
        .annotatedWith(BFTSyncPatienceMillis.class)
        .to(properties.get("bft.sync.patience", 200));

    // Default values mean that pacemakers will sync if they are within 5 rounds of each other.
    // 5 consecutive failing rounds will take 1*(2^6)-1 seconds = 63 seconds.
    bindConstant().annotatedWith(PacemakerBaseTimeoutMs.class).to(3000L);
    bindConstant().annotatedWith(PacemakerBackoffRate.class).to(1.1);
    bindConstant().annotatedWith(PacemakerMaxExponent.class).to(0);

    // System (e.g. time, random)
    install(new SystemModule());

    install(new RxEnvironmentModule());

    var addressing = Addressing.ofNetworkId(networkId);
    bind(Addressing.class).toInstance(addressing);
    install(new EventLoggerModule(EventLoggerConfig.addressed(addressing)));
    install(new DispatcherModule());

    // Consensus
    final String useGenesis = properties.get("consensus.use_genesis_for_validator_address");
    final String validatorAddress = properties.get("consensus.validator_address", (String) null);
    if (useGenesis != null && validatorAddress != null) {
      throw new IllegalArgumentException(
          "Invalid configuration. Using both consensus.genesis_for_validator_address and"
              + " consensus.validator_address. Please use one.");
    } else if (validatorAddress != null) {
      OptionalBinder.newOptionalBinder(binder(), Key.get(ComponentAddress.class, Self.class))
          .setBinding()
          .toInstance(addressing.decodeValidatorAddress(validatorAddress));
      install(new BFTValidatorIdModule());
    } else if (useGenesis == null || Boolean.parseBoolean(useGenesis)) {
      install(new BFTValidatorIdFromGenesisModule());
    } else {
      OptionalBinder.newOptionalBinder(binder(), Key.get(ComponentAddress.class, Self.class));
      install(new BFTValidatorIdModule());
    }
    install(new PersistedBFTKeyModule());
    install(new CryptoModule());
    install(new ConsensusModule());

    // Ledger
    install(new LedgerModule());
    install(new MempoolReceiverModule());

    // Mempool Relay
    install(new MempoolRelayConfig(5, 100).asModule());
    install(new MempoolRelayerModule(10000));

    // Ledger Sync
    final long syncPatience = properties.get("sync.patience", 5000L);
    install(new SyncServiceModule(SyncRelayConfig.of(syncPatience, 10, 3000L)));

    // Epochs - Consensus
    install(new EpochsConsensusModule());
    // Epochs - Sync
    install(new EpochsSyncModule());

    // State Computer
    var databasePath = properties.get("db.location", ".//RADIXDB");
    var mempoolMaxSize = properties.get("mempool.maxSize", 50);
    var mempoolConfig = new RustMempoolConfig(mempoolMaxSize);
    var databaseConfig = new REv2DatabaseConfig.RocksDB(databasePath);
    var transactionsPerProposalCount = 10;

    String genesisTxn;
    final var genesisFileProp = properties.get("network.genesis_file");
    if (genesisFileProp != null && !genesisFileProp.isBlank()) {
      log.info("Loading genesis from file: {}", genesisFileProp);
      genesisTxn = loadGenesisFromFile(genesisFileProp);
    } else {
      log.info("Loading genesis from genesis_txn property");
      genesisTxn = properties.get("network.genesis_txn");
    }
    log.info("Using genesis txn: {}", genesisTxn);
    final var initialVset =
        Streams.stream(
                Splitter.fixedLength(ECDSASecp256k1PublicKey.COMPRESSED_BYTES * 2)
                    .split(genesisTxn))
            .map(
                pubKeyBytes -> {
                  log.info("Initial vset validator: {}", pubKeyBytes);
                  try {
                    return ECDSASecp256k1PublicKey.fromHex(pubKeyBytes);
                  } catch (PublicKeyException e) {
                    throw new RuntimeException(e);
                  }
                })
            .toList();
    var validatorSet =
        new HashMap<ECDSASecp256k1PublicKey, Tuple.Tuple2<Decimal, ComponentAddress>>();
    final var stakingAccount =
        Address.virtualAccountAddress(PrivateKeys.ofNumeric(1).getPublicKey());

    initialVset.forEach(k -> validatorSet.put(k, Tuple.tuple(Decimal.of(1), stakingAccount)));

    final Map<ECDSASecp256k1PublicKey, Decimal> xrdAllocations =
        XRD_ALLOCATION_NETWORKS.contains(network)
            ? Map.of(XRD_ALLOCATION_ACCOUNT_PUBLIC_KEY, XRD_ALLOCATION_AMOUNT)
            : Map.of();

    log.info("Genesis XRD allocations: {}", xrdAllocations.isEmpty() ? "(empty)" : "");
    xrdAllocations.forEach((k, v) -> log.info("{}: {}", k, v));

    var genesis =
        TransactionBuilder.createGenesis(
            validatorSet,
<<<<<<< HEAD
            Map.of(),
=======
            xrdAllocations,
>>>>>>> 56255e01
            UInt64.fromNonNegativeLong(1),
            UInt64.fromNonNegativeLong(1800), // approximately 5 minutes per epoch
            UInt64.fromNonNegativeLong(1));

    install(
        REv2StateManagerModule.create(
            networkId, transactionsPerProposalCount, databaseConfig, Option.some(mempoolConfig)));

    // Recovery
    install(new BerkeleySafetyStoreModule(databasePath));
    var initialAccumulatorState = new AccumulatorState(0, HashUtils.zero256());
    install(new REv2LedgerRecoveryModule(initialAccumulatorState, genesis));
    install(new REv2ConsensusRecoveryModule());

    install(new MetricsModule());

    // System Info
    install(new SystemInfoModule());

    install(new MessagingModule(properties));

    install(new P2PModule(properties));

    // APIs
    final var coreApiBindAddress =
        properties.get("api.core.bind_address", DEFAULT_CORE_API_BIND_ADDRESS);
    final var coreApiPort = properties.get("api.core.port", DEFAULT_CORE_API_PORT);
    install(new CoreApiServerModule(coreApiBindAddress, coreApiPort));

    final var systemApiBindAddress =
        properties.get("api.system.bind_address", DEFAULT_SYSTEM_API_BIND_ADDRESS);
    final var systemApiPort = properties.get("api.system.port", DEFAULT_SYSTEM_API_PORT);
    install(new SystemApiModule(systemApiBindAddress, systemApiPort));

    final var metricsApiBindAddress =
        properties.get("api.prometheus.bind_address", DEFAULT_PROMETHEUS_API_BIND_ADDRESS);
    final var metricsApiPort = properties.get("api.prometheus.port", DEFAULT_PROMETHEUS_API_PORT);
    install(new PrometheusApiModule(metricsApiBindAddress, metricsApiPort));

    // Capabilities
    var capabilitiesLedgerSyncEnabled =
        properties.get("capabilities.ledger_sync.enabled", BooleanUtils::parseBoolean);
    LedgerSyncCapability.Builder builder =
        capabilitiesLedgerSyncEnabled
            .map(LedgerSyncCapability.Builder::new)
            .orElse(LedgerSyncCapability.Builder.asDefault());
    install(new CapabilitiesModule(builder.build()));
  }

  private String loadGenesisFromFile(String genesisFile) {
    try (var genesisJsonString = new FileInputStream(genesisFile)) {
      var genesisJson = new JSONObject(IOUtils.toString(genesisJsonString));
      return genesisJson.getString("genesis");
    } catch (IOException e) {
      throw new IllegalStateException(e);
    }
  }
}<|MERGE_RESOLUTION|>--- conflicted
+++ resolved
@@ -284,11 +284,7 @@
     var genesis =
         TransactionBuilder.createGenesis(
             validatorSet,
-<<<<<<< HEAD
-            Map.of(),
-=======
             xrdAllocations,
->>>>>>> 56255e01
             UInt64.fromNonNegativeLong(1),
             UInt64.fromNonNegativeLong(1800), // approximately 5 minutes per epoch
             UInt64.fromNonNegativeLong(1));
