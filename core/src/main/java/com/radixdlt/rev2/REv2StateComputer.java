--- conflicted
+++ resolved
@@ -164,11 +164,8 @@
                         .map(RawNotarizedTransaction::create))
             .toList();
 
-<<<<<<< HEAD
-=======
     // TODO: Don't include transactions if NextEpoch is to occur
     // TODO: This will require Proposer to simulate a NextRound update before proposing
->>>>>>> 1d7a392c
     return stateComputer.getTransactionsForProposal(
         transactionsPerProposalCount, transactionsNotToInclude);
   }
