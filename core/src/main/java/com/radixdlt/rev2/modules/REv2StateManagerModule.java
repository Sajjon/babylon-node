--- conflicted
+++ resolved
@@ -181,11 +181,8 @@
             REv2StateComputer rEv2StateComputer(
                 RustStateComputer stateComputer,
                 EventDispatcher<LedgerUpdate> ledgerUpdateEventDispatcher,
-<<<<<<< HEAD
                 Hasher hasher,
-=======
                 EventDispatcher<MempoolAddSuccess> mempoolAddSuccessEventDispatcher,
->>>>>>> 499cda38
                 Serialization serialization) {
               return new REv2StateComputer(
                   stateComputer,
