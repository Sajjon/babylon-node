/* Copyright 2021 Radix Publishing Ltd incorporated in Jersey (Channel Islands).
 *
 * Licensed under the Radix License, Version 1.0 (the "License"); you may not use this
 * file except in compliance with the License. You may obtain a copy of the License at:
 *
 * radixfoundation.org/licenses/LICENSE-v1
 *
 * The Licensor hereby grants permission for the Canonical version of the Work to be
 * published, distributed and used under or by reference to the Licensor’s trademark
 * Radix ® and use of any unregistered trade names, logos or get-up.
 *
 * The Licensor provides the Work (and each Contributor provides its Contributions) on an
 * "AS IS" BASIS, WITHOUT WARRANTIES OR CONDITIONS OF ANY KIND, either express or implied,
 * including, without limitation, any warranties or conditions of TITLE, NON-INFRINGEMENT,
 * MERCHANTABILITY, or FITNESS FOR A PARTICULAR PURPOSE.
 *
 * Whilst the Work is capable of being deployed, used and adopted (instantiated) to create
 * a distributed ledger it is your responsibility to test and validate the code, together
 * with all logic and performance of that code under all foreseeable scenarios.
 *
 * The Licensor does not make or purport to make and hereby excludes liability for all
 * and any representation, warranty or undertaking in any form whatsoever, whether express
 * or implied, to any entity or person, including any representation, warranty or
 * undertaking, as to the functionality security use, value or other characteristics of
 * any distributed ledger nor in respect the functioning or value of any tokens which may
 * be created stored or transferred using the Work. The Licensor does not warrant that the
 * Work or any use of the Work complies with any law or regulation in any territory where
 * it may be implemented or used or that it will be appropriate for any specific purpose.
 *
 * Neither the licensor nor any current or former employees, officers, directors, partners,
 * trustees, representatives, agents, advisors, contractors, or volunteers of the Licensor
 * shall be liable for any direct or indirect, special, incidental, consequential or other
 * losses of any kind, in tort, contract or otherwise (including but not limited to loss
 * of revenue, income or profits, or loss of use or data, or loss of reputation, or loss
 * of any economic or other opportunity of whatsoever nature or howsoever arising), arising
 * out of or in connection with (without limitation of any use, misuse, of any ledger system
 * or use made or its functionality or any performance or operation of any code or protocol
 * caused by bugs or programming or logic errors or otherwise);
 *
 * A. any offer, purchase, holding, use, sale, exchange or transmission of any
 * cryptographic keys, tokens or assets created, exchanged, stored or arising from any
 * interaction with the Work;
 *
 * B. any failure in a transmission or loss of any token or assets keys or other digital
 * artefacts due to errors in transmission;
 *
 * C. bugs, hacks, logic errors or faults in the Work or any communication;
 *
 * D. system software or apparatus including but not limited to losses caused by errors
 * in holding or transmitting tokens by any third-party;
 *
 * E. breaches or failure of security including hacker attacks, loss or disclosure of
 * password, loss of private key, unauthorised use or misuse of such passwords or keys;
 *
 * F. any losses including loss of anticipated savings or other benefits resulting from
 * use of the Work or any changes to the Work (however implemented).
 *
 * You are solely responsible for; testing, validating and evaluation of all operation
 * logic, functionality, security and appropriateness of using the Work for any commercial
 * or non-commercial purpose and for any reproduction or redistribution by You of the
 * Work. You assume all risks associated with Your use of the Work and the exercise of
 * permissions under this License.
 */

package com.radixdlt.integration.steady_state.deterministic.rev2;

import static com.radixdlt.environment.deterministic.network.MessageSelector.firstSelector;
import static com.radixdlt.harness.deterministic.invariants.DeterministicMonitors.byzantineBehaviorNotDetected;
import static com.radixdlt.harness.deterministic.invariants.DeterministicMonitors.ledgerTransactionSafety;
import static com.radixdlt.harness.predicates.EventPredicate.onlyLocalMempoolAddEvents;
import static com.radixdlt.harness.predicates.NodesPredicate.nodeAt;

import com.google.inject.Key;
import com.google.inject.TypeLiteral;
import com.radixdlt.environment.EventDispatcher;
import com.radixdlt.genesis.GenesisBuilder;
import com.radixdlt.harness.deterministic.DeterministicTest;
import com.radixdlt.harness.deterministic.NodesReader;
import com.radixdlt.harness.deterministic.PhysicalNodeConfig;
import com.radixdlt.harness.invariants.Checkers;
import com.radixdlt.harness.predicates.NodePredicate;
import com.radixdlt.harness.predicates.NodesPredicate;
import com.radixdlt.mempool.MempoolAdd;
import com.radixdlt.mempool.MempoolRelayConfig;
import com.radixdlt.modules.FunctionalRadixNodeModule;
import com.radixdlt.modules.FunctionalRadixNodeModule.NodeStorageConfig;
import com.radixdlt.modules.StateComputerConfig;
import com.radixdlt.networks.Network;
import com.radixdlt.rev2.Decimal;
import com.radixdlt.rev2.NetworkDefinition;
import com.radixdlt.rev2.REv2TestTransactions;
import com.radixdlt.rev2.modules.REv2StateManagerModule;
import com.radixdlt.sync.SyncRelayConfig;
import com.radixdlt.utils.Pair;
import com.radixdlt.utils.PrivateKeys;
import com.radixdlt.utils.UInt64;
import org.junit.Rule;
import org.junit.Test;
import org.junit.rules.TemporaryFolder;

public final class IncreasingValidatorsTest {

  private static final int NUM_VALIDATORS = 30;

  @Rule public TemporaryFolder folder = new TemporaryFolder();

  private DeterministicTest createTest() {
    return DeterministicTest.builder()
        .addPhysicalNodes(PhysicalNodeConfig.createBatch(NUM_VALIDATORS, true))
        .messageSelector(firstSelector())
        .addMonitors(byzantineBehaviorNotDetected(), ledgerTransactionSafety())
        .functionalNodeModule(
            new FunctionalRadixNodeModule(
                NodeStorageConfig.tempFolder(folder),
                true,
                FunctionalRadixNodeModule.SafetyRecoveryConfig.BERKELEY_DB,
                FunctionalRadixNodeModule.ConsensusConfig.of(1000),
                FunctionalRadixNodeModule.LedgerConfig.stateComputerWithSyncRelay(
                    StateComputerConfig.rev2(
                        Network.INTEGRATIONTESTNET.getId(),
                        GenesisBuilder.createGenesisWithNumValidators(
                            1, Decimal.of(1), UInt64.fromNonNegativeLong(10)),
                        REv2StateManagerModule.DatabaseType.ROCKS_DB,
                        StateComputerConfig.REV2ProposerConfig.mempool(
                            2, 2 * 1024 * 1024, 100, MempoolRelayConfig.of(5, 5))),
                    SyncRelayConfig.of(5000, 10, 3000L))));
  }

  @Test
  public void normal_run_should_not_cause_unexpected_errors() {
    try (var test = createTest()) {
      test.startAllNodes();

      var mempoolDispatcher =
          test.getInstance(0, Key.get(new TypeLiteral<EventDispatcher<MempoolAdd>>() {}));
      var transactions =
          PrivateKeys.numeric(2)
              .map(
                  k ->
                      Pair.of(
                          REv2TestTransactions.constructCreateValidatorTransaction(
                              NetworkDefinition.INT_TEST_NET, test.faucetAddress(), 0, 12, k),
                          k))
              .limit(NUM_VALIDATORS - 1)
              .toList();

      // Create Validators
      for (var txn : transactions) {
        test.runForCount(100);
        mempoolDispatcher.dispatch(MempoolAdd.create(txn.getFirst()));
        test.runUntilOutOfMessagesOfType(100, onlyLocalMempoolAddEvents());
      }

      // Register Validators
      for (int i = 0; i < transactions.size(); i++) {
        var txn = transactions.get(i);
        test.runForCount(1000);
<<<<<<< HEAD
        test.runUntilState(
            nodeAt(0, NodePredicate.committedUserTransaction(txn.getFirst(), false)));
        var executedTransaction =
            NodesReader.getCommittedUserTransaction(test.getNodeInjectors(), txn.getFirst());
        var validatorAddress = executedTransaction.newComponentAddresses().get(0);
=======
        test.runUntilState(nodeAt(0, NodePredicate.committedUserTransaction(txn.getFirst())));
        var transactionDetails =
            NodesReader.getCommittedTransactionDetails(test.getNodeInjectors(), txn.getFirst());
        var validatorAddress = transactionDetails.newComponentAddresses().get(0);
>>>>>>> ffde226c
        test.restartNodeWithConfig(
            i + 1,
            PhysicalNodeConfig.create(
                PrivateKeys.ofNumeric(i + 2).getPublicKey(), validatorAddress));
        var registerValidatorTxn =
            REv2TestTransactions.constructRegisterValidatorTransaction(
                NetworkDefinition.INT_TEST_NET,
                test.faucetAddress(),
                0,
                13,
                validatorAddress,
                txn.getSecond());
        var stakeValidatorTxn =
            REv2TestTransactions.constructStakeValidatorTransaction(
                NetworkDefinition.INT_TEST_NET,
                test.faucetAddress(),
                0,
                13,
                validatorAddress,
                txn.getSecond());
        mempoolDispatcher.dispatch(MempoolAdd.create(registerValidatorTxn));
        mempoolDispatcher.dispatch(MempoolAdd.create(stakeValidatorTxn));
      }

      test.runUntilState(
          NodesPredicate.anyCommittedProof(
              p ->
                  p.getNextEpoch()
                      .map(e -> e.getValidators().size() >= NUM_VALIDATORS)
                      .orElse(false)),
          10000);

      // Post-run assertions
      Checkers.assertNodesSyncedToVersionAtleast(test.getNodeInjectors(), 20);
      Checkers.assertNoInvalidSyncResponses(test.getNodeInjectors());
    }
  }
}<|MERGE_RESOLUTION|>--- conflicted
+++ resolved
@@ -155,18 +155,11 @@
       for (int i = 0; i < transactions.size(); i++) {
         var txn = transactions.get(i);
         test.runForCount(1000);
-<<<<<<< HEAD
         test.runUntilState(
             nodeAt(0, NodePredicate.committedUserTransaction(txn.getFirst(), false)));
-        var executedTransaction =
-            NodesReader.getCommittedUserTransaction(test.getNodeInjectors(), txn.getFirst());
-        var validatorAddress = executedTransaction.newComponentAddresses().get(0);
-=======
-        test.runUntilState(nodeAt(0, NodePredicate.committedUserTransaction(txn.getFirst())));
         var transactionDetails =
             NodesReader.getCommittedTransactionDetails(test.getNodeInjectors(), txn.getFirst());
         var validatorAddress = transactionDetails.newComponentAddresses().get(0);
->>>>>>> ffde226c
         test.restartNodeWithConfig(
             i + 1,
             PhysicalNodeConfig.create(
