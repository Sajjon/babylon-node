--- conflicted
+++ resolved
@@ -139,11 +139,7 @@
   }
 
   @Test
-<<<<<<< HEAD
-  public void normal_run_should_not_cause_unexpected_errors() throws Exception {
-=======
-  public void rev2_consensus_mempool_ledger_sync_cause_no_unexpected_errors() {
->>>>>>> 499cda38
+  public void normal_run_should_not_cause_unexpected_errors() {
     try (var test = createTest()) {
       test.startAllNodes();
 
