/* Copyright 2021 Radix Publishing Ltd incorporated in Jersey (Channel Islands).
 *
 * Licensed under the Radix License, Version 1.0 (the "License"); you may not use this
 * file except in compliance with the License. You may obtain a copy of the License at:
 *
 * radixfoundation.org/licenses/LICENSE-v1
 *
 * The Licensor hereby grants permission for the Canonical version of the Work to be
 * published, distributed and used under or by reference to the Licensor’s trademark
 * Radix ® and use of any unregistered trade names, logos or get-up.
 *
 * The Licensor provides the Work (and each Contributor provides its Contributions) on an
 * "AS IS" BASIS, WITHOUT WARRANTIES OR CONDITIONS OF ANY KIND, either express or implied,
 * including, without limitation, any warranties or conditions of TITLE, NON-INFRINGEMENT,
 * MERCHANTABILITY, or FITNESS FOR A PARTICULAR PURPOSE.
 *
 * Whilst the Work is capable of being deployed, used and adopted (instantiated) to create
 * a distributed ledger it is your responsibility to test and validate the code, together
 * with all logic and performance of that code under all foreseeable scenarios.
 *
 * The Licensor does not make or purport to make and hereby excludes liability for all
 * and any representation, warranty or undertaking in any form whatsoever, whether express
 * or implied, to any entity or person, including any representation, warranty or
 * undertaking, as to the functionality security use, value or other characteristics of
 * any distributed ledger nor in respect the functioning or value of any tokens which may
 * be created stored or transferred using the Work. The Licensor does not warrant that the
 * Work or any use of the Work complies with any law or regulation in any territory where
 * it may be implemented or used or that it will be appropriate for any specific purpose.
 *
 * Neither the licensor nor any current or former employees, officers, directors, partners,
 * trustees, representatives, agents, advisors, contractors, or volunteers of the Licensor
 * shall be liable for any direct or indirect, special, incidental, consequential or other
 * losses of any kind, in tort, contract or otherwise (including but not limited to loss
 * of revenue, income or profits, or loss of use or data, or loss of reputation, or loss
 * of any economic or other opportunity of whatsoever nature or howsoever arising), arising
 * out of or in connection with (without limitation of any use, misuse, of any ledger system
 * or use made or its functionality or any performance or operation of any code or protocol
 * caused by bugs or programming or logic errors or otherwise);
 *
 * A. any offer, purchase, holding, use, sale, exchange or transmission of any
 * cryptographic keys, tokens or assets created, exchanged, stored or arising from any
 * interaction with the Work;
 *
 * B. any failure in a transmission or loss of any token or assets keys or other digital
 * artefacts due to errors in transmission;
 *
 * C. bugs, hacks, logic errors or faults in the Work or any communication;
 *
 * D. system software or apparatus including but not limited to losses caused by errors
 * in holding or transmitting tokens by any third-party;
 *
 * E. breaches or failure of security including hacker attacks, loss or disclosure of
 * password, loss of private key, unauthorised use or misuse of such passwords or keys;
 *
 * F. any losses including loss of anticipated savings or other benefits resulting from
 * use of the Work or any changes to the Work (however implemented).
 *
 * You are solely responsible for; testing, validating and evaluation of all operation
 * logic, functionality, security and appropriateness of using the Work for any commercial
 * or non-commercial purpose and for any reproduction or redistribution by You of the
 * Work. You assume all risks associated with Your use of the Work and the exercise of
 * permissions under this License.
 */

package com.radixdlt.integration.steady_state.simulation.consensus;

import static org.assertj.core.api.Assertions.assertThat;

import com.google.common.collect.ImmutableList;
import com.radixdlt.consensus.EpochNodeWeightMapping;
import com.radixdlt.consensus.LedgerHashes;
import com.radixdlt.consensus.MockedEpochsConsensusRecoveryModule;
import com.radixdlt.consensus.bft.Round;
import com.radixdlt.crypto.HashUtils;
import com.radixdlt.harness.simulation.Monitor;
import com.radixdlt.harness.simulation.NetworkLatencies;
import com.radixdlt.harness.simulation.NetworkOrdering;
import com.radixdlt.harness.simulation.SimulationTest;
import com.radixdlt.harness.simulation.monitors.consensus.ConsensusMonitors;
import com.radixdlt.modules.FunctionalRadixNodeModule;
import com.radixdlt.modules.FunctionalRadixNodeModule.ConsensusConfig;
import com.radixdlt.modules.FunctionalRadixNodeModule.LedgerConfig;
import com.radixdlt.modules.FunctionalRadixNodeModule.NodeStorageConfig;
import com.radixdlt.modules.FunctionalRadixNodeModule.SafetyRecoveryConfig;
import com.radixdlt.modules.StateComputerConfig;
import java.util.concurrent.TimeUnit;
import org.assertj.core.api.AssertionsForClassTypes;
import org.junit.Test;

/** Tests that progress cannot be made if nodes do not form a quorum on the genesis hash. */
public class OneByzantineGenesisTest {
  SimulationTest.Builder bftTestBuilder =
      SimulationTest.builder()
          .networkModules(NetworkOrdering.inOrder(), NetworkLatencies.fixed())
          .addTestModules(ConsensusMonitors.safety());

  @Test
  public void given_2_correct_bfts_and_1_byzantine__then_should_never_make_progress() {
    SimulationTest bftTest =
        bftTestBuilder
            .numPhysicalNodes(3)
            .functionalNodeModule(
                new FunctionalRadixNodeModule(
                    NodeStorageConfig.none(),
                    false,
                    SafetyRecoveryConfig.MOCKED,
                    ConsensusConfig.of(1000),
                    LedgerConfig.mocked(3)))
            .addOverrideModuleToInitialNodes(
                nodes -> ImmutableList.of(nodes.get(0).getPublicKey()),
                () ->
                    new MockedEpochsConsensusRecoveryModule(
                        Round.of(1000000),
                        EpochNodeWeightMapping.constant(3, 1),
<<<<<<< HEAD
                        LedgerHashes.create(
                            HashUtils.random256(), HashUtils.random256(), HashUtils.random256())))
=======
                        HashUtils.random256(),
                        LedgerHashes.zero(),
                        StateComputerConfig.ProposerElectionMode.WITH_INITIAL_ROUNDS_ITERATION))
>>>>>>> 7a8b768a
            .addTestModules(ConsensusMonitors.noneCommitted())
            .build();

    final var checkResults = bftTest.run().awaitCompletion();
    assertThat(checkResults)
        .allSatisfy((name, err) -> AssertionsForClassTypes.assertThat(err).isEmpty());
  }

  @Test
  public void given_3_correct_bfts__then_none_committed_invariant_should_fail() {
    SimulationTest bftTest =
        bftTestBuilder
            .numPhysicalNodes(3)
            .functionalNodeModule(
                new FunctionalRadixNodeModule(
                    NodeStorageConfig.none(),
                    false,
                    SafetyRecoveryConfig.MOCKED,
                    ConsensusConfig.of(1000),
                    LedgerConfig.mocked(3)))
            .addTestModules(ConsensusMonitors.noneCommitted())
            .build();

    final var checkResults = bftTest.run().awaitCompletion();
    assertThat(checkResults)
        .hasEntrySatisfying(
            Monitor.CONSENSUS_NONE_COMMITTED, error -> assertThat(error).isPresent());
  }

  @Test
  public void given_3_correct_bfts_and_1_byzantine__then_should_make_progress() {
    SimulationTest bftTest =
        bftTestBuilder
            .functionalNodeModule(
                new FunctionalRadixNodeModule(
                    NodeStorageConfig.none(),
                    false,
                    SafetyRecoveryConfig.MOCKED,
                    ConsensusConfig.of(1000),
                    LedgerConfig.mocked(4)))
            .numPhysicalNodes(4)
            .addOverrideModuleToInitialNodes(
                nodes -> ImmutableList.of(nodes.get(0).getPublicKey()),
                () ->
                    new MockedEpochsConsensusRecoveryModule(
                        Round.of(10000000),
                        EpochNodeWeightMapping.constant(4),
                        HashUtils.zero256(),
                        LedgerHashes.zero(),
                        StateComputerConfig.ProposerElectionMode.WITH_INITIAL_ROUNDS_ITERATION))
            .addTestModules(ConsensusMonitors.liveness(5, TimeUnit.SECONDS))
            .build();

    final var checkResults = bftTest.run().awaitCompletion();
    assertThat(checkResults).allSatisfy((name, err) -> assertThat(err).isEmpty());
  }
}<|MERGE_RESOLUTION|>--- conflicted
+++ resolved
@@ -112,14 +112,9 @@
                     new MockedEpochsConsensusRecoveryModule(
                         Round.of(1000000),
                         EpochNodeWeightMapping.constant(3, 1),
-<<<<<<< HEAD
                         LedgerHashes.create(
-                            HashUtils.random256(), HashUtils.random256(), HashUtils.random256())))
-=======
-                        HashUtils.random256(),
-                        LedgerHashes.zero(),
+                            HashUtils.random256(), HashUtils.random256(), HashUtils.random256()),
                         StateComputerConfig.ProposerElectionMode.WITH_INITIAL_ROUNDS_ITERATION))
->>>>>>> 7a8b768a
             .addTestModules(ConsensusMonitors.noneCommitted())
             .build();
 
@@ -167,7 +162,6 @@
                     new MockedEpochsConsensusRecoveryModule(
                         Round.of(10000000),
                         EpochNodeWeightMapping.constant(4),
-                        HashUtils.zero256(),
                         LedgerHashes.zero(),
                         StateComputerConfig.ProposerElectionMode.WITH_INITIAL_ROUNDS_ITERATION))
             .addTestModules(ConsensusMonitors.liveness(5, TimeUnit.SECONDS))
