--- conflicted
+++ resolved
@@ -69,27 +69,9 @@
 import static org.assertj.core.api.Assertions.assertThat;
 
 import com.google.common.util.concurrent.RateLimiter;
-<<<<<<< HEAD
-import com.google.inject.AbstractModule;
-import com.google.inject.Guice;
-import com.google.inject.Inject;
-import com.google.inject.Injector;
-import com.radixdlt.addressing.Addressing;
-import com.radixdlt.consensus.bft.BFTNode;
-import com.radixdlt.consensus.bft.RoundUpdate;
-import com.radixdlt.consensus.epoch.EpochRoundUpdate;
-import com.radixdlt.crypto.ECKeyPair;
-import com.radixdlt.environment.deterministic.DeterministicProcessor;
-import com.radixdlt.environment.deterministic.network.ControlledMessage;
-import com.radixdlt.environment.deterministic.network.DeterministicNetwork;
-import com.radixdlt.environment.deterministic.network.MessageMutator;
-import com.radixdlt.environment.deterministic.network.MessageSelector;
-import com.radixdlt.harness.deterministic.DeterministicEnvironmentModule;
-=======
 import com.google.inject.*;
 import com.radixdlt.environment.EventDispatcher;
 import com.radixdlt.harness.deterministic.DeterministicTest;
->>>>>>> def9d589
 import com.radixdlt.integration.Slow;
 import com.radixdlt.mempool.*;
 import com.radixdlt.modules.FunctionalRadixNodeModule;
@@ -106,11 +88,6 @@
 import com.radixdlt.sync.SyncRelayConfig;
 import com.radixdlt.transaction.TransactionBuilder;
 import com.radixdlt.transactions.RawNotarizedTransaction;
-<<<<<<< HEAD
-import com.radixdlt.utils.PrivateKeys;
-import com.radixdlt.utils.TimeSupplier;
-=======
->>>>>>> def9d589
 import com.radixdlt.utils.UInt64;
 import org.apache.logging.log4j.LogManager;
 import org.apache.logging.log4j.Logger;
@@ -137,6 +114,7 @@
                 LedgerConfig.stateComputerWithSyncRelay(
                     StateComputerConfig.rev2(
                         Network.INTEGRATIONTESTNET.getId(),
+                        TransactionBuilder.createGenesisWithNumValidators(1),
                         new REv2StateConfig(UInt64.fromNonNegativeLong(1000000)),
                         REv2DatabaseConfig.inMemory(),
                         StateComputerConfig.REV2ProposerConfig.mempool(
@@ -147,49 +125,7 @@
   private final REV2TransactionGenerator transactionGenerator =
       new REV2TransactionGenerator(NetworkDefinition.INT_TEST_NET);
 
-<<<<<<< HEAD
-  @Inject private Metrics metrics;
-  @Inject private DeterministicProcessor processor;
-  @Inject private MempoolInserter<RawNotarizedTransaction, RawNotarizedTransaction> mempoolInserter;
-  @Inject private MempoolReader<RawNotarizedTransaction> mempoolReader;
-
-  private Injector createInjector() {
-    return Guice.createInjector(
-        new CryptoModule(),
-        new TestMessagingModule.Builder().withDefaultRateLimit().build(),
-        new FunctionalRadixNodeModule(
-            false,
-            SafetyRecoveryConfig.mocked(),
-            ConsensusConfig.of(),
-            LedgerConfig.stateComputerWithSyncRelay(
-                StateComputerConfig.rev2(
-                    Network.INTEGRATIONTESTNET.getId(),
-                    TransactionBuilder.createGenesis(TEST_KEY.getPublicKey()),
-                    new REv2StateConfig(UInt64.fromNonNegativeLong(1000)),
-                    REv2DatabaseConfig.inMemory(),
-                    StateComputerConfig.REV2ProposerConfig.mempool(
-                        10, 1000, MempoolRelayConfig.of())),
-                SyncRelayConfig.of(5000, 10, 3000L))),
-        new TestP2PModule.Builder().build(),
-        new InMemoryBFTKeyModule(TEST_KEY),
-        new DeterministicEnvironmentModule(
-            network.createSender(BFTNode.create(TEST_KEY.getPublicKey()))),
-        new EventLoggerModule(
-            EventLoggerConfig.addressed(Addressing.ofNetwork(Network.INTEGRATIONTESTNET))),
-        new AbstractModule() {
-          @Override
-          protected void configure() {
-            bind(Metrics.class).toInstance(new MetricsInitializer().initialize());
-            bind(TimeSupplier.class).toInstance(System::currentTimeMillis);
-          }
-        });
-  }
-
-  private void fillAndEmptyMempool() throws Exception {
-=======
   private void fillAndEmptyMempool(DeterministicTest test) {
->>>>>>> def9d589
-
     var rateLimiter = RateLimiter.create(0.5);
     var mempoolReader =
         test.getInstance(0, Key.get(new TypeLiteral<MempoolReader<RawNotarizedTransaction>>() {}));
