/*
 * (C) Copyright 2020 Radix DLT Ltd
 *
 * Permission is hereby granted, free of charge, to any person obtaining a
 * copy of this software and associated documentation files (the “Software”),
 * to deal in the Software without restriction, including without limitation
 * the rights to use, copy, modify, merge, publish, distribute, sublicense,
 * and/or sell copies of the Software, and to permit persons to whom the
 * Software is furnished to do so, subject to the following conditions:
 *
 * The above copyright notice and this permission notice shall be
 * included in all copies or substantial portions of the Software.
 *
 * THE SOFTWARE IS PROVIDED “AS IS”, WITHOUT WARRANTY OF ANY KIND, EXPRESS
 * OR IMPLIED, INCLUDING BUT NOT LIMITED TO THE WARRANTIES OF MERCHANTABILITY,
 * FITNESS FOR A PARTICULAR PURPOSE AND NONINFRINGEMENT. IN NO EVENT SHALL
 * THE AUTHORS OR COPYRIGHT HOLDERS BE LIABLE FOR ANY CLAIM, DAMAGES OR OTHER
 * LIABILITY, WHETHER IN AN ACTION OF CONTRACT, TORT OR OTHERWISE, ARISING
 * FROM, OUT OF OR IN CONNECTION WITH THE SOFTWARE OR THE USE OR OTHER
 * DEALINGS IN THE SOFTWARE.
 */

package com.radixdlt.client.core;

import com.google.common.collect.ImmutableList;
import com.radixdlt.DefaultSerialization;
import com.radixdlt.application.TokenUnitConversions;
import com.radixdlt.atom.Atom;
import com.radixdlt.atom.SubstateSerializer;
import com.radixdlt.atommodel.tokens.TokenDefinitionParticle;
import com.radixdlt.client.core.address.RadixUniverseConfig;
import com.radixdlt.client.core.ledger.AtomPuller;
import com.radixdlt.client.core.ledger.AtomStore;
import com.radixdlt.client.core.ledger.InMemoryAtomStore;
import com.radixdlt.client.core.ledger.InMemoryAtomStoreReducer;
import com.radixdlt.client.core.ledger.RadixAtomPuller;
import com.radixdlt.client.core.network.RadixNetworkController;
import com.radixdlt.client.core.network.RadixNetworkController.RadixNetworkControllerBuilder;
import com.radixdlt.client.core.network.RadixNetworkEpic;
import com.radixdlt.client.core.network.RadixNode;
import com.radixdlt.client.core.network.WebSockets;
import com.radixdlt.client.core.network.epics.ConnectWebSocketEpic;
import com.radixdlt.client.core.network.epics.FetchAtomsEpic;
import com.radixdlt.client.core.network.epics.FindANodeEpic;
import com.radixdlt.client.core.network.epics.RadixJsonRpcAutoCloseEpic;
import com.radixdlt.client.core.network.epics.RadixJsonRpcAutoConnectEpic;
import com.radixdlt.client.core.network.epics.RadixJsonRpcMethodEpic;
import com.radixdlt.client.core.network.epics.SubmitAtomEpic;
import com.radixdlt.client.core.network.epics.WebSocketEventsEpic;
import com.radixdlt.client.core.network.epics.WebSocketsEpic.WebSocketsEpicBuilder;
import com.radixdlt.client.core.network.reducers.RadixNetwork;
import com.radixdlt.client.core.network.selector.RandomSelector;
import com.radixdlt.client.fees.FeeEntry;
import com.radixdlt.client.fees.FeeTable;
import com.radixdlt.client.fees.PerBytesFeeEntry;
import com.radixdlt.client.fees.PerParticleFeeEntry;
import com.radixdlt.constraintmachine.REInstruction;
import com.radixdlt.crypto.ECPublicKey;
import com.radixdlt.identifiers.RRI;
import com.radixdlt.identifiers.RadixAddress;
import com.radixdlt.serialization.DeserializeException;
import com.radixdlt.utils.UInt256;

import java.util.List;
import java.util.Set;

/**
 * A RadixUniverse represents the interface through which a client can interact
 * with a Radix Universe.
 * <p>
 * The configuration file of a Radix Universe defines the genesis atoms of the
 * distributed ledger and distinguishes this universe from other universes.
 * (e.g. Public net vs Test net) It is shared amongst all participants of this
 * instance of the Radix getNetwork.
 * <p>
 * The network interface is available to directly connect with Node Runners in
 * the Radix Network in order to read/write atoms on the distributed ledger.
 * <p>
 * The ledger interface is a thin wrapper on the network interface which provides
 * an abstraction which doesn't require managing network peers. It can for example
 * be used to cache atoms locally.
 */
public final class RadixUniverse {

	public static RadixUniverse create(BootstrapConfig bootstrapConfig) {
		return create(
			bootstrapConfig.getConfig(),
			bootstrapConfig.getDiscoveryEpics(),
			bootstrapConfig.getInitialNetwork()
		);
	}

	/**
	 * Creates a universe with peer discovery through epics
	 *
	 * @param config universe config
	 * @param discoveryEpics epics which are responsible for peer discovery
	 * @param initialNetwork nodes in initial network
	 *
	 * @return the created universe
	 */
	public static RadixUniverse create(
		RadixUniverseConfig config,
		List<RadixNetworkEpic> discoveryEpics,
		Set<RadixNode> initialNetwork
	) {
		return create(config, discoveryEpics, initialNetwork, new WebSockets());
	}

	/**
	 * Creates a universe with peer discovery through epics
	 *
	 * @param config universe config
	 * @param discoveryEpics epics which are responsible for peer discovery
	 * @param initialNetwork nodes in initial network
	 * @param webSockets web sockets
	 *
	 * @return the created universe
	 */
	public static RadixUniverse create(
		RadixUniverseConfig config,
		List<RadixNetworkEpic> discoveryEpics,
		Set<RadixNode> initialNetwork,
		WebSockets webSockets
	) {
		final InMemoryAtomStore inMemoryAtomStore = new InMemoryAtomStore();
		final InMemoryAtomStoreReducer atomStoreReducer = new InMemoryAtomStoreReducer(inMemoryAtomStore);

		RadixNetworkControllerBuilder builder = new RadixNetworkControllerBuilder()
			.setNetwork(new RadixNetwork())
			.addInitialNodes(initialNetwork)
			.addReducer(atomStoreReducer::reduce)
			.addEpic(
				new WebSocketsEpicBuilder()
					.setWebSockets(webSockets)
					.add(WebSocketEventsEpic::new)
					.add(ConnectWebSocketEpic::new)
					.add(SubmitAtomEpic::new)
					.add(FetchAtomsEpic::new)
					.add(RadixJsonRpcMethodEpic::createGetLivePeersEpic)
					.add(RadixJsonRpcMethodEpic::createGetNodeDataEpic)
					.add(RadixJsonRpcMethodEpic::createGetUniverseEpic)
					.add(RadixJsonRpcAutoConnectEpic::new)
					.add(RadixJsonRpcAutoCloseEpic::new)
					.build()
			)
			.addEpic(new FindANodeEpic(new RandomSelector()));

		discoveryEpics.forEach(builder::addEpic);

		return new RadixUniverse(config, builder.build(), inMemoryAtomStore);
	}

	/**
	 * Network Interface
	 */
	private final RadixNetworkController networkController;

	/**
	 * Universe Configuration
	 */
	private final RadixUniverseConfig config;

	private final AtomPuller puller;

	private final AtomStore atomStore;

	private final RRI nativeToken;

	private RadixUniverse(RadixUniverseConfig config, RadixNetworkController networkController, AtomStore atomStore) {
		this.config = config;
		this.networkController = networkController;
		this.nativeToken = config.getGenesis().stream()
			.map(txn -> {
				try {
					return DefaultSerialization.getInstance().fromDson(txn.getPayload(), Atom.class);
				} catch (DeserializeException e) {
					throw new IllegalStateException();
				}
			})
			.flatMap(a -> a.getInstructions().stream())
			.map(REInstruction::create)
			.filter(i -> i.getMicroOp() == REInstruction.REOp.UP)
			.map(i -> {
				try {
					return SubstateSerializer.deserialize(i.getData());
				} catch (DeserializeException e) {
					throw new IllegalStateException();
				}
			})
<<<<<<< HEAD
			.filter(p -> p instanceof TokenDefinitionParticle)
			.map(p -> ((TokenDefinitionParticle) p).getRri())
=======
			.filter(TokenDefinitionParticle.class::isInstance)
			.map(TokenDefinitionParticle.class::cast)
			.map(TokenDefinitionParticle::getRRI)
>>>>>>> a61471c5
			.findFirst()
			.orElseThrow(() -> new IllegalStateException("No Native Token defined in universe"));
		this.atomStore = atomStore;
		this.puller = new RadixAtomPuller(networkController);
	}

	public RadixNetworkController getNetworkController() {
		return networkController;
	}

	public RRI getNativeToken() {
		return nativeToken;
	}

	public int getMagic() {
		return config.getMagic();
	}

	public AtomPuller getAtomPuller() {
		return puller;
	}

	public AtomStore getAtomStore() {
		return atomStore;
	}

	/**
	 * Returns the system public key, also defined as the creator of this Universe
	 *
	 * @return the system public key
	 */
	public ECPublicKey getSystemPublicKey() {
		return config.getSystemPublicKey();
	}

	/**
	 * Maps a public key to it's corresponding Radix address in this universe.
	 * Within a universe, a public key has a one to one bijective relationship to an address
	 *
	 * @param publicKey the key to get an address from
	 *
	 * @return the corresponding address to the key for this universe
	 */
	public RadixAddress getAddressFrom(ECPublicKey publicKey) {
		return new RadixAddress(config.getMagicByte(), publicKey);
	}

	public RadixUniverseConfig getConfig() {
		return config;
	}

	/**
	 * Retrieves the fee table for this universe.
	 *
	 * @return The fee table for the universe.
	 */
	public FeeTable feeTable() {
		// WARNING: There is a duplicate fee table in TokenFeeModule in core.  If you update this
		// fee table, you will need to change the one there also.
		ImmutableList<FeeEntry> feeEntries = ImmutableList.of(
			// 1 millirad per byte after the first three kilobytes
			PerBytesFeeEntry.of(1, 3072, milliRads(1L)),
			// 1,000 millirads per token definition
			PerParticleFeeEntry.of(TokenDefinitionParticle.class, 0, milliRads(1000L))
		);

		// Minimum fee of 40 millirads
		return FeeTable.from(milliRads(40L), feeEntries);
	}

	private static UInt256 milliRads(long count) {
		// 1 count is 10^{-3} rads, so we subtract that from the sub-units power
		// No risk of overflow here, as 10^18 is approx 60 bits, plus 64 bits of count will not exceed 256 bits
		return UInt256.TEN.pow(TokenUnitConversions.getTokenScale() - 3).multiply(UInt256.from(count));
	}
}<|MERGE_RESOLUTION|>--- conflicted
+++ resolved
@@ -188,14 +188,9 @@
 					throw new IllegalStateException();
 				}
 			})
-<<<<<<< HEAD
-			.filter(p -> p instanceof TokenDefinitionParticle)
-			.map(p -> ((TokenDefinitionParticle) p).getRri())
-=======
 			.filter(TokenDefinitionParticle.class::isInstance)
 			.map(TokenDefinitionParticle.class::cast)
-			.map(TokenDefinitionParticle::getRRI)
->>>>>>> a61471c5
+			.map(TokenDefinitionParticle::getRri)
 			.findFirst()
 			.orElseThrow(() -> new IllegalStateException("No Native Token defined in universe"));
 		this.atomStore = atomStore;
