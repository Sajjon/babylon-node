package com.radixdlt.client.core.ledger;

<<<<<<< HEAD
import com.radixdlt.client.core.address.EUID;
import com.radixdlt.client.core.atoms.AtomObservation;
import io.reactivex.Observable;
import io.reactivex.disposables.Disposable;
=======
>>>>>>> ce3212dd
import java.util.concurrent.ConcurrentHashMap;
import java.util.function.BiConsumer;
import java.util.function.Function;

import com.radixdlt.client.atommodel.accounts.RadixAddress;
import com.radixdlt.client.core.atoms.Atom;

import io.reactivex.Observable;
import io.reactivex.disposables.Disposable;

/**
 * Module responsible for fetches and merges of new atoms into the Atom Store.
 */
public class RadixAtomPuller implements AtomPuller {

	/**
	 * Atoms retrieved from the network
	 */
<<<<<<< HEAD
	private final ConcurrentHashMap<EUID, Observable<AtomObservation>> cache = new ConcurrentHashMap<>();
=======
	private final ConcurrentHashMap<RadixAddress, Observable<Atom>> cache = new ConcurrentHashMap<>();
>>>>>>> ce3212dd

	/**
	 * The mechanism by which to fetch atoms
	 */
<<<<<<< HEAD
	private final Function<EUID, Observable<AtomObservation>> fetcher;
=======
	private final Function<RadixAddress, Observable<Atom>> fetcher;
>>>>>>> ce3212dd

	/**
	 * The mechanism by which to merge or store atoms
	 */
<<<<<<< HEAD
	private final BiConsumer<EUID, AtomObservation> atomStore;

	public RadixAtomPuller(Function<EUID, Observable<AtomObservation>> fetcher, BiConsumer<EUID, AtomObservation> atomStore) {
=======
	private final BiConsumer<RadixAddress, Atom> atomStore;

	public RadixAtomPuller(Function<RadixAddress, Observable<Atom>> fetcher, BiConsumer<RadixAddress, Atom> atomStore) {
>>>>>>> ce3212dd
		this.fetcher = fetcher;
		this.atomStore = atomStore;
	}

	@Override
	public Disposable pull(RadixAddress address) {
		return cache.computeIfAbsent(
<<<<<<< HEAD
			euid, destination -> {
				Observable<AtomObservation> fetchedAtoms = fetcher.apply(destination)
					.publish().refCount(2);
				fetchedAtoms.subscribe(atomObservation -> atomStore.accept(euid, atomObservation));
=======
			address, destination -> {
				Observable<Atom> fetchedAtoms = fetcher.apply(destination)
					.publish().refCount(2);
				fetchedAtoms.subscribe(atom -> atomStore.accept(address, atom));
>>>>>>> ce3212dd
				return fetchedAtoms;
			}
		).subscribe();
	}
}<|MERGE_RESOLUTION|>--- conflicted
+++ resolved
@@ -1,21 +1,13 @@
 package com.radixdlt.client.core.ledger;
 
-<<<<<<< HEAD
-import com.radixdlt.client.core.address.EUID;
 import com.radixdlt.client.core.atoms.AtomObservation;
 import io.reactivex.Observable;
 import io.reactivex.disposables.Disposable;
-=======
->>>>>>> ce3212dd
 import java.util.concurrent.ConcurrentHashMap;
 import java.util.function.BiConsumer;
 import java.util.function.Function;
 
 import com.radixdlt.client.atommodel.accounts.RadixAddress;
-import com.radixdlt.client.core.atoms.Atom;
-
-import io.reactivex.Observable;
-import io.reactivex.disposables.Disposable;
 
 /**
  * Module responsible for fetches and merges of new atoms into the Atom Store.
@@ -25,33 +17,22 @@
 	/**
 	 * Atoms retrieved from the network
 	 */
-<<<<<<< HEAD
-	private final ConcurrentHashMap<EUID, Observable<AtomObservation>> cache = new ConcurrentHashMap<>();
-=======
-	private final ConcurrentHashMap<RadixAddress, Observable<Atom>> cache = new ConcurrentHashMap<>();
->>>>>>> ce3212dd
+	private final ConcurrentHashMap<RadixAddress, Observable<AtomObservation>> cache = new ConcurrentHashMap<>();
 
 	/**
 	 * The mechanism by which to fetch atoms
 	 */
-<<<<<<< HEAD
-	private final Function<EUID, Observable<AtomObservation>> fetcher;
-=======
-	private final Function<RadixAddress, Observable<Atom>> fetcher;
->>>>>>> ce3212dd
+	private final Function<RadixAddress, Observable<AtomObservation>> fetcher;
 
 	/**
 	 * The mechanism by which to merge or store atoms
 	 */
-<<<<<<< HEAD
-	private final BiConsumer<EUID, AtomObservation> atomStore;
+	private final BiConsumer<RadixAddress, AtomObservation> atomStore;
 
-	public RadixAtomPuller(Function<EUID, Observable<AtomObservation>> fetcher, BiConsumer<EUID, AtomObservation> atomStore) {
-=======
-	private final BiConsumer<RadixAddress, Atom> atomStore;
-
-	public RadixAtomPuller(Function<RadixAddress, Observable<Atom>> fetcher, BiConsumer<RadixAddress, Atom> atomStore) {
->>>>>>> ce3212dd
+	public RadixAtomPuller(
+		Function<RadixAddress, Observable<AtomObservation>> fetcher,
+		BiConsumer<RadixAddress, AtomObservation> atomStore
+	) {
 		this.fetcher = fetcher;
 		this.atomStore = atomStore;
 	}
@@ -59,17 +40,10 @@
 	@Override
 	public Disposable pull(RadixAddress address) {
 		return cache.computeIfAbsent(
-<<<<<<< HEAD
-			euid, destination -> {
+			address, destination -> {
 				Observable<AtomObservation> fetchedAtoms = fetcher.apply(destination)
 					.publish().refCount(2);
-				fetchedAtoms.subscribe(atomObservation -> atomStore.accept(euid, atomObservation));
-=======
-			address, destination -> {
-				Observable<Atom> fetchedAtoms = fetcher.apply(destination)
-					.publish().refCount(2);
-				fetchedAtoms.subscribe(atom -> atomStore.accept(address, atom));
->>>>>>> ce3212dd
+				fetchedAtoms.subscribe(atomObservation -> atomStore.accept(address, atomObservation));
 				return fetchedAtoms;
 			}
 		).subscribe();
