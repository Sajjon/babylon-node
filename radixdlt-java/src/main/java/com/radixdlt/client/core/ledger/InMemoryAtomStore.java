--- conflicted
+++ resolved
@@ -1,18 +1,13 @@
 package com.radixdlt.client.core.ledger;
 
-<<<<<<< HEAD
-import com.radixdlt.client.core.address.EUID;
 import com.radixdlt.client.core.atoms.AtomObservation;
-=======
 import java.util.Objects;
 import java.util.concurrent.ConcurrentHashMap;
 
 import org.radix.serialization2.client.Serialize;
 
 import com.radixdlt.client.atommodel.accounts.RadixAddress;
-import com.radixdlt.client.core.atoms.Atom;
 
->>>>>>> ce3212dd
 import io.reactivex.Observable;
 import io.reactivex.subjects.ReplaySubject;
 
@@ -24,29 +19,17 @@
 	/**
 	 * The In Memory Atom Data Store
 	 */
-<<<<<<< HEAD
-	private final ConcurrentHashMap<EUID, ReplaySubject<AtomObservation>> cache = new ConcurrentHashMap<>();
-=======
-	private final ConcurrentHashMap<RadixAddress, ReplaySubject<Atom>> cache = new ConcurrentHashMap<>();
->>>>>>> ce3212dd
+	private final ConcurrentHashMap<RadixAddress, ReplaySubject<AtomObservation>> cache = new ConcurrentHashMap<>();
 
 	/**
 	 * Store an atom under a given destination
 	 * TODO: add synchronization if needed
 	 *
-<<<<<<< HEAD
-	 * @param destination destination to store under
+	 * @param address address to store under
 	 * @param atomObservation the atom to store
 	 */
-	public void store(EUID destination, AtomObservation atomObservation) {
-		cache.computeIfAbsent(destination, euid -> ReplaySubject.create()).onNext(atomObservation);
-=======
-	 * @param address address to store under
-	 * @param atom the atom to store
-	 */
-	public void store(RadixAddress address, Atom atom) {
-		cache.computeIfAbsent(address, euid -> ReplaySubject.create()).onNext(atom);
->>>>>>> ce3212dd
+	public void store(RadixAddress address, AtomObservation atomObservation) {
+		cache.computeIfAbsent(address, euid -> ReplaySubject.create()).onNext(atomObservation);
 	}
 
 	/**
@@ -55,21 +38,28 @@
 	 * @param address address (which determines shard) to query atoms for
 	 * @return an Atom Observable
 	 */
-<<<<<<< HEAD
-	public Observable<AtomObservation> getAtoms(EUID destination) {
-		Objects.requireNonNull(destination);
-		return cache.computeIfAbsent(destination, euid -> ReplaySubject.create()).distinct();
-=======
 	@Override
-	public Observable<Atom> getAtoms(RadixAddress address) {
+	public Observable<AtomObservation> getAtoms(RadixAddress address) {
 		Objects.requireNonNull(address);
 		// TODO: move atom filter outside of class
 		return Observable.fromCallable(() -> new ValidAtomFilter(address, Serialize.getInstance()))
 			.flatMap(atomFilter ->
 				cache.computeIfAbsent(address, euid -> ReplaySubject.create())
-					.distinct()
-					.flatMap(atomFilter::filter)
+					.distinct(atomObservation -> {
+						// FIXME: make this better
+						if (atomObservation.isHead()) {
+							return Long.toString(atomObservation.getReceivedTimestamp());
+						} else {
+							return atomObservation.getAtom().getHash().toString();
+						}
+					})
+					.flatMap(atomObservation -> {
+						if (atomObservation.isHead()) {
+							return Observable.just(atomObservation);
+						} else {
+							return atomFilter.filter(atomObservation);
+						}
+					})
 			);
->>>>>>> ce3212dd
 	}
 }