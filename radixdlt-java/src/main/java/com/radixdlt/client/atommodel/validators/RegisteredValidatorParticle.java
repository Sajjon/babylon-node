--- conflicted
+++ resolved
@@ -1,125 +1,110 @@
-/*
- * (C) Copyright 2020 Radix DLT Ltd
- *
- * Permission is hereby granted, free of charge, to any person obtaining a
- * copy of this software and associated documentation files (the “Software”),
- * to deal in the Software without restriction, including without limitation
- * the rights to use, copy, modify, merge, publish, distribute, sublicense,
- * and/or sell copies of the Software, and to permit persons to whom the
- * Software is furnished to do so, subject to the following conditions:
- *
- * The above copyright notice and this permission notice shall be
- * included in all copies or substantial portions of the Software.
- *
- * THE SOFTWARE IS PROVIDED “AS IS”, WITHOUT WARRANTY OF ANY KIND, EXPRESS
- * OR IMPLIED, INCLUDING BUT NOT LIMITED TO THE WARRANTIES OF MERCHANTABILITY,
- * FITNESS FOR A PARTICULAR PURPOSE AND NONINFRINGEMENT. IN NO EVENT SHALL
- * THE AUTHORS OR COPYRIGHT HOLDERS BE LIABLE FOR ANY CLAIM, DAMAGES OR OTHER
- * LIABILITY, WHETHER IN AN ACTION OF CONTRACT, TORT OR OTHERWISE, ARISING
- * FROM, OUT OF OR IN CONNECTION WITH THE SOFTWARE OR THE USE OR OTHER
- * DEALINGS IN THE SOFTWARE.
- */
-
-package com.radixdlt.client.atommodel.validators;
-
-import com.fasterxml.jackson.annotation.JsonProperty;
-import com.google.common.collect.ImmutableSet;
-import com.radixdlt.client.atommodel.Accountable;
-import com.radixdlt.client.atommodel.Ownable;
-import com.radixdlt.client.core.atoms.particles.Particle;
-import com.radixdlt.identifiers.RadixAddress;
-import com.radixdlt.serialization.DsonOutput;
-import com.radixdlt.serialization.SerializerId2;
-
-import java.util.Objects;
-import java.util.Set;
-
-@SerializerId2("radix.particles.registered_validator")
-public class RegisteredValidatorParticle extends Particle implements Accountable, Ownable {
-	@JsonProperty("address")
-	@DsonOutput(DsonOutput.Output.ALL)
-	private RadixAddress address;
-
-<<<<<<< HEAD
-=======
-	@JsonProperty("allowedDelegators")
-	@DsonOutput(DsonOutput.Output.ALL)
-	private Set<RadixAddress> allowedDelegators;
-
->>>>>>> 87e377da
-	@JsonProperty("url")
-	@DsonOutput(DsonOutput.Output.ALL)
-	private String url;
-
-	@JsonProperty("nonce")
-	@DsonOutput(DsonOutput.Output.ALL)
-	private long nonce;
-
-	private RegisteredValidatorParticle() {
-		// for serializer
-	}
-
-	public RegisteredValidatorParticle(RadixAddress address, long nonce) {
-<<<<<<< HEAD
-		this(address, null, nonce);
-	}
-
-	public RegisteredValidatorParticle(RadixAddress address, String url, long nonce) {
-		super(address.euid());
-		this.address = Objects.requireNonNull(address, "address");
-=======
-		this(address, ImmutableSet.of(), null, nonce);
-	}
-
-	public RegisteredValidatorParticle(RadixAddress address, Set<RadixAddress> allowedDelegators, String url, long nonce) {
-		super(address.euid());
-		this.address = Objects.requireNonNull(address, "address");
-		this.allowedDelegators = Objects.requireNonNull(allowedDelegators, "allowedDelegators");
->>>>>>> 87e377da
-		this.url = url;
-		this.nonce = nonce;
-	}
-
-	public RegisteredValidatorParticle copyWithNonce(long nonce) {
-		return new RegisteredValidatorParticle(
-			this.address,
-			this.allowedDelegators,
-			this.url,
-			nonce
-		);
-	}
-
-	public boolean allowsDelegator(RadixAddress delegator) {
-		return this.allowedDelegators.isEmpty() || this.allowedDelegators.contains(delegator);
-	}
-
-	@Override
-	public RadixAddress getAddress() {
-		return address;
-	}
-
-<<<<<<< HEAD
-=======
-	public Set<RadixAddress> getAllowedDelegators() {
-		return allowedDelegators;
-	}
-
->>>>>>> 87e377da
-	public String getUrl() {
-		return url;
-	}
-
-	public long getNonce() {
-		return nonce;
-	}
-
-	@Override
-	public String toString() {
-		return String.format("%s[%s %s %s]", getClass().getSimpleName(), this.address, this.url, this.allowedDelegators);
-	}
-
-	@Override
-	public Set<RadixAddress> getAddresses() {
-		return ImmutableSet.of(address);
-	}
-}
+/*
+ * (C) Copyright 2020 Radix DLT Ltd
+ *
+ * Permission is hereby granted, free of charge, to any person obtaining a
+ * copy of this software and associated documentation files (the “Software”),
+ * to deal in the Software without restriction, including without limitation
+ * the rights to use, copy, modify, merge, publish, distribute, sublicense,
+ * and/or sell copies of the Software, and to permit persons to whom the
+ * Software is furnished to do so, subject to the following conditions:
+ *
+ * The above copyright notice and this permission notice shall be
+ * included in all copies or substantial portions of the Software.
+ *
+ * THE SOFTWARE IS PROVIDED “AS IS”, WITHOUT WARRANTY OF ANY KIND, EXPRESS
+ * OR IMPLIED, INCLUDING BUT NOT LIMITED TO THE WARRANTIES OF MERCHANTABILITY,
+ * FITNESS FOR A PARTICULAR PURPOSE AND NONINFRINGEMENT. IN NO EVENT SHALL
+ * THE AUTHORS OR COPYRIGHT HOLDERS BE LIABLE FOR ANY CLAIM, DAMAGES OR OTHER
+ * LIABILITY, WHETHER IN AN ACTION OF CONTRACT, TORT OR OTHERWISE, ARISING
+ * FROM, OUT OF OR IN CONNECTION WITH THE SOFTWARE OR THE USE OR OTHER
+ * DEALINGS IN THE SOFTWARE.
+ */
+
+package com.radixdlt.client.atommodel.validators;
+
+import com.fasterxml.jackson.annotation.JsonProperty;
+import com.google.common.collect.ImmutableSet;
+import com.radixdlt.client.atommodel.Accountable;
+import com.radixdlt.client.atommodel.Ownable;
+import com.radixdlt.client.core.atoms.particles.Particle;
+import com.radixdlt.identifiers.RadixAddress;
+import com.radixdlt.serialization.DsonOutput;
+import com.radixdlt.serialization.SerializerId2;
+
+import java.util.Objects;
+import java.util.Set;
+
+@SerializerId2("radix.particles.registered_validator")
+public class RegisteredValidatorParticle extends Particle implements Accountable, Ownable {
+	@JsonProperty("address")
+	@DsonOutput(DsonOutput.Output.ALL)
+	private RadixAddress address;
+
+	@JsonProperty("allowedDelegators")
+	@DsonOutput(DsonOutput.Output.ALL)
+	private Set<RadixAddress> allowedDelegators;
+
+	@JsonProperty("url")
+	@DsonOutput(DsonOutput.Output.ALL)
+	private String url;
+
+	@JsonProperty("nonce")
+	@DsonOutput(DsonOutput.Output.ALL)
+	private long nonce;
+
+	private RegisteredValidatorParticle() {
+		// for serializer
+	}
+
+	public RegisteredValidatorParticle(RadixAddress address, long nonce) {
+		this(address, ImmutableSet.of(), null, nonce);
+	}
+
+	public RegisteredValidatorParticle(RadixAddress address, Set<RadixAddress> allowedDelegators, String url, long nonce) {
+		super(address.euid());
+		this.address = Objects.requireNonNull(address, "address");
+		this.allowedDelegators = Objects.requireNonNull(allowedDelegators, "allowedDelegators");
+		this.url = url;
+		this.nonce = nonce;
+	}
+
+	public RegisteredValidatorParticle copyWithNonce(long nonce) {
+		return new RegisteredValidatorParticle(
+			this.address,
+			this.allowedDelegators,
+			this.url,
+			nonce
+		);
+	}
+
+	public boolean allowsDelegator(RadixAddress delegator) {
+		return this.allowedDelegators.isEmpty() || this.allowedDelegators.contains(delegator);
+	}
+
+	@Override
+	public RadixAddress getAddress() {
+		return address;
+	}
+
+	public Set<RadixAddress> getAllowedDelegators() {
+		return allowedDelegators;
+	}
+
+	public String getUrl() {
+		return url;
+	}
+
+	public long getNonce() {
+		return nonce;
+	}
+
+	@Override
+	public String toString() {
+		return String.format("%s[%s %s %s]", getClass().getSimpleName(), this.address, this.url, this.allowedDelegators);
+	}
+
+	@Override
+	public Set<RadixAddress> getAddresses() {
+		return ImmutableSet.of(address);
+	}
+}