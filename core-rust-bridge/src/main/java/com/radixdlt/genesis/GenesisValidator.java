/* Copyright 2021 Radix Publishing Ltd incorporated in Jersey (Channel Islands).
 *
 * Licensed under the Radix License, Version 1.0 (the "License"); you may not use this
 * file except in compliance with the License. You may obtain a copy of the License at:
 *
 * radixfoundation.org/licenses/LICENSE-v1
 *
 * The Licensor hereby grants permission for the Canonical version of the Work to be
 * published, distributed and used under or by reference to the Licensor’s trademark
 * Radix ® and use of any unregistered trade names, logos or get-up.
 *
 * The Licensor provides the Work (and each Contributor provides its Contributions) on an
 * "AS IS" BASIS, WITHOUT WARRANTIES OR CONDITIONS OF ANY KIND, either express or implied,
 * including, without limitation, any warranties or conditions of TITLE, NON-INFRINGEMENT,
 * MERCHANTABILITY, or FITNESS FOR A PARTICULAR PURPOSE.
 *
 * Whilst the Work is capable of being deployed, used and adopted (instantiated) to create
 * a distributed ledger it is your responsibility to test and validate the code, together
 * with all logic and performance of that code under all foreseeable scenarios.
 *
 * The Licensor does not make or purport to make and hereby excludes liability for all
 * and any representation, warranty or undertaking in any form whatsoever, whether express
 * or implied, to any entity or person, including any representation, warranty or
 * undertaking, as to the functionality security use, value or other characteristics of
 * any distributed ledger nor in respect the functioning or value of any tokens which may
 * be created stored or transferred using the Work. The Licensor does not warrant that the
 * Work or any use of the Work complies with any law or regulation in any territory where
 * it may be implemented or used or that it will be appropriate for any specific purpose.
 *
 * Neither the licensor nor any current or former employees, officers, directors, partners,
 * trustees, representatives, agents, advisors, contractors, or volunteers of the Licensor
 * shall be liable for any direct or indirect, special, incidental, consequential or other
 * losses of any kind, in tort, contract or otherwise (including but not limited to loss
 * of revenue, income or profits, or loss of use or data, or loss of reputation, or loss
 * of any economic or other opportunity of whatsoever nature or howsoever arising), arising
 * out of or in connection with (without limitation of any use, misuse, of any ledger system
 * or use made or its functionality or any performance or operation of any code or protocol
 * caused by bugs or programming or logic errors or otherwise);
 *
 * A. any offer, purchase, holding, use, sale, exchange or transmission of any
 * cryptographic keys, tokens or assets created, exchanged, stored or arising from any
 * interaction with the Work;
 *
 * B. any failure in a transmission or loss of any token or assets keys or other digital
 * artefacts due to errors in transmission;
 *
 * C. bugs, hacks, logic errors or faults in the Work or any communication;
 *
 * D. system software or apparatus including but not limited to losses caused by errors
 * in holding or transmitting tokens by any third-party;
 *
 * E. breaches or failure of security including hacker attacks, loss or disclosure of
 * password, loss of private key, unauthorised use or misuse of such passwords or keys;
 *
 * F. any losses including loss of anticipated savings or other benefits resulting from
 * use of the Work or any changes to the Work (however implemented).
 *
 * You are solely responsible for; testing, validating and evaluation of all operation
 * logic, functionality, security and appropriateness of using the Work for any commercial
 * or non-commercial purpose and for any reproduction or redistribution by You of the
 * Work. You assume all risks associated with Your use of the Work and the exercise of
 * permissions under this License.
 */

package com.radixdlt.genesis;

import static com.radixdlt.lang.Tuple.tuple;

import com.google.common.collect.ImmutableList;
import com.radixdlt.crypto.ECDSASecp256k1PublicKey;
import com.radixdlt.identifiers.Address;
import com.radixdlt.lang.Tuple.Tuple2;
import com.radixdlt.rev2.ComponentAddress;
import com.radixdlt.rev2.MetadataValue;
import com.radixdlt.sbor.codec.CodecMap;
import com.radixdlt.sbor.codec.StructCodec;

public record GenesisValidator(
    ECDSASecp256k1PublicKey key,
    boolean acceptDelegatedStake,
    boolean isRegistered,
    ImmutableList<Tuple2<String, MetadataValue>> metadata,
    ComponentAddress owner) {
  public static void registerCodec(CodecMap codecMap) {
    codecMap.register(
        GenesisValidator.class,
        codecs -> StructCodec.fromRecordComponents(GenesisValidator.class, codecs));
  }

<<<<<<< HEAD
  public static GenesisValidator testingDefaultFromPubKey(ECDSASecp256k1PublicKey key) {
    return new GenesisValidator(
        key,
        true,
        true,
        ImmutableList.of(
            tuple("url", new MetadataValue.Url("http://validator.local?key=" + key.toHex()))),
        Address.virtualAccountAddress(key));
=======
  public static GenesisValidator defaultFromPubKey(int index, ECDSASecp256k1PublicKey key) {
    var metadata =
        ImmutableList.of(tuple("name", String.format("Default validator %s", index + 1)));
    return new GenesisValidator(key, true, true, metadata, Address.virtualAccountAddress(key));
>>>>>>> 3f48f3c7
  }
}<|MERGE_RESOLUTION|>--- conflicted
+++ resolved
@@ -87,20 +87,12 @@
         codecs -> StructCodec.fromRecordComponents(GenesisValidator.class, codecs));
   }
 
-<<<<<<< HEAD
-  public static GenesisValidator testingDefaultFromPubKey(ECDSASecp256k1PublicKey key) {
-    return new GenesisValidator(
-        key,
-        true,
-        true,
-        ImmutableList.of(
-            tuple("url", new MetadataValue.Url("http://validator.local?key=" + key.toHex()))),
-        Address.virtualAccountAddress(key));
-=======
-  public static GenesisValidator defaultFromPubKey(int index, ECDSASecp256k1PublicKey key) {
-    var metadata =
-        ImmutableList.of(tuple("name", String.format("Default validator %s", index + 1)));
+  public static GenesisValidator testingDefaultFromPubKey(int index, ECDSASecp256k1PublicKey key) {
+    final var metadata =
+        ImmutableList.<Tuple2<String, MetadataValue>>of(
+            tuple(
+                "name", new MetadataValue.String(String.format("Default validator %s", index + 1))),
+            tuple("url", new MetadataValue.Url("http://validator.local?key=" + key.toHex())));
     return new GenesisValidator(key, true, true, metadata, Address.virtualAccountAddress(key));
->>>>>>> 3f48f3c7
   }
 }