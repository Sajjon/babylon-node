--- conflicted
+++ resolved
@@ -71,15 +71,8 @@
 
 public record GenesisData(
     UInt64 initialEpoch,
-<<<<<<< HEAD
-    UInt32 maxValidators,
-    UInt64 roundsPerEpoch,
-    UInt64 numUnstakeEpochs,
-    long initialTimestampMs,
-=======
     long initialTimestampMs,
     GenesisConsensusManagerConfig consensusManagerConfig,
->>>>>>> 623fa374
     ImmutableList<GenesisDataChunk> chunks) {
 
   public static void registerCodec(CodecMap codecMap) {
@@ -90,15 +83,8 @@
   public static GenesisData testingDefaultEmpty() {
     return new GenesisData(
         UInt64.fromNonNegativeLong(1L),
-<<<<<<< HEAD
-        UInt32.fromNonNegativeInt(100),
-        UInt64.fromNonNegativeLong(100),
-        UInt64.fromNonNegativeLong(10),
-        1L,
-=======
         0,
         GenesisConsensusManagerConfig.testingDefaultEmpty(),
->>>>>>> 623fa374
         ImmutableList.of());
   }
 }