/* Copyright 2021 Radix Publishing Ltd incorporated in Jersey (Channel Islands).
 *
 * Licensed under the Radix License, Version 1.0 (the "License"); you may not use this
 * file except in compliance with the License. You may obtain a copy of the License at:
 *
 * radixfoundation.org/licenses/LICENSE-v1
 *
 * The Licensor hereby grants permission for the Canonical version of the Work to be
 * published, distributed and used under or by reference to the Licensor’s trademark
 * Radix ® and use of any unregistered trade names, logos or get-up.
 *
 * The Licensor provides the Work (and each Contributor provides its Contributions) on an
 * "AS IS" BASIS, WITHOUT WARRANTIES OR CONDITIONS OF ANY KIND, either express or implied,
 * including, without limitation, any warranties or conditions of TITLE, NON-INFRINGEMENT,
 * MERCHANTABILITY, or FITNESS FOR A PARTICULAR PURPOSE.
 *
 * Whilst the Work is capable of being deployed, used and adopted (instantiated) to create
 * a distributed ledger it is your responsibility to test and validate the code, together
 * with all logic and performance of that code under all foreseeable scenarios.
 *
 * The Licensor does not make or purport to make and hereby excludes liability for all
 * and any representation, warranty or undertaking in any form whatsoever, whether express
 * or implied, to any entity or person, including any representation, warranty or
 * undertaking, as to the functionality security use, value or other characteristics of
 * any distributed ledger nor in respect the functioning or value of any tokens which may
 * be created stored or transferred using the Work. The Licensor does not warrant that the
 * Work or any use of the Work complies with any law or regulation in any territory where
 * it may be implemented or used or that it will be appropriate for any specific purpose.
 *
 * Neither the licensor nor any current or former employees, officers, directors, partners,
 * trustees, representatives, agents, advisors, contractors, or volunteers of the Licensor
 * shall be liable for any direct or indirect, special, incidental, consequential or other
 * losses of any kind, in tort, contract or otherwise (including but not limited to loss
 * of revenue, income or profits, or loss of use or data, or loss of reputation, or loss
 * of any economic or other opportunity of whatsoever nature or howsoever arising), arising
 * out of or in connection with (without limitation of any use, misuse, of any ledger system
 * or use made or its functionality or any performance or operation of any code or protocol
 * caused by bugs or programming or logic errors or otherwise);
 *
 * A. any offer, purchase, holding, use, sale, exchange or transmission of any
 * cryptographic keys, tokens or assets created, exchanged, stored or arising from any
 * interaction with the Work;
 *
 * B. any failure in a transmission or loss of any token or assets keys or other digital
 * artefacts due to errors in transmission;
 *
 * C. bugs, hacks, logic errors or faults in the Work or any communication;
 *
 * D. system software or apparatus including but not limited to losses caused by errors
 * in holding or transmitting tokens by any third-party;
 *
 * E. breaches or failure of security including hacker attacks, loss or disclosure of
 * password, loss of private key, unauthorised use or misuse of such passwords or keys;
 *
 * F. any losses including loss of anticipated savings or other benefits resulting from
 * use of the Work or any changes to the Work (however implemented).
 *
 * You are solely responsible for; testing, validating and evaluation of all operation
 * logic, functionality, security and appropriateness of using the Work for any commercial
 * or non-commercial purpose and for any reproduction or redistribution by You of the
 * Work. You assume all risks associated with Your use of the Work and the exercise of
 * permissions under this License.
 */

package com.radixdlt.rev2;

<<<<<<< HEAD
=======
import com.radixdlt.crypto.ECDSASecp256k1PublicKey;
import com.radixdlt.identifiers.Address;
import com.radixdlt.identifiers.Bech32mCoder;
>>>>>>> 623fa374
import com.radixdlt.sbor.codec.CodecMap;
import com.radixdlt.sbor.codec.CustomTypeKnownLengthCodec;
import com.radixdlt.sbor.codec.constants.TypeId;
import java.util.Arrays;
import org.bouncycastle.util.encoders.Hex;

@SuppressWarnings("unused")
public record ComponentAddress(byte[] value) {
  public static void registerCodec(CodecMap codecMap) {
    codecMap.register(
        ComponentAddress.class,
        codecs ->
            new CustomTypeKnownLengthCodec<>(
                TypeId.TYPE_CUSTOM_REFERENCE,
                BYTE_LENGTH,
                ComponentAddress::value,
                ComponentAddress::new));
  }

  private static final int BYTE_LENGTH = 30;

  // See entity_type.rs

  public static byte VALIDATOR_COMPONENT_ADDRESS_ENTITY_ID = (byte) 130;
  public static byte NORMAL_COMPONENT_ADDRESS_ENTITY_ID = (byte) 192;

  public static ComponentAddress create(byte[] addressBytes) {
    if (addressBytes.length != BYTE_LENGTH) {
      throw new IllegalArgumentException("Invalid component address length");
    }
    return new ComponentAddress(addressBytes);
  }

<<<<<<< HEAD
=======
  public String encode(NetworkDefinition networkDefinition) {
    return Bech32mCoder.encodeAddress(networkDefinition, this.value);
  }

  public static ComponentAddress virtualAccountFromPublicKey(ECDSASecp256k1PublicKey key) {
    return Address.virtualAccountAddress(key);
  }

>>>>>>> 623fa374
  public String toHexString() {
    return Hex.toHexString(value);
  }

  @Override
  public String toString() {
    return toHexString();
  }

  @Override
  public int hashCode() {
    return Arrays.hashCode(value);
  }

  @Override
  public boolean equals(Object o) {
    return o instanceof ComponentAddress other && Arrays.equals(this.value, other.value);
  }
}<|MERGE_RESOLUTION|>--- conflicted
+++ resolved
@@ -64,12 +64,7 @@
 
 package com.radixdlt.rev2;
 
-<<<<<<< HEAD
-=======
-import com.radixdlt.crypto.ECDSASecp256k1PublicKey;
-import com.radixdlt.identifiers.Address;
 import com.radixdlt.identifiers.Bech32mCoder;
->>>>>>> 623fa374
 import com.radixdlt.sbor.codec.CodecMap;
 import com.radixdlt.sbor.codec.CustomTypeKnownLengthCodec;
 import com.radixdlt.sbor.codec.constants.TypeId;
@@ -103,17 +98,10 @@
     return new ComponentAddress(addressBytes);
   }
 
-<<<<<<< HEAD
-=======
   public String encode(NetworkDefinition networkDefinition) {
     return Bech32mCoder.encodeAddress(networkDefinition, this.value);
   }
 
-  public static ComponentAddress virtualAccountFromPublicKey(ECDSASecp256k1PublicKey key) {
-    return Address.virtualAccountAddress(key);
-  }
-
->>>>>>> 623fa374
   public String toHexString() {
     return Hex.toHexString(value);
   }
