/* Copyright 2021 Radix Publishing Ltd incorporated in Jersey (Channel Islands).
 *
 * Licensed under the Radix License, Version 1.0 (the "License"); you may not use this
 * file except in compliance with the License. You may obtain a copy of the License at:
 *
 * radixfoundation.org/licenses/LICENSE-v1
 *
 * The Licensor hereby grants permission for the Canonical version of the Work to be
 * published, distributed and used under or by reference to the Licensor’s trademark
 * Radix ® and use of any unregistered trade names, logos or get-up.
 *
 * The Licensor provides the Work (and each Contributor provides its Contributions) on an
 * "AS IS" BASIS, WITHOUT WARRANTIES OR CONDITIONS OF ANY KIND, either express or implied,
 * including, without limitation, any warranties or conditions of TITLE, NON-INFRINGEMENT,
 * MERCHANTABILITY, or FITNESS FOR A PARTICULAR PURPOSE.
 *
 * Whilst the Work is capable of being deployed, used and adopted (instantiated) to create
 * a distributed ledger it is your responsibility to test and validate the code, together
 * with all logic and performance of that code under all foreseeable scenarios.
 *
 * The Licensor does not make or purport to make and hereby excludes liability for all
 * and any representation, warranty or undertaking in any form whatsoever, whether express
 * or implied, to any entity or person, including any representation, warranty or
 * undertaking, as to the functionality security use, value or other characteristics of
 * any distributed ledger nor in respect the functioning or value of any tokens which may
 * be created stored or transferred using the Work. The Licensor does not warrant that the
 * Work or any use of the Work complies with any law or regulation in any territory where
 * it may be implemented or used or that it will be appropriate for any specific purpose.
 *
 * Neither the licensor nor any current or former employees, officers, directors, partners,
 * trustees, representatives, agents, advisors, contractors, or volunteers of the Licensor
 * shall be liable for any direct or indirect, special, incidental, consequential or other
 * losses of any kind, in tort, contract or otherwise (including but not limited to loss
 * of revenue, income or profits, or loss of use or data, or loss of reputation, or loss
 * of any economic or other opportunity of whatsoever nature or howsoever arising), arising
 * out of or in connection with (without limitation of any use, misuse, of any ledger system
 * or use made or its functionality or any performance or operation of any code or protocol
 * caused by bugs or programming or logic errors or otherwise);
 *
 * A. any offer, purchase, holding, use, sale, exchange or transmission of any
 * cryptographic keys, tokens or assets created, exchanged, stored or arising from any
 * interaction with the Work;
 *
 * B. any failure in a transmission or loss of any token or assets keys or other digital
 * artefacts due to errors in transmission;
 *
 * C. bugs, hacks, logic errors or faults in the Work or any communication;
 *
 * D. system software or apparatus including but not limited to losses caused by errors
 * in holding or transmitting tokens by any third-party;
 *
 * E. breaches or failure of security including hacker attacks, loss or disclosure of
 * password, loss of private key, unauthorised use or misuse of such passwords or keys;
 *
 * F. any losses including loss of anticipated savings or other benefits resulting from
 * use of the Work or any changes to the Work (however implemented).
 *
 * You are solely responsible for; testing, validating and evaluation of all operation
 * logic, functionality, security and appropriateness of using the Work for any commercial
 * or non-commercial purpose and for any reproduction or redistribution by You of the
 * Work. You assume all risks associated with Your use of the Work and the exercise of
 * permissions under this License.
 */

mod builder;

pub use builder::{
<<<<<<< HEAD
    create_1mb_txn_manifest, create_new_account_unsigned_manifest, create_notarized_bytes,
=======
    create_intent_bytes, create_new_account_intent_bytes, create_notarized_bytes,
>>>>>>> 5b2f8432
    create_signed_intent_bytes,
};<|MERGE_RESOLUTION|>--- conflicted
+++ resolved
@@ -65,10 +65,6 @@
 mod builder;
 
 pub use builder::{
-<<<<<<< HEAD
-    create_1mb_txn_manifest, create_new_account_unsigned_manifest, create_notarized_bytes,
-=======
-    create_intent_bytes, create_new_account_intent_bytes, create_notarized_bytes,
->>>>>>> 5b2f8432
-    create_signed_intent_bytes,
+    create_1mb_txn_manifest, create_intent_bytes, create_new_account_intent_bytes,
+    create_notarized_bytes, create_signed_intent_bytes,
 };