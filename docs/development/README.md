--- conflicted
+++ resolved
@@ -6,25 +6,19 @@
 
 Main dependencies:
 - Java 17.0.4+ SDK installed and configured. It's very important to have at least 17.0.4, else you will hit Java Compiler bugs.
-<<<<<<< HEAD
-- Latest [Rust/Cargo 1.60.0+ installed](https://www.rust-lang.org/tools/install)
+- Latest [stable rust installed](https://www.rust-lang.org/tools/install) - if you hit any rust compilation issues, try `rustup update` and try again.
 
 If you wish to launch a local network through Docker:
 - Docker version 20.10+
 - `docker-compose` version 1.25+
 
+Please note that many installations require a shell restart to work effectively (due to `$PATH` etc).
+`cargo` may even require a full system reboot to allow a successful initial build.
+
 ### Getting the code
-=======
-- latest stable installed and configured (recommended via rustup)
-- More or less recent Linux or MacOS (Windows WSL2 may work, but not tested)
-- git 2.27+
-- docker version 20.10+
-- docker-compose version 1.25+
->>>>>>> 8916b37e
 
 As an external contributor, if you intend to contribute, fork the [main repository](https://github.com/radixdlt/babylon-node) into your account and then clone it locally.
 
-<<<<<<< HEAD
 If an internal contributor, simply clone the main repository.
 
 ### Branching strategy
@@ -32,15 +26,6 @@
 We follow the git-flow branch management model. Typically, you should branch off the `develop` branch and put a PR up merging back into the `develop` branch.
 
 ## Developing
-=======
-Please note that many installations require shell restart to become effective (due to `$PATH` etc.), with the most
-notorious being `cargo` - it may happen that only a full system reboot allows for a successful initial build.
-
-### Getting code
-
-* External contributors: please fork the main repository https://github.com/radixdlt/babylon-node into your account and then clone it locally.
-* Otherwise, just clone the main repo at https://github.com/radixdlt/babylon-node
->>>>>>> 8916b37e
 
 ### Building code
 
