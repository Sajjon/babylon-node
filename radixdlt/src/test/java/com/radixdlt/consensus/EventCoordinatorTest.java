--- conflicted
+++ resolved
@@ -1,357 +1,349 @@
-/*
- * (C) Copyright 2020 Radix DLT Ltd
- *
- * Radix DLT Ltd licenses this file to you under the Apache License,
- * Version 2.0 (the "License"); you may not use this file except in
- * compliance with the License.  You may obtain a copy of the
- * License at
- *
- *  http://www.apache.org/licenses/LICENSE-2.0
- *
- * Unless required by applicable law or agreed to in writing,
- * software distributed under the License is distributed on an
- * "AS IS" BASIS, WITHOUT WARRANTIES OR CONDITIONS OF ANY KIND,
- * either express or implied.  See the License for the specific
- * language governing permissions and limitations under the License.
- */
-
-package com.radixdlt.consensus;
-
-import com.google.common.collect.Lists;
-import com.radixdlt.atomos.RadixAddress;
-import com.radixdlt.common.AID;
-import com.radixdlt.common.Atom;
-import com.radixdlt.common.EUID;
-import com.radixdlt.consensus.liveness.Pacemaker;
-import com.radixdlt.consensus.liveness.ProposerElection;
-import com.radixdlt.consensus.safety.QuorumRequirements;
-import com.radixdlt.consensus.safety.SafetyRules;
-<<<<<<< HEAD
-import com.radixdlt.consensus.safety.SafetyViolationException;
-import com.radixdlt.consensus.safety.SingleNodeQuorumRequirements;
-import com.radixdlt.consensus.safety.VoteResult;
-import com.radixdlt.constraintmachine.CMError;
-import com.radixdlt.crypto.CryptoException;
-import com.radixdlt.crypto.ECKeyPair;
-import com.radixdlt.crypto.ECPublicKey;
-import com.radixdlt.engine.AtomEventListener;
-=======
-import com.radixdlt.consensus.safety.VoteResult;
-import com.radixdlt.constraintmachine.DataPointer;
->>>>>>> 71f5bf85
-import com.radixdlt.engine.RadixEngine;
-import com.radixdlt.engine.RadixEngineErrorCode;
-import com.radixdlt.engine.RadixEngineException;
-import com.radixdlt.mempool.Mempool;
-import com.radixdlt.network.EventCoordinatorNetworkSender;
-import com.radixdlt.universe.Universe;
-import com.radixdlt.utils.Ints;
-import org.junit.Test;
-
-import java.util.Optional;
-
-import static org.mockito.ArgumentMatchers.any;
-import static org.mockito.ArgumentMatchers.anyInt;
-import static org.mockito.ArgumentMatchers.eq;
-import static org.mockito.Mockito.doAnswer;
-import static org.mockito.Mockito.doReturn;
-import static org.mockito.Mockito.doThrow;
-import static org.mockito.Mockito.mock;
-import static org.mockito.Mockito.times;
-import static org.mockito.Mockito.verify;
-import static org.mockito.Mockito.when;
-
-public class EventCoordinatorTest {
-	private static final ECKeyPair SELF_KEY = makeKeyPair();
-	private static final ECPublicKey SELF_PUB_KEY = SELF_KEY.getPublicKey();
-	private static final RadixAddress SELF_ADDRESS = makeAddressFrom(SELF_PUB_KEY);
-
-	private static AID makeAID(int n) {
-		byte[] temp = new byte[AID.BYTES];
-		Ints.copyTo(n, temp, AID.BYTES - Integer.BYTES);
-		return AID.from(temp);
-	}
-
-	private static ECKeyPair makeKeyPair() {
-		try {
-			return new ECKeyPair();
-		} catch (CryptoException e) {
-			throw new IllegalStateException("Unable to create key pair", e);
-		}
-	}
-
-	private static RadixAddress makeAddressFrom(ECPublicKey pubKey) {
-		Universe universe = mock(Universe.class);
-		when(universe.getMagic()).thenReturn(127); // no special significance
-		return RadixAddress.from(universe, pubKey);
-	}
-
-	private static ECPublicKey makePubKey(EUID id) {
-		ECPublicKey pubKey = mock(ECPublicKey.class);
-		when(pubKey.getUID()).thenReturn(id);
-		return pubKey;
-	}
-
-	@Test
-	public void when_processing_vote_as_not_proposer__then_nothing_happens() {
-		Mempool mempool = mock(Mempool.class);
-		EventCoordinatorNetworkSender networkSender = mock(EventCoordinatorNetworkSender.class);
-		SafetyRules safetyRules = mock(SafetyRules.class);
-		Pacemaker pacemaker = mock(Pacemaker.class);
-		VertexStore vertexStore = mock(VertexStore.class);
-		RadixEngine radixEngine = mock(RadixEngine.class);
-		ProposerElection proposerElection = mock(ProposerElection.class);
-		QuorumRequirements quorumRequirements = new SingleNodeQuorumRequirements(SELF_KEY.getUID());
-
-		EventCoordinator eventCoordinator = new EventCoordinator(
-			mempool,
-			networkSender,
-			safetyRules,
-			pacemaker,
-			vertexStore,
-			radixEngine,
-			proposerElection,
-			quorumRequirements,
-			SELF_ADDRESS,
-			SELF_KEY);
-
-		Vote voteMessage = mock(Vote.class);
-		VertexMetadata vertexMetadata = mock(VertexMetadata.class);
-		when(voteMessage.getVertexMetadata()).thenReturn(vertexMetadata);
-		when(vertexMetadata.getView()).thenReturn(View.of(0L));
-		when(proposerElection.isValidProposer(any(), any())).thenReturn(false);
-
-		eventCoordinator.processVote(voteMessage);
-		verify(safetyRules, times(0)).process(any());
-		verify(pacemaker, times(0)).processQC(any());
-	}
-
-	@Test
-	public void when_processing_vote_as_a_proposer__then_components_are_notified() {
-		Mempool mempool = mock(Mempool.class);
-		EventCoordinatorNetworkSender networkSender = mock(EventCoordinatorNetworkSender.class);
-		SafetyRules safetyRules = mock(SafetyRules.class);
-		Pacemaker pacemaker = mock(Pacemaker.class);
-		VertexStore vertexStore = mock(VertexStore.class);
-		RadixEngine radixEngine = mock(RadixEngine.class);
-		ProposerElection proposerElection = mock(ProposerElection.class);
-		QuorumRequirements quorumRequirements = new SingleNodeQuorumRequirements(SELF_ADDRESS.getUID());
-
-		EventCoordinator eventCoordinator = new EventCoordinator(
-			mempool,
-			networkSender,
-			safetyRules,
-			pacemaker,
-			vertexStore,
-			radixEngine,
-			proposerElection,
-			quorumRequirements,
-			SELF_ADDRESS,
-			SELF_KEY);
-
-		when(mempool.getAtoms(anyInt(), any())).thenReturn(Lists.newArrayList());
-		Vote voteMessage = mock(Vote.class);
-		VertexMetadata vertexMetadata = mock(VertexMetadata.class);
-		when(voteMessage.getVertexMetadata()).thenReturn(vertexMetadata);
-		when(vertexMetadata.getView()).thenReturn(View.of(0L));
-		when(proposerElection.isValidProposer(any(), any())).thenReturn(true);
-		when(vertexStore.insertVote(eq(voteMessage), any())).thenReturn(Optional.of(mock(QuorumCertificate.class)));
-
-		eventCoordinator.processVote(voteMessage);
-		verify(safetyRules, times(1)).process(any());
-		verify(pacemaker, times(1)).processQC(any());
-	}
-
-	@Test
-	public void when_processing_relevant_local_timeout__then_new_view_is_emitted() {
-		Mempool mempool = mock(Mempool.class);
-		EventCoordinatorNetworkSender networkSender = mock(EventCoordinatorNetworkSender.class);
-		SafetyRules safetyRules = mock(SafetyRules.class);
-		Pacemaker pacemaker = mock(Pacemaker.class);
-		VertexStore vertexStore = mock(VertexStore.class);
-		RadixEngine radixEngine = mock(RadixEngine.class);
-		ProposerElection proposerElection = mock(ProposerElection.class);
-		QuorumRequirements quorumRequirements = new SingleNodeQuorumRequirements(SELF_ADDRESS.getUID());
-
-		EventCoordinator eventCoordinator = new EventCoordinator(
-			mempool,
-			networkSender,
-			safetyRules,
-			pacemaker,
-			vertexStore,
-			radixEngine,
-			proposerElection,
-			quorumRequirements,
-			SELF_ADDRESS,
-			SELF_KEY);
-
-		when(pacemaker.processLocalTimeout(any())).thenReturn(true);
-		eventCoordinator.processLocalTimeout(View.of(0L));
-		verify(networkSender, times(1)).sendNewView(any());
-	}
-
-	@Test
-	public void when_processing_irrelevant_local_timeout__then_new_view_is_not_emitted() {
-		Mempool mempool = mock(Mempool.class);
-		EventCoordinatorNetworkSender networkSender = mock(EventCoordinatorNetworkSender.class);
-		SafetyRules safetyRules = mock(SafetyRules.class);
-		Pacemaker pacemaker = mock(Pacemaker.class);
-		VertexStore vertexStore = mock(VertexStore.class);
-		RadixEngine radixEngine = mock(RadixEngine.class);
-		ProposerElection proposerElection = mock(ProposerElection.class);
-		QuorumRequirements quorumRequirements = new SingleNodeQuorumRequirements(SELF_ADDRESS.getUID());
-
-		EventCoordinator eventCoordinator = new EventCoordinator(
-			mempool,
-			networkSender,
-			safetyRules,
-			pacemaker,
-			vertexStore,
-			radixEngine,
-			proposerElection,
-			quorumRequirements,
-			SELF_ADDRESS,
-			SELF_KEY);
-
-		when(pacemaker.processLocalTimeout(any())).thenReturn(false);
-		eventCoordinator.processLocalTimeout(View.of(0L));
-		verify(networkSender, times(0)).sendNewView(any());
-	}
-
-	@Test
-	public void when_processing_remote_new_view_as_proposer__then_new_view_is_emitted() {
-		Mempool mempool = mock(Mempool.class);
-		EventCoordinatorNetworkSender networkSender = mock(EventCoordinatorNetworkSender.class);
-		SafetyRules safetyRules = mock(SafetyRules.class);
-		Pacemaker pacemaker = mock(Pacemaker.class);
-		VertexStore vertexStore = mock(VertexStore.class);
-		RadixEngine radixEngine = mock(RadixEngine.class);
-		ProposerElection proposerElection = mock(ProposerElection.class);
-		QuorumRequirements quorumRequirements = new SingleNodeQuorumRequirements(SELF_ADDRESS.getUID());
-
-		EventCoordinator eventCoordinator = new EventCoordinator(
-			mempool,
-			networkSender,
-			safetyRules,
-			pacemaker,
-			vertexStore,
-			radixEngine,
-			proposerElection,
-			quorumRequirements,
-			SELF_ADDRESS,
-			SELF_KEY);
-
-		NewView newView = mock(NewView.class);
-		when(newView.getView()).thenReturn(View.of(0L));
-		when(proposerElection.isValidProposer(any(), any())).thenReturn(true);
-		eventCoordinator.processRemoteNewView(newView);
-		verify(pacemaker, times(1)).processRemoteNewView(any(), eq(quorumRequirements));
-	}
-
-	@Test
-	public void when_processing_remote_new_view_as_not_proposer__then_new_view_is_not_emitted() {
-		Mempool mempool = mock(Mempool.class);
-		EventCoordinatorNetworkSender networkSender = mock(EventCoordinatorNetworkSender.class);
-		SafetyRules safetyRules = mock(SafetyRules.class);
-		Pacemaker pacemaker = mock(Pacemaker.class);
-		VertexStore vertexStore = mock(VertexStore.class);
-		RadixEngine radixEngine = mock(RadixEngine.class);
-		ProposerElection proposerElection = mock(ProposerElection.class);
-		QuorumRequirements quorumRequirements = new SingleNodeQuorumRequirements(SELF_ADDRESS.getUID());
-
-		EventCoordinator eventCoordinator = new EventCoordinator(
-			mempool,
-			networkSender,
-			safetyRules,
-			pacemaker,
-			vertexStore,
-			radixEngine,
-			proposerElection,
-			quorumRequirements,
-			SELF_ADDRESS,
-			SELF_KEY);
-
-		NewView newView = mock(NewView.class);
-		when(newView.getView()).thenReturn(View.of(0L));
-		when(proposerElection.isValidProposer(any(), any())).thenReturn(false);
-		eventCoordinator.processRemoteNewView(newView);
-		verify(pacemaker, times(0)).processRemoteNewView(any(), eq(quorumRequirements));
-	}
-
-	@Test
-	public void when_processing_invalid_proposal__then_atom_is_rejected() throws Exception {
-		Mempool mempool = mock(Mempool.class);
-		EventCoordinatorNetworkSender networkSender = mock(EventCoordinatorNetworkSender.class);
-		SafetyRules safetyRules = mock(SafetyRules.class);
-		Pacemaker pacemaker = mock(Pacemaker.class);
-		VertexStore vertexStore = mock(VertexStore.class);
-		RadixEngine radixEngine = mock(RadixEngine.class);
-		ProposerElection proposerElection = mock(ProposerElection.class);
-		QuorumRequirements quorumRequirements = new SingleNodeQuorumRequirements(SELF_ADDRESS.getUID());
-
-		EventCoordinator eventCoordinator = new EventCoordinator(
-			mempool,
-			networkSender,
-			safetyRules,
-			pacemaker,
-			vertexStore,
-			radixEngine,
-			proposerElection,
-			quorumRequirements,
-			SELF_ADDRESS,
-			SELF_KEY);
-
-		Vertex proposedVertex = mock(Vertex.class);
-		Atom proposedAtom = mock(Atom.class);
-		AID aid = makeAID(7); // no special significance
-		when(proposedAtom.getAID()).thenReturn(aid);
-		when(proposedVertex.getAtom()).thenReturn(proposedAtom);
-		doThrow(new RadixEngineException(RadixEngineErrorCode.CM_ERROR, DataPointer.ofAtom()))
-			.when(radixEngine).store(eq(proposedAtom));
-		eventCoordinator.processProposal(proposedVertex);
-		verify(mempool, times(1)).removeRejectedAtom(eq(aid));
-	}
-
-	@Test
-<<<<<<< HEAD
-	public void when_processing_valid_stored_proposal__then_atom_is_voted_on_and_removed() throws SafetyViolationException, CryptoException {
-=======
-	public void when_processing_valid_stored_proposal__then_atom_is_voted_on_and_removed() throws Exception {
->>>>>>> 71f5bf85
-		Mempool mempool = mock(Mempool.class);
-		EventCoordinatorNetworkSender networkSender = mock(EventCoordinatorNetworkSender.class);
-		SafetyRules safetyRules = mock(SafetyRules.class);
-		Pacemaker pacemaker = mock(Pacemaker.class);
-		VertexStore vertexStore = mock(VertexStore.class);
-		RadixEngine radixEngine = mock(RadixEngine.class);
-		ProposerElection proposerElection = mock(ProposerElection.class);
-		QuorumRequirements quorumRequirements = new SingleNodeQuorumRequirements(SELF_ADDRESS.getUID());
-
-		EventCoordinator eventCoordinator = new EventCoordinator(
-			mempool,
-			networkSender,
-			safetyRules,
-			pacemaker,
-			vertexStore,
-			radixEngine,
-			proposerElection,
-			quorumRequirements,
-			SELF_ADDRESS,
-			SELF_KEY);
-
-		Vertex proposedVertex = mock(Vertex.class);
-		Atom proposedAtom = mock(Atom.class);
-		AID aid = makeAID(7); // no special significance
-		when(proposedAtom.getAID()).thenReturn(aid);
-		when(proposedVertex.getAtom()).thenReturn(proposedAtom);
-		doAnswer(invocation -> null).when(radixEngine).store(eq(proposedAtom));
-		VoteResult voteResult = mock(VoteResult.class);
-		Vote voteMessage = mock(Vote.class);
-		when(voteResult.getVote()).thenReturn(voteMessage);
-		doReturn(voteResult).when(safetyRules).voteFor(eq(proposedVertex));
-		eventCoordinator.processProposal(proposedVertex);
-
-		verify(networkSender, times(1)).sendVote(eq(voteMessage));
-		verify(mempool, times(1)).removeCommittedAtom(eq(aid));
-	}
-}
+/*
+ * (C) Copyright 2020 Radix DLT Ltd
+ *
+ * Radix DLT Ltd licenses this file to you under the Apache License,
+ * Version 2.0 (the "License"); you may not use this file except in
+ * compliance with the License.  You may obtain a copy of the
+ * License at
+ *
+ *  http://www.apache.org/licenses/LICENSE-2.0
+ *
+ * Unless required by applicable law or agreed to in writing,
+ * software distributed under the License is distributed on an
+ * "AS IS" BASIS, WITHOUT WARRANTIES OR CONDITIONS OF ANY KIND,
+ * either express or implied.  See the License for the specific
+ * language governing permissions and limitations under the License.
+ */
+
+package com.radixdlt.consensus;
+
+import com.google.common.collect.Lists;
+import com.radixdlt.atomos.RadixAddress;
+import com.radixdlt.common.AID;
+import com.radixdlt.common.Atom;
+import com.radixdlt.common.EUID;
+import com.radixdlt.consensus.liveness.Pacemaker;
+import com.radixdlt.consensus.liveness.ProposerElection;
+import com.radixdlt.consensus.safety.QuorumRequirements;
+import com.radixdlt.consensus.safety.SafetyRules;
+import com.radixdlt.consensus.safety.SafetyViolationException;
+import com.radixdlt.consensus.safety.SingleNodeQuorumRequirements;
+import com.radixdlt.consensus.safety.VoteResult;
+import com.radixdlt.constraintmachine.CMError;
+import com.radixdlt.constraintmachine.DataPointer;
+import com.radixdlt.crypto.CryptoException;
+import com.radixdlt.crypto.ECKeyPair;
+import com.radixdlt.crypto.ECPublicKey;
+import com.radixdlt.engine.AtomEventListener;
+import com.radixdlt.engine.RadixEngine;
+import com.radixdlt.engine.RadixEngineErrorCode;
+import com.radixdlt.engine.RadixEngineException;
+import com.radixdlt.mempool.Mempool;
+import com.radixdlt.network.EventCoordinatorNetworkSender;
+import com.radixdlt.universe.Universe;
+import com.radixdlt.utils.Ints;
+import org.junit.Test;
+
+import java.util.Optional;
+
+import static org.mockito.ArgumentMatchers.any;
+import static org.mockito.ArgumentMatchers.anyInt;
+import static org.mockito.ArgumentMatchers.eq;
+import static org.mockito.Mockito.doAnswer;
+import static org.mockito.Mockito.doReturn;
+import static org.mockito.Mockito.doThrow;
+import static org.mockito.Mockito.mock;
+import static org.mockito.Mockito.times;
+import static org.mockito.Mockito.verify;
+import static org.mockito.Mockito.when;
+
+public class EventCoordinatorTest {
+	private static final ECKeyPair SELF_KEY = makeKeyPair();
+	private static final ECPublicKey SELF_PUB_KEY = SELF_KEY.getPublicKey();
+	private static final RadixAddress SELF_ADDRESS = makeAddressFrom(SELF_PUB_KEY);
+
+	private static AID makeAID(int n) {
+		byte[] temp = new byte[AID.BYTES];
+		Ints.copyTo(n, temp, AID.BYTES - Integer.BYTES);
+		return AID.from(temp);
+	}
+
+	private static ECKeyPair makeKeyPair() {
+		try {
+			return new ECKeyPair();
+		} catch (CryptoException e) {
+			throw new IllegalStateException("Unable to create key pair", e);
+		}
+	}
+
+	private static RadixAddress makeAddressFrom(ECPublicKey pubKey) {
+		Universe universe = mock(Universe.class);
+		when(universe.getMagic()).thenReturn(127); // no special significance
+		return RadixAddress.from(universe, pubKey);
+	}
+
+	private static ECPublicKey makePubKey(EUID id) {
+		ECPublicKey pubKey = mock(ECPublicKey.class);
+		when(pubKey.getUID()).thenReturn(id);
+		return pubKey;
+	}
+
+	@Test
+	public void when_processing_vote_as_not_proposer__then_nothing_happens() {
+		Mempool mempool = mock(Mempool.class);
+		EventCoordinatorNetworkSender networkSender = mock(EventCoordinatorNetworkSender.class);
+		SafetyRules safetyRules = mock(SafetyRules.class);
+		Pacemaker pacemaker = mock(Pacemaker.class);
+		VertexStore vertexStore = mock(VertexStore.class);
+		RadixEngine radixEngine = mock(RadixEngine.class);
+		ProposerElection proposerElection = mock(ProposerElection.class);
+		QuorumRequirements quorumRequirements = new SingleNodeQuorumRequirements(SELF_KEY.getUID());
+
+		EventCoordinator eventCoordinator = new EventCoordinator(
+			mempool,
+			networkSender,
+			safetyRules,
+			pacemaker,
+			vertexStore,
+			radixEngine,
+			proposerElection,
+			quorumRequirements,
+			SELF_ADDRESS,
+			SELF_KEY);
+
+		Vote voteMessage = mock(Vote.class);
+		VertexMetadata vertexMetadata = mock(VertexMetadata.class);
+		when(voteMessage.getVertexMetadata()).thenReturn(vertexMetadata);
+		when(vertexMetadata.getView()).thenReturn(View.of(0L));
+		when(proposerElection.isValidProposer(any(), any())).thenReturn(false);
+
+		eventCoordinator.processVote(voteMessage);
+		verify(safetyRules, times(0)).process(any());
+		verify(pacemaker, times(0)).processQC(any());
+	}
+
+	@Test
+	public void when_processing_vote_as_a_proposer__then_components_are_notified() {
+		Mempool mempool = mock(Mempool.class);
+		EventCoordinatorNetworkSender networkSender = mock(EventCoordinatorNetworkSender.class);
+		SafetyRules safetyRules = mock(SafetyRules.class);
+		Pacemaker pacemaker = mock(Pacemaker.class);
+		VertexStore vertexStore = mock(VertexStore.class);
+		RadixEngine radixEngine = mock(RadixEngine.class);
+		ProposerElection proposerElection = mock(ProposerElection.class);
+		QuorumRequirements quorumRequirements = new SingleNodeQuorumRequirements(SELF_ADDRESS.getUID());
+
+		EventCoordinator eventCoordinator = new EventCoordinator(
+			mempool,
+			networkSender,
+			safetyRules,
+			pacemaker,
+			vertexStore,
+			radixEngine,
+			proposerElection,
+			quorumRequirements,
+			SELF_ADDRESS,
+			SELF_KEY);
+
+		when(mempool.getAtoms(anyInt(), any())).thenReturn(Lists.newArrayList());
+		Vote voteMessage = mock(Vote.class);
+		VertexMetadata vertexMetadata = mock(VertexMetadata.class);
+		when(voteMessage.getVertexMetadata()).thenReturn(vertexMetadata);
+		when(vertexMetadata.getView()).thenReturn(View.of(0L));
+		when(proposerElection.isValidProposer(any(), any())).thenReturn(true);
+		when(vertexStore.insertVote(eq(voteMessage), any())).thenReturn(Optional.of(mock(QuorumCertificate.class)));
+
+		eventCoordinator.processVote(voteMessage);
+		verify(safetyRules, times(1)).process(any());
+		verify(pacemaker, times(1)).processQC(any());
+	}
+
+	@Test
+	public void when_processing_relevant_local_timeout__then_new_view_is_emitted() {
+		Mempool mempool = mock(Mempool.class);
+		EventCoordinatorNetworkSender networkSender = mock(EventCoordinatorNetworkSender.class);
+		SafetyRules safetyRules = mock(SafetyRules.class);
+		Pacemaker pacemaker = mock(Pacemaker.class);
+		VertexStore vertexStore = mock(VertexStore.class);
+		RadixEngine radixEngine = mock(RadixEngine.class);
+		ProposerElection proposerElection = mock(ProposerElection.class);
+		QuorumRequirements quorumRequirements = new SingleNodeQuorumRequirements(SELF_ADDRESS.getUID());
+
+		EventCoordinator eventCoordinator = new EventCoordinator(
+			mempool,
+			networkSender,
+			safetyRules,
+			pacemaker,
+			vertexStore,
+			radixEngine,
+			proposerElection,
+			quorumRequirements,
+			SELF_ADDRESS,
+			SELF_KEY);
+
+		when(pacemaker.processLocalTimeout(any())).thenReturn(true);
+		eventCoordinator.processLocalTimeout(View.of(0L));
+		verify(networkSender, times(1)).sendNewView(any());
+	}
+
+	@Test
+	public void when_processing_irrelevant_local_timeout__then_new_view_is_not_emitted() {
+		Mempool mempool = mock(Mempool.class);
+		EventCoordinatorNetworkSender networkSender = mock(EventCoordinatorNetworkSender.class);
+		SafetyRules safetyRules = mock(SafetyRules.class);
+		Pacemaker pacemaker = mock(Pacemaker.class);
+		VertexStore vertexStore = mock(VertexStore.class);
+		RadixEngine radixEngine = mock(RadixEngine.class);
+		ProposerElection proposerElection = mock(ProposerElection.class);
+		QuorumRequirements quorumRequirements = new SingleNodeQuorumRequirements(SELF_ADDRESS.getUID());
+
+		EventCoordinator eventCoordinator = new EventCoordinator(
+			mempool,
+			networkSender,
+			safetyRules,
+			pacemaker,
+			vertexStore,
+			radixEngine,
+			proposerElection,
+			quorumRequirements,
+			SELF_ADDRESS,
+			SELF_KEY);
+
+		when(pacemaker.processLocalTimeout(any())).thenReturn(false);
+		eventCoordinator.processLocalTimeout(View.of(0L));
+		verify(networkSender, times(0)).sendNewView(any());
+	}
+
+	@Test
+	public void when_processing_remote_new_view_as_proposer__then_new_view_is_emitted() {
+		Mempool mempool = mock(Mempool.class);
+		EventCoordinatorNetworkSender networkSender = mock(EventCoordinatorNetworkSender.class);
+		SafetyRules safetyRules = mock(SafetyRules.class);
+		Pacemaker pacemaker = mock(Pacemaker.class);
+		VertexStore vertexStore = mock(VertexStore.class);
+		RadixEngine radixEngine = mock(RadixEngine.class);
+		ProposerElection proposerElection = mock(ProposerElection.class);
+		QuorumRequirements quorumRequirements = new SingleNodeQuorumRequirements(SELF_ADDRESS.getUID());
+
+		EventCoordinator eventCoordinator = new EventCoordinator(
+			mempool,
+			networkSender,
+			safetyRules,
+			pacemaker,
+			vertexStore,
+			radixEngine,
+			proposerElection,
+			quorumRequirements,
+			SELF_ADDRESS,
+			SELF_KEY);
+
+		NewView newView = mock(NewView.class);
+		when(newView.getView()).thenReturn(View.of(0L));
+		when(proposerElection.isValidProposer(any(), any())).thenReturn(true);
+		eventCoordinator.processRemoteNewView(newView);
+		verify(pacemaker, times(1)).processRemoteNewView(any(), eq(quorumRequirements));
+	}
+
+	@Test
+	public void when_processing_remote_new_view_as_not_proposer__then_new_view_is_not_emitted() {
+		Mempool mempool = mock(Mempool.class);
+		EventCoordinatorNetworkSender networkSender = mock(EventCoordinatorNetworkSender.class);
+		SafetyRules safetyRules = mock(SafetyRules.class);
+		Pacemaker pacemaker = mock(Pacemaker.class);
+		VertexStore vertexStore = mock(VertexStore.class);
+		RadixEngine radixEngine = mock(RadixEngine.class);
+		ProposerElection proposerElection = mock(ProposerElection.class);
+		QuorumRequirements quorumRequirements = new SingleNodeQuorumRequirements(SELF_ADDRESS.getUID());
+
+		EventCoordinator eventCoordinator = new EventCoordinator(
+			mempool,
+			networkSender,
+			safetyRules,
+			pacemaker,
+			vertexStore,
+			radixEngine,
+			proposerElection,
+			quorumRequirements,
+			SELF_ADDRESS,
+			SELF_KEY);
+
+		NewView newView = mock(NewView.class);
+		when(newView.getView()).thenReturn(View.of(0L));
+		when(proposerElection.isValidProposer(any(), any())).thenReturn(false);
+		eventCoordinator.processRemoteNewView(newView);
+		verify(pacemaker, times(0)).processRemoteNewView(any(), eq(quorumRequirements));
+	}
+
+	@Test
+	public void when_processing_invalid_proposal__then_atom_is_rejected() throws Exception {
+		Mempool mempool = mock(Mempool.class);
+		EventCoordinatorNetworkSender networkSender = mock(EventCoordinatorNetworkSender.class);
+		SafetyRules safetyRules = mock(SafetyRules.class);
+		Pacemaker pacemaker = mock(Pacemaker.class);
+		VertexStore vertexStore = mock(VertexStore.class);
+		RadixEngine radixEngine = mock(RadixEngine.class);
+		ProposerElection proposerElection = mock(ProposerElection.class);
+		QuorumRequirements quorumRequirements = new SingleNodeQuorumRequirements(SELF_ADDRESS.getUID());
+
+		EventCoordinator eventCoordinator = new EventCoordinator(
+			mempool,
+			networkSender,
+			safetyRules,
+			pacemaker,
+			vertexStore,
+			radixEngine,
+			proposerElection,
+			quorumRequirements,
+			SELF_ADDRESS,
+			SELF_KEY);
+
+		Vertex proposedVertex = mock(Vertex.class);
+		Atom proposedAtom = mock(Atom.class);
+		AID aid = makeAID(7); // no special significance
+		when(proposedAtom.getAID()).thenReturn(aid);
+		when(proposedVertex.getAtom()).thenReturn(proposedAtom);
+		doThrow(new RadixEngineException(RadixEngineErrorCode.CM_ERROR, DataPointer.ofAtom()))
+			.when(radixEngine).store(eq(proposedAtom));
+		eventCoordinator.processProposal(proposedVertex);
+		verify(mempool, times(1)).removeRejectedAtom(eq(aid));
+	}
+
+	@Test
+	public void when_processing_valid_stored_proposal__then_atom_is_voted_on_and_removed() throws SafetyViolationException, CryptoException, RadixEngineException {
+		Mempool mempool = mock(Mempool.class);
+		EventCoordinatorNetworkSender networkSender = mock(EventCoordinatorNetworkSender.class);
+		SafetyRules safetyRules = mock(SafetyRules.class);
+		Pacemaker pacemaker = mock(Pacemaker.class);
+		VertexStore vertexStore = mock(VertexStore.class);
+		RadixEngine radixEngine = mock(RadixEngine.class);
+		ProposerElection proposerElection = mock(ProposerElection.class);
+		QuorumRequirements quorumRequirements = new SingleNodeQuorumRequirements(SELF_ADDRESS.getUID());
+
+		EventCoordinator eventCoordinator = new EventCoordinator(
+			mempool,
+			networkSender,
+			safetyRules,
+			pacemaker,
+			vertexStore,
+			radixEngine,
+			proposerElection,
+			quorumRequirements,
+			SELF_ADDRESS,
+			SELF_KEY);
+
+		Vertex proposedVertex = mock(Vertex.class);
+		Atom proposedAtom = mock(Atom.class);
+		AID aid = makeAID(7); // no special significance
+		when(proposedAtom.getAID()).thenReturn(aid);
+		when(proposedVertex.getAtom()).thenReturn(proposedAtom);
+		doAnswer(invocation -> null).when(radixEngine).store(eq(proposedAtom));
+		VoteResult voteResult = mock(VoteResult.class);
+		Vote voteMessage = mock(Vote.class);
+		when(voteResult.getVote()).thenReturn(voteMessage);
+		doReturn(voteResult).when(safetyRules).voteFor(eq(proposedVertex));
+		eventCoordinator.processProposal(proposedVertex);
+
+		verify(networkSender, times(1)).sendVote(eq(voteMessage));
+		verify(mempool, times(1)).removeCommittedAtom(eq(aid));
+	}
+}