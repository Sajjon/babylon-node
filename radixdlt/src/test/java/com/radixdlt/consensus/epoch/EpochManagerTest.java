/*
 * (C) Copyright 2020 Radix DLT Ltd
 *
 * Radix DLT Ltd licenses this file to you under the Apache License,
 * Version 2.0 (the "License"); you may not use this file except in
 * compliance with the License.  You may obtain a copy of the
 * License at
 *
 * http://www.apache.org/licenses/LICENSE-2.0
 *
 * Unless required by applicable law or agreed to in writing,
 * software distributed under the License is distributed on an
 * "AS IS" BASIS, WITHOUT WARRANTIES OR CONDITIONS OF ANY KIND,
 * either express or implied.  See the License for the specific
 * language governing permissions and limitations under the License.
 */

package com.radixdlt.consensus.epoch;

import static org.assertj.core.api.AssertionsForClassTypes.assertThat;
import static org.assertj.core.api.AssertionsForClassTypes.assertThatThrownBy;
import static org.mockito.ArgumentMatchers.any;
import static org.mockito.ArgumentMatchers.anyLong;
import static org.mockito.ArgumentMatchers.argThat;
import static org.mockito.ArgumentMatchers.eq;
import static org.mockito.ArgumentMatchers.isNull;
import static org.mockito.Mockito.doAnswer;
import static org.mockito.Mockito.mock;
import static org.mockito.Mockito.never;
import static org.mockito.Mockito.times;
import static org.mockito.Mockito.verify;
import static org.mockito.Mockito.when;

import com.google.common.collect.ImmutableSet;
import com.radixdlt.consensus.BFTEventProcessor;
import com.radixdlt.consensus.BFTFactory;
import com.radixdlt.consensus.CommittedStateSync;
import com.radixdlt.consensus.ConsensusEvent;
import com.radixdlt.consensus.NewView;
import com.radixdlt.consensus.PreparedCommand;
import com.radixdlt.consensus.Proposal;
import com.radixdlt.consensus.QuorumCertificate;
import com.radixdlt.consensus.Ledger;
import com.radixdlt.consensus.Vertex;
import com.radixdlt.consensus.VertexMetadata;
import com.radixdlt.consensus.VertexStoreFactory;
import com.radixdlt.consensus.bft.View;
import com.radixdlt.consensus.Vote;
import com.radixdlt.consensus.VoteData;
import com.radixdlt.consensus.bft.BFTEventReducer.EndOfEpochSender;
import com.radixdlt.consensus.bft.BFTNode;
import com.radixdlt.consensus.bft.GetVerticesErrorResponse;
import com.radixdlt.consensus.bft.VertexStore;
import com.radixdlt.consensus.bft.VertexStore.GetVerticesRequest;
import com.radixdlt.consensus.bft.GetVerticesResponse;
import com.radixdlt.consensus.epoch.EpochManager.EpochInfoSender;
import com.radixdlt.consensus.liveness.LocalTimeoutSender;
import com.radixdlt.consensus.liveness.Pacemaker;
import com.radixdlt.consensus.liveness.ProposerElection;
import com.radixdlt.consensus.bft.BFTValidator;
import com.radixdlt.consensus.bft.BFTValidatorSet;
import com.radixdlt.consensus.sync.SyncRequestSender;
import com.radixdlt.counters.SystemCounters;
import com.radixdlt.counters.SystemCounters.CounterType;
import com.radixdlt.counters.SystemCountersImpl;
import com.radixdlt.crypto.Hash;
import java.util.concurrent.atomic.AtomicReference;
import org.junit.Before;
import org.junit.Test;

public class EpochManagerTest {
	private EpochManager epochManager;
	private EpochManager.SyncEpochsRPCSender syncEpochsRPCSender;
	private EpochInfoSender epochInfoSender;
	private SyncRequestSender syncRequestSender;
	private VertexStore vertexStore;
	private BFTFactory bftFactory;
	private Pacemaker pacemaker;
	private SystemCounters systemCounters;
	private ProposerElection proposerElection;
	private Ledger ledger;
	private BFTNode self;

	@Before
	public void setup() {
		this.syncEpochsRPCSender = mock(EpochManager.SyncEpochsRPCSender.class);

		this.vertexStore = mock(VertexStore.class);
		VertexStoreFactory vertexStoreFactory = mock(VertexStoreFactory.class);
		when(vertexStoreFactory.create(any(), any(), any())).thenReturn(this.vertexStore);
		this.pacemaker = mock(Pacemaker.class);

		this.bftFactory = mock(BFTFactory.class);

		this.systemCounters = new SystemCountersImpl();
		this.ledger = mock(Ledger.class);

		this.proposerElection = mock(ProposerElection.class);
		this.self = mock(BFTNode.class);
		when(self.getSimpleName()).thenReturn("Test");

		this.epochInfoSender = mock(EpochInfoSender.class);
		this.syncRequestSender = mock(SyncRequestSender.class);

		this.epochManager = new EpochManager(
			this.self,
<<<<<<< HEAD
			new EpochChange(
				VertexMetadata.ofGenesisAncestor(BFTValidatorSet.from(ImmutableSet.of()), 123456789L),
				BFTValidatorSet.from(ImmutableSet.of())
			),
=======
			new EpochChange(VertexMetadata.ofGenesisAncestor(mock(PreparedCommand.class)), BFTValidatorSet.from(ImmutableSet.of())),
>>>>>>> 900252f9
			this.ledger,
			this.syncEpochsRPCSender,
			mock(LocalTimeoutSender.class),
			syncRequestSender,
			timeoutSender -> this.pacemaker,
			vertexStoreFactory,
			proposers -> proposerElection,
			this.bftFactory,
			this.systemCounters,
			this.epochInfoSender
		);
		this.epochManager.start();
	}

	@Test
	public void when_next_epoch_does_not_contain_self__then_should_not_emit_any_consensus_events() {
		EpochChange epochChange = mock(EpochChange.class);
		BFTValidatorSet validatorSet = mock(BFTValidatorSet.class);
		when(validatorSet.containsNode(eq(self))).thenReturn(false);
		when(validatorSet.getValidators()).thenReturn(ImmutableSet.of());
		when(epochChange.getValidatorSet()).thenReturn(validatorSet);

		VertexMetadata vertexMetadata = mock(VertexMetadata.class);
		when(vertexMetadata.getEpoch()).thenReturn(1L);
		when(epochChange.getAncestor()).thenReturn(vertexMetadata);
		epochManager.processEpochChange(epochChange);

		verify(bftFactory, never()).create(any(), any(), any(), any(), any(), any());
		verify(syncEpochsRPCSender, never()).sendGetEpochRequest(any(), anyLong());
	}

	@Test
	public void when_no_epoch_change__then_processing_events_should_not_fail() {
		epochManager.processLocalTimeout(mock(LocalTimeout.class));
		epochManager.processLocalSync(mock(Hash.class));
		epochManager.processGetVerticesRequest(mock(GetVerticesRequest.class));
		epochManager.processGetVerticesResponse(mock(GetVerticesResponse.class));
		epochManager.processCommittedStateSync(mock(CommittedStateSync.class));
		epochManager.processConsensusEvent(mock(NewView.class));
		epochManager.processConsensusEvent(mock(Proposal.class));
		epochManager.processConsensusEvent(mock(Vote.class));
	}

	@Test
	public void when_receive_next_epoch_then_epoch_request__then_should_return_current_ancestor() {
		VertexMetadata ancestor = mock(VertexMetadata.class);
		when(ancestor.getEpoch()).thenReturn(1L);
		BFTValidatorSet validatorSet = mock(BFTValidatorSet.class);
		when(validatorSet.getValidators()).thenReturn(ImmutableSet.of());
		EpochChange epochChange = mock(EpochChange.class);
		when(epochChange.getAncestor()).thenReturn(ancestor);
		when(epochChange.getValidatorSet()).thenReturn(validatorSet);
		epochManager.processEpochChange(epochChange);
		BFTNode sender = mock(BFTNode.class);
		epochManager.processGetEpochRequest(new GetEpochRequest(sender, 1L));
		verify(syncEpochsRPCSender, times(1)).sendGetEpochResponse(eq(sender), eq(ancestor));
	}

	@Test
	public void when_receive_not_current_epoch_request__then_should_return_null() {
		BFTNode sender = mock(BFTNode.class);
		epochManager.processGetEpochRequest(new GetEpochRequest(sender, 2));
		verify(syncEpochsRPCSender, times(1)).sendGetEpochResponse(eq(sender), isNull());
	}

	@Test
	public void when_receive_epoch_response__then_should_sync_state_computer() {
		VertexMetadata ancestor = mock(VertexMetadata.class);
		when(ancestor.getEpoch()).thenReturn(1L);
		GetEpochResponse response = mock(GetEpochResponse.class);
		when(response.getEpochAncestor()).thenReturn(ancestor);
		when(response.getAuthor()).thenReturn(mock(BFTNode.class));
		epochManager.processGetEpochResponse(response);
		verify(syncRequestSender, times(1))
			.sendLocalSyncRequest(argThat(req -> req.getTarget().equals(ancestor)));
	}

	@Test
	public void when_receive_null_epoch_response__then_should_do_nothing() {
		GetEpochResponse response = mock(GetEpochResponse.class);
		when(response.getEpochAncestor()).thenReturn(null);
		epochManager.processGetEpochResponse(response);
		verify(syncRequestSender, never()).sendLocalSyncRequest(any());
	}

	@Test
	public void when_receive_old_epoch_response__then_should_do_nothing() {
		VertexMetadata ancestor = mock(VertexMetadata.class);
		when(ancestor.getEpoch()).thenReturn(1L);
		BFTValidatorSet validatorSet = mock(BFTValidatorSet.class);
		when(validatorSet.getValidators()).thenReturn(ImmutableSet.of());
		EpochChange epochChange = mock(EpochChange.class);
		when(epochChange.getAncestor()).thenReturn(ancestor);
		when(epochChange.getValidatorSet()).thenReturn(validatorSet);
		epochManager.processEpochChange(epochChange);

		GetEpochResponse response = mock(GetEpochResponse.class);
		when(response.getEpochAncestor()).thenReturn(ancestor);
		epochManager.processGetEpochResponse(response);
		verify(syncRequestSender, never()).sendLocalSyncRequest(any());
	}

	@Test
	public void when_epoch_change_and_then_end_of_epoch_then_epoch_change__then_should_send_epoch_response() {
		BFTEventProcessor eventProcessor = mock(BFTEventProcessor.class);
		AtomicReference<EndOfEpochSender> endOfEpochSender = new AtomicReference<>();
		doAnswer(invocation -> {
			endOfEpochSender.set(invocation.getArgument(0));
			return eventProcessor;
		}).when(bftFactory).create(any(), any(), any(), any(), any(), any());

		VertexMetadata ancestor = mock(VertexMetadata.class);
		when(ancestor.getEpoch()).thenReturn(1L);
		when(ancestor.getPreparedCommand()).thenReturn(mock(PreparedCommand.class));

		BFTValidatorSet validatorSet = mock(BFTValidatorSet.class);
		when(validatorSet.containsNode(any())).thenReturn(true);

		BFTValidator validator = mock(BFTValidator.class);
		BFTNode node = mock(BFTNode.class);
		when(validator.getNode()).thenReturn(node);

		BFTValidator selfValidator = mock(BFTValidator.class);
		when(selfValidator.getNode()).thenReturn(this.self);

		when(validatorSet.getValidators()).thenReturn(ImmutableSet.of(selfValidator, validator));
		EpochChange epochChange0 = mock(EpochChange.class);
		when(epochChange0.getValidatorSet()).thenReturn(validatorSet);
		when(epochChange0.getAncestor()).thenReturn(ancestor);
		epochManager.processEpochChange(epochChange0);

		VertexMetadata nextAncestor = mock(VertexMetadata.class);
		when(nextAncestor.getEpoch()).thenReturn(2L);

		endOfEpochSender.get().sendEndOfEpoch(nextAncestor);

		EpochChange epochChange = mock(EpochChange.class);
		when(epochChange.getAncestor()).thenReturn(nextAncestor);
		BFTValidatorSet vs = mock(BFTValidatorSet.class);
		when(vs.getValidators()).thenReturn(ImmutableSet.of());
		when(epochChange.getValidatorSet()).thenReturn(vs);
		epochManager.processEpochChange(epochChange);
	}

	// TODO: Refactor EpochManager to simplify the following testing logic (TDD)
	@Test
	public void when_epoch_change_and_then_epoch_events__then_should_execute_events() {
		BFTEventProcessor eventProcessor = mock(BFTEventProcessor.class);
		when(bftFactory.create(any(), any(), any(), any(), any(), any())).thenReturn(eventProcessor);

		VertexMetadata ancestor = mock(VertexMetadata.class);
		when(ancestor.getEpoch()).thenReturn(1L);
		PreparedCommand preparedCommand = mock(PreparedCommand.class);
		when(ancestor.getPreparedCommand()).thenReturn(preparedCommand);
		BFTValidatorSet validatorSet = mock(BFTValidatorSet.class);
		when(validatorSet.containsNode(any())).thenReturn(true);

		BFTValidator validator = mock(BFTValidator.class);
		BFTNode node = mock(BFTNode.class);
		when(validator.getNode()).then(i -> node);

		BFTValidator selfValidator = mock(BFTValidator.class);
		when(selfValidator.getNode()).thenReturn(this.self);

		when(validatorSet.getValidators()).thenReturn(ImmutableSet.of(selfValidator, validator));
		EpochChange epochChange = mock(EpochChange.class);
		when(epochChange.getAncestor()).thenReturn(ancestor);
		when(epochChange.getValidatorSet()).thenReturn(validatorSet);
		epochManager.processEpochChange(epochChange);

		verify(eventProcessor, times(1)).start();

		when(vertexStore.syncToQC(any(), any(), any())).thenReturn(true);
		when(pacemaker.getCurrentView()).thenReturn(View.of(0));

		Proposal proposal = mock(Proposal.class);
		when(proposal.getAuthor()).thenReturn(node);
		when(proposal.getEpoch()).thenReturn(2L);
		Vertex vertex = mock(Vertex.class);
		when(vertex.getView()).thenReturn(View.of(1));
		when(proposal.getVertex()).thenReturn(vertex);
		epochManager.processConsensusEvent(proposal);
		verify(eventProcessor, times(1)).processProposal(eq(proposal));

		when(proposerElection.getProposer(any())).thenReturn(this.self);

		NewView newView = mock(NewView.class);
		when(newView.getView()).thenReturn(View.of(1));
		when(newView.getAuthor()).thenReturn(this.self);
		when(newView.getEpoch()).thenReturn(2L);
		epochManager.processConsensusEvent(newView);
		verify(eventProcessor, times(1)).processNewView(eq(newView));


		when(pacemaker.getCurrentView()).thenReturn(View.of(0));

		Vote vote = mock(Vote.class);
		VoteData voteData = mock(VoteData.class);
		VertexMetadata proposed = mock(VertexMetadata.class);
		when(proposed.getView()).thenReturn(View.of(1));
		when(voteData.getProposed()).thenReturn(proposed);
		when(vote.getVoteData()).thenReturn(voteData);
		when(vote.getAuthor()).thenReturn(node);
		when(vote.getEpoch()).thenReturn(2L);
		epochManager.processConsensusEvent(vote);
		verify(eventProcessor, times(1)).processVote(eq(vote));

		ConsensusEvent unknownEvent = mock(ConsensusEvent.class);
		when(unknownEvent.getAuthor()).thenReturn(mock(BFTNode.class));
		when(unknownEvent.getEpoch()).thenReturn(2L);
		assertThatThrownBy(() -> epochManager.processConsensusEvent(unknownEvent))
			.isInstanceOf(IllegalStateException.class);

		Hash localSync = mock(Hash.class);
		epochManager.processLocalSync(localSync);
		verify(eventProcessor, times(1)).processLocalSync(eq(localSync));

		LocalTimeout localTimeout = mock(LocalTimeout.class);
		when(localTimeout.getEpoch()).thenReturn(2L);
		when(localTimeout.getView()).thenReturn(View.of(1));

		epochManager.processLocalTimeout(localTimeout);
		verify(eventProcessor, times(1)).processLocalTimeout(eq(View.of(1)));

		Proposal oldProposal = mock(Proposal.class);
		when(oldProposal.getEpoch()).thenReturn(1L);
		epochManager.processConsensusEvent(oldProposal);
		verify(eventProcessor, never()).processProposal(eq(oldProposal));

		LocalTimeout oldTimeout = mock(LocalTimeout.class);
		when(oldTimeout.getEpoch()).thenReturn(1L);
		View view = mock(View.class);
		when(oldTimeout.getView()).thenReturn(view);
		epochManager.processLocalTimeout(oldTimeout);
		verify(eventProcessor, never()).processLocalTimeout(eq(view));
	}

	@Test
	public void when_receive_next_epoch_events_and_then_epoch_change_and_part_of_validator_set__then_should_execute_queued_epoch_events() {
		BFTValidator authorValidator = mock(BFTValidator.class);
		BFTNode node = mock(BFTNode.class);
		when(authorValidator.getNode()).thenReturn(node);

		when(pacemaker.getCurrentView()).thenReturn(View.genesis());
		when(vertexStore.getHighestQC()).thenReturn(mock(QuorumCertificate.class));
		when(vertexStore.syncToQC(any(), any(), any())).thenReturn(true);

		Proposal proposal = mock(Proposal.class);
		Vertex vertex = mock(Vertex.class);
		when(vertex.getView()).thenReturn(View.of(1));
		when(proposal.getEpoch()).thenReturn(2L);
		when(proposal.getVertex()).thenReturn(vertex);
		when(proposal.getAuthor()).thenReturn(node);
		epochManager.processConsensusEvent(proposal);

		assertThat(systemCounters.get(CounterType.EPOCH_MANAGER_QUEUED_CONSENSUS_EVENTS)).isEqualTo(1);

		BFTEventProcessor eventProcessor = mock(BFTEventProcessor.class);
		when(bftFactory.create(any(), any(), any(), any(), any(), any())).thenReturn(eventProcessor);

		BFTValidator validator = mock(BFTValidator.class);
		when(validator.getNode()).thenReturn(mock(BFTNode.class));
		BFTValidatorSet validatorSet = mock(BFTValidatorSet.class);
		when(validatorSet.containsNode(any())).thenReturn(true);
		when(validatorSet.getValidators()).thenReturn(ImmutableSet.of(validator, authorValidator));

		VertexMetadata ancestor = mock(VertexMetadata.class);
		when(ancestor.getEpoch()).thenReturn(1L);
		when(ancestor.getPreparedCommand()).thenReturn(mock(PreparedCommand.class));

		EpochChange epochChange = mock(EpochChange.class);
		when(epochChange.getAncestor()).thenReturn(ancestor);
		when(epochChange.getValidatorSet()).thenReturn(validatorSet);

		epochManager.processEpochChange(epochChange);

		assertThat(systemCounters.get(CounterType.EPOCH_MANAGER_QUEUED_CONSENSUS_EVENTS)).isEqualTo(0);
		verify(eventProcessor, times(1)).processProposal(eq(proposal));
	}

	@Test
	public void when_receive_next_epoch_events_and_then_epoch_change_and_not_part_of_validator_set__then_queued_events_should_be_cleared() {
		Proposal proposal = mock(Proposal.class);
		when(proposal.getEpoch()).thenReturn(2L);
		when(proposal.getAuthor()).thenReturn(mock(BFTNode.class));
		epochManager.processConsensusEvent(proposal);
		assertThat(systemCounters.get(CounterType.EPOCH_MANAGER_QUEUED_CONSENSUS_EVENTS)).isEqualTo(1);

		VertexMetadata ancestor = mock(VertexMetadata.class);
		when(ancestor.getEpoch()).thenReturn(1L);

		BFTValidator validator = mock(BFTValidator.class);
		when(validator.getNode()).thenReturn(mock(BFTNode.class));
		BFTValidatorSet validatorSet = mock(BFTValidatorSet.class);
		when(validatorSet.containsNode(any())).thenReturn(false);
		when(validatorSet.getValidators()).thenReturn(ImmutableSet.of());

		EpochChange epochChange = mock(EpochChange.class);
		when(epochChange.getAncestor()).thenReturn(ancestor);
		when(epochChange.getValidatorSet()).thenReturn(validatorSet);

		epochManager.processEpochChange(epochChange);

		assertThat(systemCounters.get(CounterType.EPOCH_MANAGER_QUEUED_CONSENSUS_EVENTS)).isEqualTo(0);
	}

	@Test
	public void when_next_epoch__then_get_vertices_rpc_should_be_forwarded_to_vertex_store() {
		when(vertexStore.getHighestQC()).thenReturn(mock(QuorumCertificate.class));

		BFTEventProcessor eventProcessor = mock(BFTEventProcessor.class);
		when(bftFactory.create(any(), any(), any(), any(), any(), any())).thenReturn(eventProcessor);

		BFTValidator validator = mock(BFTValidator.class);
		when(validator.getNode()).thenReturn(mock(BFTNode.class));
		BFTValidatorSet validatorSet = mock(BFTValidatorSet.class);
		when(validatorSet.containsNode(any())).thenReturn(true);
		when(validatorSet.getValidators()).thenReturn(ImmutableSet.of(validator));

		VertexMetadata vertexMetadata = mock(VertexMetadata.class);
		when(vertexMetadata.getEpoch()).thenReturn(1L);
		when(vertexMetadata.getPreparedCommand()).thenReturn(mock(PreparedCommand.class));

		EpochChange epochChange = mock(EpochChange.class);
		when(epochChange.getAncestor()).thenReturn(vertexMetadata);
		when(epochChange.getValidatorSet()).thenReturn(validatorSet);
		epochManager.processEpochChange(epochChange);

		GetVerticesRequest getVerticesRequest = mock(GetVerticesRequest.class);
		epochManager.processGetVerticesRequest(getVerticesRequest);
		verify(vertexStore, times(1)).processGetVerticesRequest(eq(getVerticesRequest));

		GetVerticesResponse getVerticesResponse = mock(GetVerticesResponse.class);
		epochManager.processGetVerticesResponse(getVerticesResponse);
		verify(vertexStore, times(1)).processGetVerticesResponse(eq(getVerticesResponse));

		GetVerticesErrorResponse getVerticesErrorResponse = mock(GetVerticesErrorResponse.class);
		epochManager.processGetVerticesErrorResponse(getVerticesErrorResponse);
		verify(vertexStore, times(1)).processGetVerticesErrorResponse(eq(getVerticesErrorResponse));

		CommittedStateSync committedStateSync = mock(CommittedStateSync.class);
		epochManager.processCommittedStateSync(committedStateSync);
		verify(vertexStore, times(1)).processCommittedStateSync(eq(committedStateSync));
	}
}<|MERGE_RESOLUTION|>--- conflicted
+++ resolved
@@ -104,14 +104,7 @@
 
 		this.epochManager = new EpochManager(
 			this.self,
-<<<<<<< HEAD
-			new EpochChange(
-				VertexMetadata.ofGenesisAncestor(BFTValidatorSet.from(ImmutableSet.of()), 123456789L),
-				BFTValidatorSet.from(ImmutableSet.of())
-			),
-=======
 			new EpochChange(VertexMetadata.ofGenesisAncestor(mock(PreparedCommand.class)), BFTValidatorSet.from(ImmutableSet.of())),
->>>>>>> 900252f9
 			this.ledger,
 			this.syncEpochsRPCSender,
 			mock(LocalTimeoutSender.class),
