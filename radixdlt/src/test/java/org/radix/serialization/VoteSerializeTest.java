/*
 * (C) Copyright 2020 Radix DLT Ltd
 *
 * Radix DLT Ltd licenses this file to you under the Apache License,
 * Version 2.0 (the "License"); you may not use this file except in
 * compliance with the License.  You may obtain a copy of the
 * License at
 *
 *  http://www.apache.org/licenses/LICENSE-2.0
 *
 * Unless required by applicable law or agreed to in writing,
 * software distributed under the License is distributed on an
 * "AS IS" BASIS, WITHOUT WARRANTIES OR CONDITIONS OF ANY KIND,
 * either express or implied.  See the License for the specific
 * language governing permissions and limitations under the License.
 */

package org.radix.serialization;

import com.radixdlt.consensus.PreparedCommand;
import com.radixdlt.consensus.VoteData;
import com.radixdlt.consensus.bft.BFTNode;
import com.radixdlt.crypto.ECKeyPair;
import com.radixdlt.consensus.bft.View;
import com.radixdlt.consensus.TimestampedVoteData;
import com.radixdlt.consensus.VertexMetadata;
import com.radixdlt.consensus.Vote;
import com.radixdlt.crypto.Hash;

public class VoteSerializeTest extends SerializeObject<Vote> {
	public VoteSerializeTest() {
		super(Vote.class, VoteSerializeTest::get);
	}

	private static Vote get() {
		View view = View.of(1234567891L);
		Hash id = Hash.random();

<<<<<<< HEAD
		VertexMetadata vertexMetadata = new VertexMetadata(0, view, id, 1, null, 0L);
		VertexMetadata parent = new VertexMetadata(0, View.of(1234567890L), Hash.random(), 0, null, 0L);
=======
		PreparedCommand preparedCommand = PreparedCommand.create(1, Hash.ZERO_HASH, false);
		VertexMetadata vertexMetadata = new VertexMetadata(0, view, id, preparedCommand);
		VertexMetadata parent = new VertexMetadata(0, View.of(1234567890L), Hash.random(), preparedCommand);
>>>>>>> 900252f9
		VoteData voteData = new VoteData(vertexMetadata, parent, null);
		TimestampedVoteData timestampedVoteData = new TimestampedVoteData(voteData, 123456L);
		BFTNode author = BFTNode.create(ECKeyPair.generateNew().getPublicKey());
		return new Vote(author, timestampedVoteData, null, 0L);
	}
}<|MERGE_RESOLUTION|>--- conflicted
+++ resolved
@@ -36,14 +36,9 @@
 		View view = View.of(1234567891L);
 		Hash id = Hash.random();
 
-<<<<<<< HEAD
-		VertexMetadata vertexMetadata = new VertexMetadata(0, view, id, 1, null, 0L);
-		VertexMetadata parent = new VertexMetadata(0, View.of(1234567890L), Hash.random(), 0, null, 0L);
-=======
-		PreparedCommand preparedCommand = PreparedCommand.create(1, Hash.ZERO_HASH, false);
+		PreparedCommand preparedCommand = PreparedCommand.create(1, 0L, false);
 		VertexMetadata vertexMetadata = new VertexMetadata(0, view, id, preparedCommand);
 		VertexMetadata parent = new VertexMetadata(0, View.of(1234567890L), Hash.random(), preparedCommand);
->>>>>>> 900252f9
 		VoteData voteData = new VoteData(vertexMetadata, parent, null);
 		TimestampedVoteData timestampedVoteData = new TimestampedVoteData(voteData, 123456L);
 		BFTNode author = BFTNode.create(ECKeyPair.generateNew().getPublicKey());
