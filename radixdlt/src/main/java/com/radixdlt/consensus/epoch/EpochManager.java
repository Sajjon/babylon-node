/*
 * (C) Copyright 2020 Radix DLT Ltd
 *
 * Radix DLT Ltd licenses this file to you under the Apache License,
 * Version 2.0 (the "License"); you may not use this file except in
 * compliance with the License.  You may obtain a copy of the
 * License at
 *
 * http://www.apache.org/licenses/LICENSE-2.0
 *
 * Unless required by applicable law or agreed to in writing,
 * software distributed under the License is distributed on an
 * "AS IS" BASIS, WITHOUT WARRANTIES OR CONDITIONS OF ANY KIND,
 * either express or implied.  See the License for the specific
 * language governing permissions and limitations under the License.
 */

package com.radixdlt.consensus.epoch;

import com.google.common.collect.ImmutableList;
import com.google.inject.name.Named;
import com.radixdlt.consensus.BFTConfiguration;
import com.radixdlt.consensus.BFTEventProcessor;
import com.radixdlt.consensus.BFTFactory;
import com.radixdlt.consensus.ConsensusEvent;
import com.radixdlt.consensus.QuorumCertificate;
import com.radixdlt.consensus.bft.BFTCommittedUpdate;
import com.radixdlt.consensus.bft.VertexStore.VertexStoreEventSender;
import com.radixdlt.consensus.sync.EmptyBFTSyncResponseProcessor;
import com.radixdlt.consensus.NewView;
import com.radixdlt.consensus.Proposal;
import com.radixdlt.consensus.Ledger;
import com.radixdlt.consensus.Timeout;
import com.radixdlt.consensus.VerifiedLedgerHeaderAndProof;
import com.radixdlt.consensus.sync.GetVerticesRequest;
import com.radixdlt.consensus.sync.BFTSyncResponseProcessor;
import com.radixdlt.consensus.bft.BFTUpdate;
import com.radixdlt.consensus.bft.BFTUpdateProcessor;
import com.radixdlt.consensus.bft.BFTSyncRequestProcessor;
import com.radixdlt.consensus.bft.View;
import com.radixdlt.consensus.Vote;
import com.radixdlt.consensus.liveness.ExponentialTimeoutPacemaker.PacemakerInfoSender;
import com.radixdlt.consensus.bft.BFTNode;
import com.radixdlt.consensus.bft.EmptyBFTEventProcessor;
import com.radixdlt.consensus.bft.VertexStore;
import com.radixdlt.consensus.sync.GetVerticesErrorResponse;
import com.radixdlt.consensus.sync.GetVerticesResponse;
import com.radixdlt.consensus.liveness.LocalTimeoutSender;
import com.radixdlt.consensus.liveness.Pacemaker;
import com.radixdlt.consensus.liveness.PacemakerFactory;
import com.radixdlt.consensus.liveness.PacemakerTimeoutSender;
import com.radixdlt.consensus.liveness.ProposerElection;
import com.radixdlt.consensus.bft.BFTValidator;
import com.radixdlt.consensus.bft.BFTValidatorSet;
import com.radixdlt.consensus.sync.SyncLedgerRequestSender;
import com.radixdlt.consensus.sync.BFTSync;
import com.radixdlt.counters.SystemCounters;
import com.radixdlt.counters.SystemCounters.CounterType;
import com.radixdlt.epochs.EpochsLedgerUpdate;
import com.radixdlt.ledger.LedgerUpdate;
import com.radixdlt.ledger.LedgerUpdateProcessor;
import com.radixdlt.sync.LocalSyncRequest;
import java.util.ArrayList;
import java.util.Collections;
import java.util.HashMap;
import java.util.Iterator;
import java.util.List;
import java.util.Map;
import java.util.Objects;
import javax.annotation.concurrent.NotThreadSafe;
import javax.inject.Inject;

import org.apache.logging.log4j.LogManager;
import org.apache.logging.log4j.Logger;

/**
 * Manages Epochs and the BFT instance (which is mostly epoch agnostic) associated with each epoch
 */
@NotThreadSafe
public final class EpochManager implements BFTSyncRequestProcessor, BFTUpdateProcessor {
	/**
	 * A sender of GetEpoch RPC requests/responses
	 */
	public interface SyncEpochsRPCSender {

		/**
		 * Send a request to a peer for proof of an epoch
		 * @param node the peer to send to
		 * @param epoch the epoch to retrieve proof for
		 */
		void sendGetEpochRequest(BFTNode node, long epoch);

		/**
		 * Send an epoch proof resposne to a peer
		 *
		 * TODO: currently just actually sending an ancestor but should contain
		 * TODO: proof as well
		 *
		 * @param node the peer to send to
		 * @param ancestor the ancestor of the epoch
		 */
		void sendGetEpochResponse(BFTNode node, VerifiedLedgerHeaderAndProof ancestor);
	}

	public interface EpochInfoSender {
		/**
		 * Signify that the bft node is on a new view
		 * @param epochView the epoch and view the bft node has changed to
		 */
		void sendCurrentView(EpochView epochView);

		/**
		 * Signify that a timeout was processed by this bft node
		 * @param timeout the timeout
		 */
		void sendTimeoutProcessed(Timeout timeout);
	}

	private static final Logger log = LogManager.getLogger();
	private final BFTNode self;
	private final SyncEpochsRPCSender epochsRPCSender;
	private final PacemakerFactory pacemakerFactory;
	private final VertexStoreFactory vertexStoreFactory;
	private final BFTSyncRequestProcessorFactory bftSyncRequestProcessorFactory;
	private final BFTSyncFactory bftSyncFactory;
	private final ProposerElectionFactory proposerElectionFactory;
	private final SystemCounters counters;
	private final LocalTimeoutSender localTimeoutSender;
	private final Ledger ledger;
	private final Map<Long, List<ConsensusEvent>> queuedEvents;
	private final BFTFactory bftFactory;
	private final VertexStoreEventSender vertexStoreEventSender;
	private final EpochInfoSender epochInfoSender;
	private final SyncLedgerRequestSender syncRequestSender;

	private EpochChange currentEpoch;
	private int numQueuedConsensusEvents = 0;

	private BFTSyncResponseProcessor syncBFTResponseProcessor;
	private BFTUpdateProcessor syncBFTUpdateProcessor;
	private LedgerUpdateProcessor<LedgerUpdate> syncLedgerUpdateProcessor;
	private BFTSyncRequestProcessor syncRequestProcessor;
	private BFTEventProcessor bftEventProcessor;

	@Inject
	public EpochManager(
		@Named("self") BFTNode self,
		EpochChange initialEpoch,
		Ledger ledger,
		SyncEpochsRPCSender epochsRPCSender,
		LocalTimeoutSender localTimeoutSender,
		SyncLedgerRequestSender syncRequestSender,
		PacemakerFactory pacemakerFactory,
		VertexStoreFactory vertexStoreFactory,
		BFTSyncFactory bftSyncFactory,
		BFTSyncRequestProcessorFactory bftSyncRequestProcessorFactory,
		ProposerElectionFactory proposerElectionFactory,
		BFTFactory bftFactory,
		SystemCounters counters,
		VertexStoreEventSender vertexStoreEventSender,
		EpochInfoSender epochInfoSender
	) {
		this.currentEpoch = Objects.requireNonNull(initialEpoch);
		this.self = Objects.requireNonNull(self);
		this.ledger = Objects.requireNonNull(ledger);
		this.epochsRPCSender = Objects.requireNonNull(epochsRPCSender);
		this.syncRequestSender = Objects.requireNonNull(syncRequestSender);
		this.localTimeoutSender = Objects.requireNonNull(localTimeoutSender);
		this.pacemakerFactory = Objects.requireNonNull(pacemakerFactory);
		this.vertexStoreFactory = Objects.requireNonNull(vertexStoreFactory);
		this.bftSyncFactory = Objects.requireNonNull(bftSyncFactory);
		this.bftSyncRequestProcessorFactory = bftSyncRequestProcessorFactory;
		this.proposerElectionFactory = Objects.requireNonNull(proposerElectionFactory);
		this.bftFactory = bftFactory;
		this.counters = Objects.requireNonNull(counters);
		this.vertexStoreEventSender = Objects.requireNonNull(vertexStoreEventSender);
		this.epochInfoSender = Objects.requireNonNull(epochInfoSender);
		this.queuedEvents = new HashMap<>();
	}

	private void updateEpochState() {
		BFTConfiguration config = this.currentEpoch.getBFTConfiguration();
		BFTValidatorSet validatorSet = config.getValidatorSet();
		if (!validatorSet.containsNode(self)) {
			logEpochChange(this.currentEpoch, "excluded from");
			this.bftEventProcessor =  EmptyBFTEventProcessor.INSTANCE;
			this.syncBFTResponseProcessor = EmptyBFTSyncResponseProcessor.INSTANCE;
			this.syncRequestProcessor = req -> { };
			this.syncLedgerUpdateProcessor = update -> { };
			this.syncBFTUpdateProcessor = update -> { };
			return;
		}

		final long nextEpoch = this.currentEpoch.getEpoch();
		logEpochChange(this.currentEpoch, "included in");

		// TODO: Recover VertexStore
		BFTConfiguration bftConfiguration = this.currentEpoch.getBFTConfiguration();
		VertexStoreEventSender epochsVertexStoreEventSender = new VertexStoreEventSender() {
			@Override
			public void sendCommitted(BFTCommittedUpdate committedUpdate) {
				if (committedUpdate.getProof().isEndOfEpoch()) {
					// If end of epoch, stop processing bft events
					bftEventProcessor = EmptyBFTEventProcessor.INSTANCE;
				}
				vertexStoreEventSender.sendCommitted(committedUpdate);
			}

			@Override
			public void highQC(QuorumCertificate qc) {
				vertexStoreEventSender.highQC(qc);
			}
		};
		VertexStore vertexStore = vertexStoreFactory.create(
			bftConfiguration.getGenesisVertex(),
			bftConfiguration.getGenesisQC(),
			ledger,
			epochsVertexStoreEventSender
		);
		ProposerElection proposerElection = proposerElectionFactory.create(validatorSet);
		PacemakerTimeoutSender timeoutSender = (view, ms) -> localTimeoutSender.scheduleTimeout(new LocalTimeout(nextEpoch, view), ms);
		PacemakerInfoSender infoSender = new PacemakerInfoSender() {
			@Override
			public void sendCurrentView(View view) {
				epochInfoSender.sendCurrentView(EpochView.of(nextEpoch, view));
			}

			@Override
			public void sendTimeoutProcessed(View view) {
				BFTNode leader = proposerElection.getProposer(view);
				log.warn("LOCAL_TIMEOUT: Processed View {} Leader: {}", view, leader);
				counters.increment(CounterType.BFT_TIMEOUT);
				Timeout timeout = new Timeout(EpochView.of(nextEpoch, view), leader);
				epochInfoSender.sendTimeoutProcessed(timeout);
			}
		};
		final Pacemaker pacemaker = pacemakerFactory.create(timeoutSender, infoSender, proposerElection);
		final BFTSync bftSync = bftSyncFactory.create(vertexStore, pacemaker);

		this.syncBFTResponseProcessor = bftSync;
		this.syncBFTUpdateProcessor = bftSync;
		this.syncLedgerUpdateProcessor = bftSync;

		this.syncRequestProcessor = bftSyncRequestProcessorFactory.create(vertexStore);

		this.bftEventProcessor = bftFactory.create(
			self,
			pacemaker,
			vertexStore,
			bftSync,
			proposerElection,
			validatorSet
		);
	}

	public void start() {
		this.updateEpochState();
		this.bftEventProcessor.start();
	}

	private long currentEpoch() {
		return this.currentEpoch.getEpoch();
	}

	public void processLedgerUpdate(EpochsLedgerUpdate epochsLedgerUpdate) {
		epochsLedgerUpdate.getEpochChange().ifPresentOrElse(
			this::processEpochChange,
			() -> this.syncLedgerUpdateProcessor.processLedgerUpdate(epochsLedgerUpdate)
		);
	}

	private void processEpochChange(EpochChange epochChange) {
		// Sanity check
		if (epochChange.getEpoch() != this.currentEpoch() + 1) {
			throw new IllegalStateException("Bad Epoch change: " + epochChange + " current epoch: " + this.currentEpoch);
		}

<<<<<<< HEAD
		log.trace("{}: EPOCH_CHANGE: {}", this.self, epochChange);

		// If constructed the end of the previous epoch then broadcast new epoch to new validator set
		// TODO: Move this into when lastConstructed is set
		if (lastConstructed != null && lastConstructed.getEpoch() == epochChange.getEpoch() - 1) {
			log.info("{}: EPOCH_CHANGE: broadcasting next epoch", this.self);
=======
		if (this.currentEpoch.getBFTConfiguration().getValidatorSet().containsNode(this.self)) {
			log.info("EPOCH_CHANGE: broadcasting next epoch");
>>>>>>> 6ee6648f
			BFTValidatorSet validatorSet = epochChange.getBFTConfiguration().getValidatorSet();
			for (BFTValidator validator : validatorSet.getValidators()) {
				if (!validator.getNode().equals(self)) {
					epochsRPCSender.sendGetEpochResponse(validator.getNode(), epochChange.getProof());
				}
			}
		}

		log.trace("{}: EPOCH_CHANGE: {}", this.self, epochChange);

		this.currentEpoch = epochChange;
		this.updateEpochState();
		this.bftEventProcessor.start();

		// Execute any queued up consensus events
		final List<ConsensusEvent> queuedEventsForEpoch = queuedEvents.getOrDefault(epochChange.getEpoch(), Collections.emptyList());
		for (ConsensusEvent consensusEvent : queuedEventsForEpoch) {
			this.processConsensusEventInternal(consensusEvent);
		}

		numQueuedConsensusEvents -= queuedEventsForEpoch.size();
		counters.set(CounterType.EPOCH_MANAGER_QUEUED_CONSENSUS_EVENTS, numQueuedConsensusEvents);
		queuedEvents.remove(epochChange.getEpoch());
	}

	private void logEpochChange(EpochChange epochChange, String message) {
		if (log.isInfoEnabled()) {
			// Reduce complexity of epoch change log message, and make it easier to correlate with
			// other logs.  Size reduced from circa 6Kib to approx 1Kib over ValidatorSet.toString().
			BFTConfiguration configuration = epochChange.getBFTConfiguration();
			StringBuilder epochMessage = new StringBuilder(this.self.getSimpleName());
			epochMessage.append(": EPOCH_CHANGE: ");
			epochMessage.append(message);
			epochMessage.append(" new epoch ").append(epochChange.getEpoch());
			epochMessage.append(" with ").append(configuration.getValidatorSet().getValidators().size()).append(" validators: ");
			Iterator<BFTValidator> i = configuration.getValidatorSet().getValidators().iterator();
			if (i.hasNext()) {
				appendValidator(epochMessage, i.next());
				while (i.hasNext()) {
					epochMessage.append(',');
					appendValidator(epochMessage, i.next());
				}
			} else {
				epochMessage.append("[NONE]");
			}
			log.info("{}", epochMessage);
		}
	}

	private void appendValidator(StringBuilder msg, BFTValidator v) {
		msg.append(v.getNode().getSimpleName()).append(':').append(v.getPower());
	}

<<<<<<< HEAD
	private void processEndOfEpoch(VerifiedLedgerHeaderAndProof ledgerState) {
		log.trace("{}: END_OF_EPOCH: {}", this.self, ledgerState);
		if (this.lastConstructed == null || this.lastConstructed.getEpoch() < ledgerState.getEpoch()) {
			this.lastConstructed = ledgerState;

			// Stop processing new events if end of epoch
			// but keep VertexStore alive to help others in vertex syncing
			this.bftEventProcessor = EmptyBFTEventProcessor.INSTANCE;
		}
	}

=======
>>>>>>> 6ee6648f
	public void processGetEpochRequest(GetEpochRequest request) {
		log.trace("{}: GET_EPOCH_REQUEST: {}", this.self, request);

		if (this.currentEpoch() > request.getEpoch()) {
			epochsRPCSender.sendGetEpochResponse(request.getAuthor(), this.currentEpoch.getProof());
		} else {
			log.warn("{}: GET_EPOCH_REQUEST: {} but currently on epoch: {}",
				this.self::getSimpleName, () -> request, this::currentEpoch
			);

			// TODO: Send better error message back
			epochsRPCSender.sendGetEpochResponse(request.getAuthor(), null);
		}
	}

	public void processGetEpochResponse(GetEpochResponse response) {
<<<<<<< HEAD
		log.trace("{}: GET_EPOCH_RESPONSE: {}", this.self, response);

		if (response.getEpochProof() == null) {
			log.warn("{}: Received empty GetEpochResponse {}", this.self, response);
=======
		log.trace("GET_EPOCH_RESPONSE: {}", response);

		if (response.getEpochProof() == null) {
			log.warn("Received empty GetEpochResponse {}", response);
>>>>>>> 6ee6648f
			// TODO: retry
			return;
		}

		final VerifiedLedgerHeaderAndProof ancestor = response.getEpochProof();
		if (ancestor.getEpoch() >= this.currentEpoch()) {
			syncRequestSender.sendLocalSyncRequest(new LocalSyncRequest(ancestor, ImmutableList.of(response.getAuthor())));
		} else {
<<<<<<< HEAD
			log.info("{}: Ignoring old epoch {}", this.self, response);
=======
			if (ancestor.getEpoch() + 1 < this.currentEpoch()) {
				log.info("Ignoring old epoch {} current {}", response, this.currentEpoch);
			}
>>>>>>> 6ee6648f
		}
	}

	private void processConsensusEventInternal(ConsensusEvent consensusEvent) {
		if (consensusEvent instanceof NewView) {
			bftEventProcessor.processNewView((NewView) consensusEvent);
		} else if (consensusEvent instanceof Proposal) {
			bftEventProcessor.processProposal((Proposal) consensusEvent);
		} else if (consensusEvent instanceof Vote) {
			bftEventProcessor.processVote((Vote) consensusEvent);
		} else {
			throw new IllegalStateException("Unknown consensus event: " + consensusEvent);
		}
	}

	public void processConsensusEvent(ConsensusEvent consensusEvent) {
		if (consensusEvent.getEpoch() > this.currentEpoch()) {
			log.debug("{}: CONSENSUS_EVENT: Received higher epoch event: {} current epoch: {}",
				this.self::getSimpleName, () -> consensusEvent, this::currentEpoch
			);

			// queue higher epoch events for later processing
			// TODO: need to clear this by some rule (e.g. timeout or max size) or else memory leak attack possible
			queuedEvents.computeIfAbsent(consensusEvent.getEpoch(), e -> new ArrayList<>()).add(consensusEvent);
			numQueuedConsensusEvents++;
			counters.set(CounterType.EPOCH_MANAGER_QUEUED_CONSENSUS_EVENTS, numQueuedConsensusEvents);

			// Send request for higher epoch proof
			epochsRPCSender.sendGetEpochRequest(consensusEvent.getAuthor(), this.currentEpoch());
			return;
		}

		if (consensusEvent.getEpoch() < this.currentEpoch()) {
			log.debug("{}: CONSENSUS_EVENT: Ignoring lower epoch event: {} current epoch: {}",
				this.self::getSimpleName, () -> consensusEvent, this::currentEpoch
			);
			return;
		}

		this.processConsensusEventInternal(consensusEvent);
	}

	public void processLocalTimeout(LocalTimeout localTimeout) {
		if (localTimeout.getEpoch() != this.currentEpoch()) {
			return;
		}

		bftEventProcessor.processLocalTimeout(localTimeout.getView());
	}

	@Override
	public void processBFTUpdate(BFTUpdate update) {
		bftEventProcessor.processBFTUpdate(update);
		syncBFTUpdateProcessor.processBFTUpdate(update);
	}

	@Override
	public void processGetVerticesRequest(GetVerticesRequest request) {
		syncRequestProcessor.processGetVerticesRequest(request);
	}

	public void processGetVerticesErrorResponse(GetVerticesErrorResponse response) {
		syncBFTResponseProcessor.processGetVerticesErrorResponse(response);
	}

	public void processGetVerticesResponse(GetVerticesResponse response) {
		syncBFTResponseProcessor.processGetVerticesResponse(response);
	}
}<|MERGE_RESOLUTION|>--- conflicted
+++ resolved
@@ -275,17 +275,8 @@
 			throw new IllegalStateException("Bad Epoch change: " + epochChange + " current epoch: " + this.currentEpoch);
 		}
 
-<<<<<<< HEAD
-		log.trace("{}: EPOCH_CHANGE: {}", this.self, epochChange);
-
-		// If constructed the end of the previous epoch then broadcast new epoch to new validator set
-		// TODO: Move this into when lastConstructed is set
-		if (lastConstructed != null && lastConstructed.getEpoch() == epochChange.getEpoch() - 1) {
-			log.info("{}: EPOCH_CHANGE: broadcasting next epoch", this.self);
-=======
 		if (this.currentEpoch.getBFTConfiguration().getValidatorSet().containsNode(this.self)) {
 			log.info("EPOCH_CHANGE: broadcasting next epoch");
->>>>>>> 6ee6648f
 			BFTValidatorSet validatorSet = epochChange.getBFTConfiguration().getValidatorSet();
 			for (BFTValidator validator : validatorSet.getValidators()) {
 				if (!validator.getNode().equals(self)) {
@@ -339,20 +330,6 @@
 		msg.append(v.getNode().getSimpleName()).append(':').append(v.getPower());
 	}
 
-<<<<<<< HEAD
-	private void processEndOfEpoch(VerifiedLedgerHeaderAndProof ledgerState) {
-		log.trace("{}: END_OF_EPOCH: {}", this.self, ledgerState);
-		if (this.lastConstructed == null || this.lastConstructed.getEpoch() < ledgerState.getEpoch()) {
-			this.lastConstructed = ledgerState;
-
-			// Stop processing new events if end of epoch
-			// but keep VertexStore alive to help others in vertex syncing
-			this.bftEventProcessor = EmptyBFTEventProcessor.INSTANCE;
-		}
-	}
-
-=======
->>>>>>> 6ee6648f
 	public void processGetEpochRequest(GetEpochRequest request) {
 		log.trace("{}: GET_EPOCH_REQUEST: {}", this.self, request);
 
@@ -369,17 +346,10 @@
 	}
 
 	public void processGetEpochResponse(GetEpochResponse response) {
-<<<<<<< HEAD
-		log.trace("{}: GET_EPOCH_RESPONSE: {}", this.self, response);
-
-		if (response.getEpochProof() == null) {
-			log.warn("{}: Received empty GetEpochResponse {}", this.self, response);
-=======
 		log.trace("GET_EPOCH_RESPONSE: {}", response);
 
 		if (response.getEpochProof() == null) {
 			log.warn("Received empty GetEpochResponse {}", response);
->>>>>>> 6ee6648f
 			// TODO: retry
 			return;
 		}
@@ -388,13 +358,9 @@
 		if (ancestor.getEpoch() >= this.currentEpoch()) {
 			syncRequestSender.sendLocalSyncRequest(new LocalSyncRequest(ancestor, ImmutableList.of(response.getAuthor())));
 		} else {
-<<<<<<< HEAD
-			log.info("{}: Ignoring old epoch {}", this.self, response);
-=======
 			if (ancestor.getEpoch() + 1 < this.currentEpoch()) {
 				log.info("Ignoring old epoch {} current {}", response, this.currentEpoch);
 			}
->>>>>>> 6ee6648f
 		}
 	}
 
