/*
 * (C) Copyright 2020 Radix DLT Ltd
 *
 * Radix DLT Ltd licenses this file to you under the Apache License,
 * Version 2.0 (the "License"); you may not use this file except in
 * compliance with the License.  You may obtain a copy of the
 * License at
 *
 * http://www.apache.org/licenses/LICENSE-2.0
 *
 * Unless required by applicable law or agreed to in writing,
 * software distributed under the License is distributed on an
 * "AS IS" BASIS, WITHOUT WARRANTIES OR CONDITIONS OF ANY KIND,
 * either express or implied.  See the License for the specific
 * language governing permissions and limitations under the License.
 */

package com.radixdlt.consensus.bft;

import com.radixdlt.consensus.ConsensusEvent;
import com.google.common.hash.HashCode;
import java.util.Collection;
import java.util.HashMap;
import java.util.Iterator;
import java.util.LinkedList;
import java.util.Map;
import java.util.StringJoiner;
import javax.annotation.Nullable;

/**
 * Synchronous queuing mechanism for consensus events which require syncing
 * before being able to effectively process it.
 *
 * A separate queue is created for each node in order to keep the message ordering invariant.
 *
 * This class is NOT thread-safe.
 */
public final class SyncQueues {
	private final Map<BFTNode, SyncQueue> queues;

	SyncQueues() {
		this.queues = new HashMap<>();
	}

	class SyncQueue {
		private final LinkedList<ConsensusEvent> queue;

		private SyncQueue() {
			this.queue = new LinkedList<>();
		}

		/**
		 * If a vertexId is supplied, checks the top of the queue to see if
		 * the event corresponds to the vertexId. If so, returns it.
		 *
		 * TODO: cleanup interfaces
		 *
		 * @param vertexId the vertexId to check, if null, no vertexId is checked
		 * @return the top of the queue if requirements are met
		 */
		@Nullable
		public ConsensusEvent peek(@Nullable HashCode vertexId) {
			ConsensusEvent e = queue.peek();

			if (e == null) {
				return null;
			}

			if (vertexId != null && !e.highQC().highestQC().getProposed().getVertexId().equals(vertexId)) {
				return null;
			}

			return e;
		}

		public void pop() {
			queue.pop();
		}

		boolean isEmptyElseAdd(ConsensusEvent event) {
			if (queue.isEmpty()) {
				return true;
			}
			queue.addLast(event);
			return false;
		}

		boolean isEmpty() {
			return queue.isEmpty();
		}

		public void add(ConsensusEvent event) {
			queue.addLast(event);
		}

		public ConsensusEvent clearViewAndGetNext(View view) {
			Iterator<ConsensusEvent> eventsIterator = queue.iterator();
			while (eventsIterator.hasNext()) {
				ConsensusEvent event = eventsIterator.next();
				if (event.getView().compareTo(view) <= 0) {
					eventsIterator.remove();
				} else {
					return event;
				}
			}

			return null;
		}

		@Override
		public String toString() {
			return queue.toString();
		}
	}

	Collection<SyncQueue> getQueues() {
		return queues.values();
	}

<<<<<<< HEAD
=======
	public boolean isEmpty() {
		return queues.values()
			.stream()
			.filter(queue -> !queue.isEmpty())
			.findFirst()
			.isEmpty();
	}

	boolean isEmptyElseAdd(ConsensusEvent event) {
		return this.getQueue(event.getAuthor()).isEmptyElseAdd(event);
	}

	private SyncQueue getQueue(BFTNode author) {
		return queues.computeIfAbsent(author, a -> new SyncQueue());
	}

>>>>>>> 49e9778f
	void add(ConsensusEvent event) {
		queues.computeIfAbsent(event.getAuthor(), a -> new SyncQueue()).add(event);
	}

	@Override
	public String toString() {
		final StringJoiner joiner = new StringJoiner(",");
		queues.forEach((node, queue) -> {
			if (!queue.queue.isEmpty()) {
				joiner.add(String.format("%s=%s", node, queue));
			}
		});
		return String.format("{%s}", joiner);
	}
}<|MERGE_RESOLUTION|>--- conflicted
+++ resolved
@@ -117,25 +117,6 @@
 		return queues.values();
 	}
 
-<<<<<<< HEAD
-=======
-	public boolean isEmpty() {
-		return queues.values()
-			.stream()
-			.filter(queue -> !queue.isEmpty())
-			.findFirst()
-			.isEmpty();
-	}
-
-	boolean isEmptyElseAdd(ConsensusEvent event) {
-		return this.getQueue(event.getAuthor()).isEmptyElseAdd(event);
-	}
-
-	private SyncQueue getQueue(BFTNode author) {
-		return queues.computeIfAbsent(author, a -> new SyncQueue());
-	}
-
->>>>>>> 49e9778f
 	void add(ConsensusEvent event) {
 		queues.computeIfAbsent(event.getAuthor(), a -> new SyncQueue()).add(event);
 	}
