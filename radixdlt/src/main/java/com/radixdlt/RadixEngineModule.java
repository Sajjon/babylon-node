/*
 * (C) Copyright 2020 Radix DLT Ltd
 *
 * Radix DLT Ltd licenses this file to you under the Apache License,
 * Version 2.0 (the "License"); you may not use this file except in
 * compliance with the License.  You may obtain a copy of the
 * License at
 *
 * http://www.apache.org/licenses/LICENSE-2.0
 *
 * Unless required by applicable law or agreed to in writing,
 * software distributed under the License is distributed on an
 * "AS IS" BASIS, WITHOUT WARRANTIES OR CONDITIONS OF ANY KIND,
 * either express or implied.  See the License for the specific
 * language governing permissions and limitations under the License.
 */

package com.radixdlt;

import com.google.inject.AbstractModule;
import com.google.inject.Provides;
import com.google.inject.Singleton;
import com.google.inject.name.Named;
import com.radixdlt.atommodel.message.MessageParticleConstraintScrypt;
import com.radixdlt.atommodel.system.SystemConstraintScrypt;
import com.radixdlt.atommodel.system.SystemParticle;
import com.radixdlt.atommodel.tokens.StakedTokensParticle;
import com.radixdlt.atommodel.tokens.TokensConstraintScrypt;
import com.radixdlt.atommodel.unique.UniqueParticleConstraintScrypt;
import com.radixdlt.atommodel.validators.RegisteredValidatorParticle;
import com.radixdlt.atommodel.validators.ValidatorConstraintScrypt;
import com.radixdlt.atomos.CMAtomOS;
import com.radixdlt.atomos.Result;
import com.radixdlt.consensus.bft.View;
import com.radixdlt.constraintmachine.ConstraintMachine;
import com.radixdlt.crypto.Hasher;
import com.radixdlt.engine.AtomChecker;
import com.radixdlt.engine.RadixEngine;
import com.radixdlt.statecomputer.EpochCeilingView;
import com.radixdlt.statecomputer.MaxValidators;
import com.radixdlt.statecomputer.MinValidators;
import com.radixdlt.statecomputer.RadixEngineStakeComputer;
import com.radixdlt.statecomputer.RadixEngineStateComputer;
import com.radixdlt.statecomputer.RadixEngineValidatorsComputer;
import com.radixdlt.statecomputer.ValidatorSetBuilder;
import com.radixdlt.middleware2.LedgerAtom;
import com.radixdlt.serialization.Serialization;
import com.radixdlt.store.CMStore;
import com.radixdlt.store.EngineStore;
import com.radixdlt.ledger.StateComputerLedger.StateComputer;
import java.util.function.UnaryOperator;

/**
 * Module which manages execution of commands
 */
public class RadixEngineModule extends AbstractModule {
	@Override
	protected void configure() {
		bind(StateComputer.class).to(RadixEngineStateComputer.class);
	}

	@Provides
	@Singleton
	private RadixEngineStateComputer radixEngineStateComputer(
		Serialization serialization,
		RadixEngine<LedgerAtom> radixEngine,
		@EpochCeilingView View epochCeilingView,
		ValidatorSetBuilder validatorSetBuilder,
		Hasher hasher
	) {
		return RadixEngineStateComputer.create(
			serialization,
			radixEngine,
			epochCeilingView,
			validatorSetBuilder,
			hasher
		);
	}

	@Provides
	private ValidatorSetBuilder validatorSetBuilder(
		@MinValidators int minValidators,
		@MaxValidators int maxValidators
	) {
		return ValidatorSetBuilder.create(minValidators, maxValidators);
	}

	@Provides
	@Singleton
	private CMAtomOS buildCMAtomOS(
		@Named("magic") int magic
	) {
		final CMAtomOS os = new CMAtomOS(addr -> {
			final int universeMagic = magic & 0xff;
			if (addr.getMagic() != universeMagic) {
				return Result.error("Address magic " + addr.getMagic() + " does not match universe " + universeMagic);
			}
			return Result.success();
		});
		os.load(new ValidatorConstraintScrypt()); // load before TokensConstraintScrypt due to dependency
		os.load(new TokensConstraintScrypt());
		os.load(new UniqueParticleConstraintScrypt());
		os.load(new MessageParticleConstraintScrypt());
		os.load(new SystemConstraintScrypt());
		return os;
	}

	@Provides
	@Singleton
	private ConstraintMachine buildConstraintMachine(CMAtomOS os) {
		return new ConstraintMachine.Builder()
			.setParticleTransitionProcedures(os.buildTransitionProcedures())
			.setParticleStaticCheck(os.buildParticleStaticCheck())
			.build();
	}

	@Provides
	private UnaryOperator<CMStore> buildVirtualLayer(CMAtomOS atomOS) {
		return atomOS.buildVirtualLayer();
	}

	@Provides
	@Singleton
	private RadixEngine<LedgerAtom> getRadixEngine(
		ConstraintMachine constraintMachine,
		UnaryOperator<CMStore> virtualStoreLayer,
		EngineStore<LedgerAtom> engineStore,
		AtomChecker<LedgerAtom> ledgerAtomChecker,
		RadixEngineValidatorsComputer validatorsComputer,
		RadixEngineStakeComputer stakeComputer
	) {
		RadixEngine<LedgerAtom> radixEngine = new RadixEngine<>(
			constraintMachine,
			virtualStoreLayer,
			engineStore,
			ledgerAtomChecker
		);

		// TODO: Convert to something more like the following:
		// RadixEngine
		//   .newStateComputer()
		//   .ofType(RegisteredValidatorParticle.class)
		//   .toWindowedSet(initialValidatorSet, RegisteredValidatorParticle.class, p -> p.getAddress(), 2)
		//   .build();

		radixEngine.addStateComputer(
			RegisteredValidatorParticle.class,
			RadixEngineValidatorsComputer.class,
			validatorsComputer,
			(computer, p) -> computer.addValidator(p.getAddress().getPublicKey()),
			(computer, p) -> computer.removeValidator(p.getAddress().getPublicKey())
		);
		radixEngine.addStateComputer(
			StakedTokensParticle.class,
			RadixEngineStakeComputer.class,
			stakeComputer,
			(computer, p) -> computer.addStake(p.getDelegateAddress().getPublicKey(), p.getTokDefRef(), p.getAmount()),
			(computer, p) -> computer.removeStake(p.getDelegateAddress().getPublicKey(), p.getTokDefRef(), p.getAmount())
		);

		// TODO: should use different mechanism for constructing system atoms but this is good enough for now
		radixEngine.addStateComputer(
			SystemParticle.class,
<<<<<<< HEAD
=======
			SystemParticle.class,
>>>>>>> f85f1b70
			new SystemParticle(0, 0, 0),
			(prev, p) -> p,
			(prev, p) -> prev
		);

		return radixEngine;
	}
}<|MERGE_RESOLUTION|>--- conflicted
+++ resolved
@@ -161,10 +161,7 @@
 		// TODO: should use different mechanism for constructing system atoms but this is good enough for now
 		radixEngine.addStateComputer(
 			SystemParticle.class,
-<<<<<<< HEAD
-=======
 			SystemParticle.class,
->>>>>>> f85f1b70
 			new SystemParticle(0, 0, 0),
 			(prev, p) -> p,
 			(prev, p) -> prev
