--- conflicted
+++ resolved
@@ -78,11 +78,7 @@
 	public static class Builder {
 		private enum LedgerType {
 			MOCKED_LEDGER,
-<<<<<<< HEAD
-			LEDGER_AND_EPOCHS_AND_SYNC;
-=======
 			LEDGER_AND_EPOCHS_AND_SYNC
->>>>>>> fc279241
 		}
 
 		private ImmutableList<BFTNode> nodes = ImmutableList.of(BFTNode.create(ECKeyPair.generateNew().getPublicKey()));
