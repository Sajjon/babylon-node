/*
 * (C) Copyright 2020 Radix DLT Ltd
 *
 * Radix DLT Ltd licenses this file to you under the Apache License,
 * Version 2.0 (the "License"); you may not use this file except in
 * compliance with the License.  You may obtain a copy of the
 * License at
 *
 * http://www.apache.org/licenses/LICENSE-2.0
 *
 * Unless required by applicable law or agreed to in writing,
 * software distributed under the License is distributed on an
 * "AS IS" BASIS, WITHOUT WARRANTIES OR CONDITIONS OF ANY KIND,
 * either express or implied.  See the License for the specific
 * language governing permissions and limitations under the License.
 */

package com.radixdlt.integration.distributed.simulation.tests.consensus;

import static org.assertj.core.api.AssertionsForInterfaceTypes.assertThat;

import com.radixdlt.integration.distributed.simulation.SimulationTest;
import com.radixdlt.integration.distributed.simulation.SimulationTest.TestResults;
import java.util.concurrent.TimeUnit;
import org.assertj.core.api.AssertionsForClassTypes;
import org.junit.Test;

/**
 * Tests that progress cannot be made if nodes do not form a quorum on the
 * genesis hash.
 */
public class OneByzantineGenesisTest {
	SimulationTest.Builder bftTestBuilder = SimulationTest.builder()
		.pacemakerTimeout(1000)
		.checkConsensusSafety("safety");

	@Test
	public void given_2_correct_bfts_and_1_incorrect__then_should_never_make_progress() {
		SimulationTest bftTest = bftTestBuilder
			.numNodes(3)
			.modifyOneGenesis(true)
			.checkConsensusNoneCommitted("noneCommitted")
			.build();

<<<<<<< HEAD
		Map<String, Optional<TestInvariantError>> results = bftTest.run();
		assertThat(results).allSatisfy((name, err) -> AssertionsForClassTypes.assertThat(err).isEmpty());
=======
		TestResults results = bftTest.run(1, TimeUnit.MINUTES);
		assertThat(results.getCheckResults()).allSatisfy((name, err) -> AssertionsForClassTypes.assertThat(err).isEmpty());
>>>>>>> 333779f3
	}

	@Test
	public void given_3_correct_bfts__then_none_committed_invariant_should_fail() {
		SimulationTest bftTest = bftTestBuilder
			.numNodes(3)
			.checkConsensusNoneCommitted("noneCommitted")
			.build();

<<<<<<< HEAD
		Map<String, Optional<TestInvariantError>> results = bftTest.run();
		assertThat(results).hasEntrySatisfying("noneCommitted", error -> assertThat(error).isPresent());
=======
		TestResults results = bftTest.run(1, TimeUnit.MINUTES);
		assertThat(results.getCheckResults()).hasEntrySatisfying("noneCommitted", error -> assertThat(error).isPresent());
>>>>>>> 333779f3
	}

	@Test
	public void given_3_correct_bfts_and_1_incorrect__then_should_make_progress() {
		SimulationTest bftTest = bftTestBuilder
			.numNodes(4)
			.modifyOneGenesis(true)
			.checkConsensusLiveness("liveness", 5, TimeUnit.SECONDS)
			.build();

<<<<<<< HEAD
		Map<String, Optional<TestInvariantError>> results = bftTest.run();
		assertThat(results).allSatisfy((name, err) -> AssertionsForClassTypes.assertThat(err).isEmpty());
=======
		TestResults results = bftTest.run(1, TimeUnit.MINUTES);
		assertThat(results.getCheckResults()).allSatisfy((name, err) -> AssertionsForClassTypes.assertThat(err).isEmpty());
>>>>>>> 333779f3
	}

}<|MERGE_RESOLUTION|>--- conflicted
+++ resolved
@@ -42,13 +42,8 @@
 			.checkConsensusNoneCommitted("noneCommitted")
 			.build();
 
-<<<<<<< HEAD
-		Map<String, Optional<TestInvariantError>> results = bftTest.run();
-		assertThat(results).allSatisfy((name, err) -> AssertionsForClassTypes.assertThat(err).isEmpty());
-=======
-		TestResults results = bftTest.run(1, TimeUnit.MINUTES);
+		TestResults results = bftTest.run();
 		assertThat(results.getCheckResults()).allSatisfy((name, err) -> AssertionsForClassTypes.assertThat(err).isEmpty());
->>>>>>> 333779f3
 	}
 
 	@Test
@@ -58,13 +53,8 @@
 			.checkConsensusNoneCommitted("noneCommitted")
 			.build();
 
-<<<<<<< HEAD
-		Map<String, Optional<TestInvariantError>> results = bftTest.run();
-		assertThat(results).hasEntrySatisfying("noneCommitted", error -> assertThat(error).isPresent());
-=======
-		TestResults results = bftTest.run(1, TimeUnit.MINUTES);
+		TestResults results = bftTest.run();
 		assertThat(results.getCheckResults()).hasEntrySatisfying("noneCommitted", error -> assertThat(error).isPresent());
->>>>>>> 333779f3
 	}
 
 	@Test
@@ -75,13 +65,8 @@
 			.checkConsensusLiveness("liveness", 5, TimeUnit.SECONDS)
 			.build();
 
-<<<<<<< HEAD
-		Map<String, Optional<TestInvariantError>> results = bftTest.run();
-		assertThat(results).allSatisfy((name, err) -> AssertionsForClassTypes.assertThat(err).isEmpty());
-=======
-		TestResults results = bftTest.run(1, TimeUnit.MINUTES);
+		TestResults results = bftTest.run();
 		assertThat(results.getCheckResults()).allSatisfy((name, err) -> AssertionsForClassTypes.assertThat(err).isEmpty());
->>>>>>> 333779f3
 	}
 
 }