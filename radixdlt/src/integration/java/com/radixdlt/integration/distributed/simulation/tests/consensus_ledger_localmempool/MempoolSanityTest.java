--- conflicted
+++ resolved
@@ -48,13 +48,9 @@
 		SimulationTest simulationTest = bftTestBuilder
 			.ledger()
 			.build();
-<<<<<<< HEAD
-		Map<String, Optional<TestInvariantError>> results = simulationTest.run();
-		assertThat(results).hasEntrySatisfying("mempool", error -> assertThat(error).isPresent());
-=======
-		TestResults results = simulationTest.run(1, TimeUnit.MINUTES);
+
+		TestResults results = simulationTest.run();
 		assertThat(results.getCheckResults()).hasEntrySatisfying("mempool", error -> assertThat(error).isPresent());
->>>>>>> 333779f3
 	}
 
 	@Test
@@ -62,12 +58,8 @@
 		SimulationTest simulationTest = bftTestBuilder
 			.ledgerAndMempool()
 			.build();
-<<<<<<< HEAD
-		Map<String, Optional<TestInvariantError>> results = simulationTest.run();
-		assertThat(results).allSatisfy((name, err) -> AssertionsForClassTypes.assertThat(err).isEmpty());
-=======
-		TestResults results = simulationTest.run(1, TimeUnit.MINUTES);
+
+		TestResults results = simulationTest.run();
 		assertThat(results.getCheckResults()).allSatisfy((name, err) -> AssertionsForClassTypes.assertThat(err).isEmpty());
->>>>>>> 333779f3
 	}
 }