/*
 * (C) Copyright 2020 Radix DLT Ltd
 *
 * Radix DLT Ltd licenses this file to you under the Apache License,
 * Version 2.0 (the "License"); you may not use this file except in
 * compliance with the License.  You may obtain a copy of the
 * License at
 *
 * http://www.apache.org/licenses/LICENSE-2.0
 *
 * Unless required by applicable law or agreed to in writing,
 * software distributed under the License is distributed on an
 * "AS IS" BASIS, WITHOUT WARRANTIES OR CONDITIONS OF ANY KIND,
 * either express or implied.  See the License for the specific
 * language governing permissions and limitations under the License.
 */

package com.radixdlt.integration.distributed.simulation.tests.consensus_ledger;

import static org.assertj.core.api.AssertionsForInterfaceTypes.assertThat;

import com.radixdlt.integration.distributed.simulation.SimulationTest;
import com.radixdlt.integration.distributed.simulation.SimulationTest.Builder;
import com.radixdlt.integration.distributed.simulation.SimulationTest.TestResults;
import java.util.concurrent.TimeUnit;
import org.assertj.core.api.AssertionsForClassTypes;
import org.junit.Test;

/**
 * Runs checks with a consensus and ledger module across 4 nodes with a single
 * node out of bounds and verifies sanity checks are maintained
 */
public class OneOutOfBoundsTest {
	private final int latency = 50;
	private final int synchronousTimeout = 8 * latency;
	private final int outOfBoundsLatency = synchronousTimeout;
	// TODO: Add 1 timeout check
	private final Builder bftTestBuilder = SimulationTest.builder()
		.ledger()
		.pacemakerTimeout(synchronousTimeout)
		.checkConsensusLiveness("liveness", 2 * synchronousTimeout, TimeUnit.MILLISECONDS)
		.checkConsensusSafety("safety")
		.checkLedgerInOrder("ledgerInOrder")
		.checkLedgerProcessesConsensusCommitted("consensusToLedger");

	/**
	 * Tests a configuration of 1 out of 4 nodes out of synchrony bounds
	 */
	@Test
	public void given_1_out_of_4_nodes_out_of_synchrony_bounds() {
		SimulationTest test = bftTestBuilder
			.numNodesAndLatencies(4, latency, latency, latency, outOfBoundsLatency)
			.build();

<<<<<<< HEAD
		Map<String, Optional<TestInvariantError>> results = test.run();
		assertThat(results).allSatisfy((name, error) -> AssertionsForClassTypes.assertThat(error).isNotPresent());
=======
		TestResults results = test.run(1, TimeUnit.MINUTES);
		assertThat(results.getCheckResults()).allSatisfy((name, error) -> AssertionsForClassTypes.assertThat(error).isNotPresent());
>>>>>>> 333779f3
	}

}<|MERGE_RESOLUTION|>--- conflicted
+++ resolved
@@ -52,13 +52,8 @@
 			.numNodesAndLatencies(4, latency, latency, latency, outOfBoundsLatency)
 			.build();
 
-<<<<<<< HEAD
-		Map<String, Optional<TestInvariantError>> results = test.run();
-		assertThat(results).allSatisfy((name, error) -> AssertionsForClassTypes.assertThat(error).isNotPresent());
-=======
-		TestResults results = test.run(1, TimeUnit.MINUTES);
+		TestResults results = test.run();
 		assertThat(results.getCheckResults()).allSatisfy((name, error) -> AssertionsForClassTypes.assertThat(error).isNotPresent());
->>>>>>> 333779f3
 	}
 
 }