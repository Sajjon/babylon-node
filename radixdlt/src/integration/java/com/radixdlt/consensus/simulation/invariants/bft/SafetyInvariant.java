--- conflicted
+++ resolved
@@ -60,17 +60,6 @@
 		);
 	}
 
-	private static Observable<TestInvariantError> badParentExpectedGenesisError(Vertex vertex) {
-		return Observable.just(
-			new TestInvariantError(
-				String.format("Parent of vertex %s doesn't match genesis",
-					vertex
-				)
-			)
-		);
-	}
-
-
 	@Override
 	public Observable<TestInvariantError> check(RunningNetwork network) {
 		final TreeMap<EpochView, Vertex> committedVertices = new TreeMap<>();
@@ -92,22 +81,6 @@
 						return conflictingVerticesError(vertex, currentVertexAtView);
 					}
 				} else {
-<<<<<<< HEAD
-					if (!vertex.getParentMetadata().getView().isGenesis()) {
-						View highestCommittedView = highest.get();
-						if (highestCommittedView == null) {
-							return badParentExpectedGenesisError(vertex);
-						}
-
-						final Vertex lastCommitted = committedVertices.get(highestCommittedView);
-						if (vertex.getParentId() == null) {
-							return noParentError(vertex);
-						}
-
-						if (!vertex.getParentId().equals(lastCommitted.getId())
-							|| !vertex.getParentMetadata().getView().equals(lastCommitted.getView())) {
-							return badParentError(vertex, lastCommitted);
-=======
 					EpochView parentEpochView = EpochView.of(vertex.getEpoch(), vertex.getParentMetadata().getView());
 					Vertex parent = committedVertices.get(parentEpochView);
 					if (parent == null) {
@@ -118,7 +91,6 @@
 							if (epochView.compareTo(higherCommittedParentEpochView) > 0) {
 								return brokenChainError(vertex, higherCommitted.getValue());
 							}
->>>>>>> a375d792
 						}
 					}
 
